--- conflicted
+++ resolved
@@ -1,4 +1,3 @@
-<<<<<<< HEAD
 v1.3.1 (2013-XX-XX)
 -------------------
 
@@ -9,12 +8,8 @@
 * issue #531: Arangod errors
 
 * issue #529: Really weird transaction issue
-=======
-v1.3.1 (2013-??-??)
--------------------
 
 * fixed usage of --temp-path in aranogd and arangosh
->>>>>>> 1450ff68
 
 
 v1.3.0 (2013-05-10)
