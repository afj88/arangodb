--- conflicted
+++ resolved
@@ -1,6 +1,10 @@
-<<<<<<< HEAD
-not released yet
-----------------
+v1.1.beta1 (2012-XX-XX)
+-----------------------
+
+* WARNING:
+  - the user has changed from "arango" to "arangodb", the start script has changed from
+    "arangod" to "arangodb", the database directory has changed from "/var/arangodb" to
+    "/var/lib/arangodb" to be compliant with various Linux policies
 
 * having the OpenSSL library installed is now a prerequisite to compiling ArangoDB
   removed the --enable-ssl configure option
@@ -113,10 +117,8 @@
   as before. The Javascript API in the shell also offers a new update() method in extension to
   the previously existing replace() method.
 
-v1.0.1 (2012-XX-XX)
-=======
+
 v1.0.1 (2012-09-30)
->>>>>>> 03f89b56
 -------------------
 
 * added AQL function TO_LIST
