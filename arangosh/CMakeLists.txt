--- conflicted
+++ resolved
@@ -230,31 +230,6 @@
   REGEX "^.*/common/tests$" EXCLUDE
   REGEX "^.*/client/tests$" EXCLUDE)
 
-<<<<<<< HEAD
-################################################################################
-### @brief check-server
-################################################################################
-
-add_executable(
-    ${BIN_CHECK_SERVER}
-    V8Client/V8ClientConnection.cpp
-    V8Client/check-server.cpp
-)
-
-target_link_libraries(
-    ${BIN_CHECK_SERVER}
-    ${LIB_ARANGO_V8}
-    ${LIB_ARANGO_CLIENT}
-    ${LIB_ARANGO}
-    ${V8_LIBS}
-    ${ICU_LIBS}
-    ${ZLIB_LIBS}
-    ${OPENSSL_LIBS}
-    ${MSVC_LIBS}
-)
-
-=======
->>>>>>> c4b14fcf
 ## -----------------------------------------------------------------------------
 ## --SECTION--                                                       END-OF-FILE
 ## -----------------------------------------------------------------------------
