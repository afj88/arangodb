--- conflicted
+++ resolved
@@ -106,7 +106,6 @@
 /// - `expander` (optional): body (JavaScript) code of custom expander function
 ///           *must* be set if `direction` attribute is *not* set
 ///           function signature: (config, vertex, path) -> array
-<<<<<<< HEAD
 ///           expander must return an array of the connections for `vertex`
 ///           each connection is an object with the attributes `edge` and `vertex`
 /// - `strategy` (optional): traversal strategy
@@ -146,26 +145,6 @@
 /// - `errorNum`: the server error number
 ///
 /// - `errorMessage`: a descriptive error message
-=======
-///           expander must return an array of the connections for "vertex"
-///           each connection is an object with the attributes "edge" and "vertex"
-///           example: "expander": "var connections = [ ]; config.edgeCollection.outEdges(vertex).forEach(function (e) { connections.push({ vertex: e._to, edge: e }); }); return connections;"
-/// strategy: traversal strategy, optional
-///           can be "depthfirst" or "breadthfirst"
-/// order: traversal order, optional
-///        can be "preorder" or "postorder"
-/// itemOrder: item iteration order, optional
-///            can be "forward" or "backward"
-/// uniqueness: specifies uniqueness for vertices and edges visited, optional
-///             if set, must be an object like this: "uniqueness": { "vertices": "none"|"global"|path", "edges": "none"|"global"|"path" } 
-///
-/// maxIterations: Maximum number of iterations in each traversal. This number can be
-///                set to prevent endless loops in traversal of cyclic graphs. When a traversal performs
-///                as many iterations as the `maxIterations` value, the traversal will abort with an
-///                error. If `maxIterations` is not set, a server-defined value may be used.
-///
-/// the "result" object will be returned by the traversal
->>>>>>> 9599a021
 ///
 /// example:
 /// POST {"edgeCollection": "e", "expander": "var connections = [ ]; config.edgeCollection.outEdges(vertex).forEach(function (e) { connections.push({ vertex: e._to, edge: e }); }); return connections;", "startVertex" : "v/jan", "filter": "return undefined;", "minDepth": 0 }
