--- conflicted
+++ resolved
@@ -39,15 +39,10 @@
         isSystem: window.currentDB.get("isSystem")
       }));
       this.dbSelectionView.render($("#dbSelect"));
-<<<<<<< HEAD
-      this.userBarView.render($("#userBar"));
       this.notificationView.render($("#notificationBar"));
-=======
-
       if (this.userCollection.whoAmI() !== null) {
         this.userBarView.render();
       }
->>>>>>> eac41f5b
       this.statisticBarView.render($("#statisticBar"));
       return this;
     },
