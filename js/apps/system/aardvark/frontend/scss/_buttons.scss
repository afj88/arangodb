// Bootstrap Buttons
%btn {
  @include border-radius(4px);
  @include box-shadow(0);
  border: none;
  color: $c_white;
  margin-left: 10px;
  padding: 5px 16px;
  font-weight: 300 !important;
  font-size: 14px;
}
<<<<<<< HEAD
.btn {
=======
.button-neutral {
>>>>>>> 5fc59223
  @extend %btn;
  @extend %neutral;
}

<<<<<<< HEAD
.btn-primary {
=======
.button-primary {
>>>>>>> 5fc59223
  @extend %btn;
  @extend %primary;
}

<<<<<<< HEAD
.btn-notification {
=======
.button-notification {
>>>>>>> 5fc59223
  @extend %btn;
  @extend %notification;
  margin-right: 5px;
}

<<<<<<< HEAD
.btn-success {
=======
.button-success {
>>>>>>> 5fc59223
  @extend %btn;
  @extend %positive;
}

<<<<<<< HEAD
.btn-danger {
=======
.button-danger {
>>>>>>> 5fc59223
  @extend %btn;
  @extend %negative;
}

<<<<<<< HEAD
.btn-warning {
=======
.button-warning {
>>>>>>> 5fc59223
  @extend %btn;
  @extend %warning;
}

<<<<<<< HEAD
.btn-inactive {
=======
.button-inactive {
>>>>>>> 5fc59223
  @extend %btn;
  @extend %inactive;
}

.addButton {
  @extend %clickable;
  @extend %icon-positive;
  position: relative;
  margin-right: 7px;
  font-size: 22px;
  margin-top: 2px;
}

.deleteButton {
  @extend %clickable;
  @extend %icon-negative;
  font-size: 22px;
  padding-right: 3px;
  top: 3px;
  position: relative;
}

ul.headerButtonList {
  display: inline-block;
  *display: inline;
  margin-bottom: 0;
  margin-left: 0;
  padding-left: 0 !important;

  li {
    display: inline;
    margin-right: 2px;
  }
}

a.headerButton {
  @extend %clickable;
  float: left;
  margin-top: 2px; 
  margin-left: 5px;
  margin-right: 3px;
  position: relative;
  @include border-radius(3px);
  @include box-shadow(none);
  background-color: $c_header_btn_bg;
  color: $c_header_btn_fg;
  height: 17px;
  width: 9px;
  padding: 4px 9px 2px 9px;
  border: 1px solid $c_header_btn_border;

  &:hover {
    background-color: $c_white;
    color: $c_black;
  }

  .icon_arangodb_filter {
    top: 3px !important;
  }

  .icon_arangodb_import {
    top: 1px !important;
  }

  .icon_arangodb_checklist {
    top: 3px !important;
    right: 5px;
  }

  .icon_arangodb_arrowleft,
  .icon_arangodb_arrowright {
    font-weight: bold;
  }

}
/* Graph Viewer */

div.toolbox > {

  div.gv_action_button {
    @extend %clickable;
    text-align: center;
    position: relative;
    width: 50px;
    height: 50px;
    background-color: $c_nav_bg;
    color: $c_white;
    margin-top: 2px;
    margin-bottom: 2px;

    &.active {
      background-color: $c_positive;
    }

    &:first-child {
      margin-top: 0px;
    }

    &:last-child {
      margin-bottom: 0px;
    }
  }
}

%gvButton {
  position: absolute;
  margin: 0px;
  left: 0px;
  right: 0px;
}

h6 {

  &.gv_icon_icon {
    @extend %gvButton;
    font-size: 22px;
    top: 6px;
  }
  &.gv_button_title {
    @extend %gvButton;
    bottom: 1px;
  }
}

button.graphViewer-icon-button {
  border: medium none;
  width: 20px;
  height: 20px;
  margin-top: -2px;
  margin-left: 5px;
  padding: 0px;
  background-color: transparent;
}

button.graphViewer-icon-button > img {
  width:20px;
  height:20px;
  padding-bottom: 10px;
}

button.gv_dropdown_entry {
  width: 160px;
  height: 30px;
  margin: 4px 4px 4px 30px;
}

button.gv_context_button {
  width: 65px;
}

.btn-icon {
  padding: 4px 4px;
  background-color: rgb(56, 52, 52);
}

button.gv-icon-small {
  background-size: 16px 16px;
  width:16px;
  height:16px;
}

button.gv-icon-small.delete {
  background-image:url("../img/icon_delete.png");
}

button.gv-icon-small.add {
  background-image:url("../img/plus_icon.png");
}


button.gv-icon-btn {
  width:36px;
  height:36px;
  background-size: 36px 36px;
  border-radius: 0px !important;  
  -webkit-border-radius: 0px !important;
  -moz-border-radius: 0px !important;
}

button.gv-icon-btn.active {
  background-color: #8AA051
}

button.btn-zoom:hover {
  background: inherit;
}

button.btn-zoom {
  width: 16px;
  height: 16px;
  padding: 0px;
  margin: 0px;
  position: absolute;
  background: none;
}

button.btn-zoom-top {
  left: 13px;
  top: 0px;
}

button.btn-zoom-left {
  left: 0px;
  top: 12px;
}

button.btn-zoom-bottom {
  left: 13px;
  top: 24px;
}

button.btn-zoom-right {
  right: 0px;
  top: 12px;
}

button.gv-zoom-btn {
  width: 14px;
  height: 14px;
  background-size: 14px 14px;
  vertical-align: baseline;
}

button.gv-zoom-btn.pan-right{
  background-image:url("../img/gv_arrow_right.png");
}
button.gv-zoom-btn.pan-left{
  background-image:url("../img/gv_arrow_left.png");
}
button.gv-zoom-btn.pan-top{
  background-image:url("../img/gv_arrow_top.png");
}
button.gv-zoom-btn.pan-bottom{
  background-image:url("../img/gv_arrow_bottom.png");
}

a.paginationButton,
ul.arangoPagination a {
  @include border-radius(2px);
}

.badge, .label, .btn {
  text-shadow: none !important;
}

.thumbnail, .navbar-inner {
  @include border-radius(0px);
  @include box-shadow(0);
}

.modal-body th.actionCell > button {
  margin-top: -12px;
}

button {
  font-family: 'Open Sans', sans-serif !important;
}

.btn-old-padding {
  padding-top: 4px !important;
  padding-bottom: 4px !important;
}

.btn-group > .btn + .dropdown-toggle {
  //@include box-shadow(1px 0 0 rgba(255, 255, 255, 0.125) inset, 0 1px 0 rgba(255, 255, 255, 0.2) inset);
}

.btn-group.open .btn-inverse.dropdown-toggle {
  background-color: $c_btn_inverse;
}

/* Cluster View */

button.btn-overview, button.btn-server {
  margin: 5px;
}

button.btn-server {
  width: 120px;
}
<|MERGE_RESOLUTION|>--- conflicted
+++ resolved
@@ -9,66 +9,38 @@
   font-weight: 300 !important;
   font-size: 14px;
 }
-<<<<<<< HEAD
-.btn {
-=======
 .button-neutral {
->>>>>>> 5fc59223
   @extend %btn;
   @extend %neutral;
 }
 
-<<<<<<< HEAD
-.btn-primary {
-=======
 .button-primary {
->>>>>>> 5fc59223
   @extend %btn;
   @extend %primary;
 }
 
-<<<<<<< HEAD
-.btn-notification {
-=======
 .button-notification {
->>>>>>> 5fc59223
   @extend %btn;
   @extend %notification;
   margin-right: 5px;
 }
 
-<<<<<<< HEAD
-.btn-success {
-=======
 .button-success {
->>>>>>> 5fc59223
   @extend %btn;
   @extend %positive;
 }
 
-<<<<<<< HEAD
-.btn-danger {
-=======
 .button-danger {
->>>>>>> 5fc59223
   @extend %btn;
   @extend %negative;
 }
 
-<<<<<<< HEAD
-.btn-warning {
-=======
 .button-warning {
->>>>>>> 5fc59223
   @extend %btn;
   @extend %warning;
 }
 
-<<<<<<< HEAD
-.btn-inactive {
-=======
 .button-inactive {
->>>>>>> 5fc59223
   @extend %btn;
   @extend %inactive;
 }
