(function() {
  "use strict";

  module.exports = function(grunt) {

    grunt.initConfig({
      pkg: grunt.file.readJSON('package.json'),

      project: {
        shared: {
          js: [

          ],
          lib: [
            "frontend/js/lib/jquery-2.1.0.min.js",
            "frontend/js/lib/underscore.js",
            "frontend/js/lib/backbone.js",
            "frontend/js/lib/bootstrap.js"
          ]
        },
        standalone: {
          css: [
            "frontend/scss/style.scss"
          ],
          lib: [
            "frontend/js/lib/jquery-ui-1.9.2.custom.js",
            "frontend/js/lib/jquery.snippet.js",
            "frontend/js/lib/jquery.slideto.min.js",
            "frontend/js/lib/jquery.wiggle.min.js",
            "frontend/js/lib/jquery.contextmenu.js",
            "frontend/js/lib/jquery.hotkeys.js",
            "frontend/js/lib/jquery.form.js",
            "frontend/js/lib/jquery.uploadfile.js",
            "frontend/js/lib/select2.min.js",
            "frontend/js/lib/handlebars-1.0.rc.1.js",
            "frontend/js/lib/jsoneditor-min.js",
            "frontend/js/lib/d3.v3.min.js",
            "frontend/js/lib/nv.d3.js",
            "frontend/js/lib/strftime-min.js",
            "frontend/js/lib/dygraph-combined.js",
            "frontend/js/lib/d3.fisheye.js",
            "frontend/js/lib/bootstrap-pagination.js",
            "frontend/js/lib/jqconsole.min.js",
            "frontend/js/lib/swagger.js",
            "frontend/js/lib/swagger-ui.js",
            "frontend/js/lib/highlight.7.3.pack.js",
            "frontend/js/lib/joi.browser.js",
            "frontend/js/lib/md5.js",
            "frontend/src/ace.js",
            "frontend/src/theme-textmate.js",
            "frontend/src/mode-json.js",
            "frontend/src/mode-aql.js"

          ],
          graphViewer: [
            "frontend/js/graphViewer/graph/*",
            "frontend/js/graphViewer/ui/*",
            "frontend/js/graphViewer/graphViewer.js"
          ],
          modules: [
            "frontend/js/arango/arango.js",
            "frontend/js/arango/templateEngine.js",
            "frontend/js/shell/browser.js",
            "frontend/js/config/dygraphConfig.js",
            "frontend/js/modules/underscore.js",
            "frontend/js/modules/org/arangodb/aql/functions.js",
            "frontend/js/modules/org/arangodb/graph/traversal.js",
            "frontend/js/modules/org/arangodb/arango-collection-common.js",
            "frontend/js/modules/org/arangodb/arango-collection.js",
            "frontend/js/modules/org/arangodb/arango-database.js",
            "frontend/js/modules/org/arangodb/arango-query-cursor.js",
            "frontend/js/modules/org/arangodb/arango-statement-common.js",
            "frontend/js/modules/org/arangodb/arango-statement.js",
            "frontend/js/modules/org/arangodb/arangosh.js",
            "frontend/js/modules/org/arangodb/general-graph.js",
            "frontend/js/modules/org/arangodb/graph-blueprint.js",
            "frontend/js/modules/org/arangodb/graph-common.js",
            "frontend/js/modules/org/arangodb/graph.js",
            "frontend/js/modules/org/arangodb/is.js",
            "frontend/js/modules/org/arangodb/mimetypes.js",
            "frontend/js/modules/org/arangodb/replication.js",
            "frontend/js/modules/org/arangodb/simple-query-common.js",
            "frontend/js/modules/org/arangodb/simple-query.js",
            "frontend/js/modules/org/arangodb/tutorial.js",
            "frontend/js/modules/org/arangodb-common.js",
            "frontend/js/modules/org/arangodb.js",
            "frontend/js/bootstrap/errors.js",
            "frontend/js/bootstrap/monkeypatches.js",
            "frontend/js/bootstrap/module-internal.js",
            "frontend/js/client/bootstrap/module-internal.js",
            "frontend/js/client/client.js",
            "frontend/js/bootstrap/module-console.js"
          ],
          js: [
            "frontend/js/models/*",
            "frontend/js/collections/*",
            "frontend/js/views/*",
            "frontend/js/routers/router.js",
            "frontend/js/routers/versionCheck.js",
            "frontend/js/routers/startApp.js"
          ]
        },
        cluster: {
          css: [
            "frontend/scss/style.scss"
          ],
          cssCluster: [
            "clusterFrontend/scss/style.scss"
          ],
          js: [
            "clusterFrontend/js/**"
          ]
        }
      },

      sass: {
        dev: {
          options: {
            style: 'nested'
          },
          files: {
            'frontend/build/style.css': '<%= project.standalone.css %>',
            'clusterFrontend/build/style.css': '<%= project.cluster.css %>',
            'clusterFrontend/build/clusterV2.css': '<%= project.cluster.cssCluster %>'
          }
        },
        dist: {
          options: {
            style: 'compressed'
          },
          files: {
            'frontend/build/style.css': '<%= project.standalone.css %>',
            'clusterFrontend/build/style.css': '<%= project.cluster.css %>'
          }
        }
      },

      concat_in_order: {
        default: {
          files: {
            'frontend/build/app.js': [
              '<%=project.shared.lib %>',
              '<%=project.standalone.lib %>',
              '<%=project.standalone.graphViewer %>',
              '<%=project.standalone.modules %>',
              '<%=project.standalone.js %>'
            ]
          },
          options: {
            extractRequired: function () {
              return [];
            },
            extractDeclared: function () {
              return [];
            }
          }
        },
        sharedLibs: {
          src: [
            "frontend/js/lib/jquery-2.1.0.min.js",
            "frontend/js/lib/underscore.js",
            "frontend/js/lib/backbone.js",
            "frontend/js/lib/bootstrap.js"
          ],
          dest: 'build/sharedLibs.js',
          options: {
            extractRequired: function () {
              return [];
            },
            extractDeclared: function () {
              return [];
            }
          }
        },
        jsCluster: {
          src: [
            "frontend/js/arango/arango.js",
            "clusterFrontend/js/models/*",
            "clusterFrontend/js/collections/*",
            "frontend/js/models/arangoDocument.js",
            "frontend/js/models/arangoStatistics.js",
            "frontend/js/models/arangoStatisticsDescription.js",
            "frontend/js/collections/_paginatedCollection.js",
            "frontend/js/collections/arangoStatisticsCollection.js",
            "frontend/js/collections/arangoDocuments.js",
            "frontend/js/arango/templateEngine.js",
            "frontend/js/views/footerView.js",
            "frontend/js/views/dashboardView.js",
            "frontend/js/views/modalView.js",
            "frontend/js/config/dygraphConfig.js",
            "frontend/js/collections/arangoStatisticsDescriptionCollection.js",
            "clusterFrontend/js/views/*",
            "clusterFrontend/js/routers/*",
          ],
          dest: 'clusterFrontend/build/cluster.js'
        },
        htmlCluster: {
          src: [ 
            "frontend/html/start.html.part",
            "clusterFrontend/html/head.html.part",
            "frontend/js/templates/dashboardView.ejs",
            "frontend/js/templates/modalBase.ejs",
            "frontend/js/templates/footerView.ejs",
            "frontend/js/templates/modalGraph.ejs",
            "frontend/js/templates/lineChartDetailView.ejs",
            "clusterFrontend/js/templates/*.ejs",
            "frontend/html/body.html.part",
            "clusterFrontend/html/scripts.html.part",
            "frontend/html/end.html.part"
          ],
          dest: 'clusterFrontend/build/cluster.html' 
        },
        htmlStandalone: {
          src: [
            "frontend/html/start.html.part",
            "frontend/html/head.html.part",
            "frontend/js/templates/*.ejs",
            "frontend/html/body.html.part",
            "frontend/html/scripts.html.part",
            "frontend/html/end.html.part"
          ],
          dest: 'frontend/build/standalone.html' 
        },
        coverage: {
          files: {
            'frontend/build/lib.test.js': [
              '<%=project.shared.lib %>',
              '<%=project.standalone.lib %>',
              '<%=project.standalone.modules %>'
            ],
            'frontend/build/app.test.js': [
              '<%=project.standalone.graphViewer %>',
              '<%=project.standalone.js %>'
            ]
          },
          options: {
            extractRequired: function () {
              return [];
            },
            extractDeclared: function () {
              return [];
            }
          }
        }
      },

      jshint: {
        options: {
          laxbreak: true
        },
        default: [
          '<%=project.standalone.js %>'
        ]
      },
      
      uglify: {
        dist: {
          files: {
            'frontend/build/app.min.js': 'frontend/build/app.js'
          }
        }
      },

      watch: {
        sass: {
          files: [
            'frontend/scss/{,*/}*.{scss,sass}',
            'clusterFrontend/scss/{,*/}*.{scss,sass}',
          ],
          tasks: ['sass:dev']
        },
        concat_in_order: {
          files: [
            'frontend/js/{,*/}*.js',
            'clusterFrontend/js/{,*/}*.js'
<<<<<<< HEAD
          ],
          tasks: [
            'concat_in_order:sharedLibs',
            'concat_in_order:default',
            'concat_in_order:jsCluster',
          ]
        },
        html: {
          files: [
            'frontend/html/*',
            'clusterFrontend/html/*',
            'clusterFrontend/js/templates/*'
          ],
          tasks: [
=======
          ],
          tasks: [
            'concat_in_order:sharedLibs',
            'concat_in_order:default',
            'concat_in_order:jsCluster',
          ]
        },
        html: {
          files: [
            'frontend/html/*',
            'clusterFrontend/html/*'
          ],
          tasks: [
>>>>>>> 5d971cf6
            'concat_in_order:htmlCluster',
            'concat_in_order:htmlStandalone'
          ]
        }
      }
    });

    require('matchdep').filterDev('grunt-*').forEach(grunt.loadNpmTasks);

    grunt.registerTask('default', [
      'sass:dev',
      'concat_in_order:sharedLibs',
      'concat_in_order:default',
      'concat_in_order:jsCluster',
      'concat_in_order:htmlCluster',
      'concat_in_order:htmlStandalone',
      'watch'
    ]);

    grunt.registerTask('deploy', [
      'sass:dist',
      'concat_in_order:sharedLibs',
      'concat_in_order:default',
      'concat_in_order:jsCluster',
      'concat_in_order:htmlCluster',
      'concat_in_order:htmlStandalone',
      'uglify:dist'
    ]);

    grunt.registerTask('coverage', [
      'concat_in_order:coverage'
    ]);

    grunt.registerTask('peter', [
      'concat_in_order:default',
    ]);

  };
}());<|MERGE_RESOLUTION|>--- conflicted
+++ resolved
@@ -273,7 +273,6 @@
           files: [
             'frontend/js/{,*/}*.js',
             'clusterFrontend/js/{,*/}*.js'
-<<<<<<< HEAD
           ],
           tasks: [
             'concat_in_order:sharedLibs',
@@ -288,23 +287,9 @@
             'clusterFrontend/js/templates/*'
           ],
           tasks: [
-=======
-          ],
-          tasks: [
             'concat_in_order:sharedLibs',
             'concat_in_order:default',
             'concat_in_order:jsCluster',
-          ]
-        },
-        html: {
-          files: [
-            'frontend/html/*',
-            'clusterFrontend/html/*'
-          ],
-          tasks: [
->>>>>>> 5d971cf6
-            'concat_in_order:htmlCluster',
-            'concat_in_order:htmlStandalone'
           ]
         }
       }
