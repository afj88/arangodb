--- conflicted
+++ resolved
@@ -94,12 +94,7 @@
     dbServers = ArangoClusterInfo.getDBServers();
     dbServers.forEach(
       function(dbServer) {
-<<<<<<< HEAD
         ArangoClusterComm.asyncRequest("POST","server:" + dbServer, db._name(),
-=======
-        require("internal").print("contacting" + dbServer);
-        var op = ArangoClusterComm.asyncRequest("POST","server:" + dbServer, db._name(),
->>>>>>> ad8d6925
           "/_api/pregel/cleanup/" + executionNumber, {},{},httpOptions);
       }
     );
