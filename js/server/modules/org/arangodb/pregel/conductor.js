--- conflicted
+++ resolved
@@ -211,11 +211,7 @@
     KEY_SET(space, ERROR, err);
     return;
   }
-<<<<<<< HEAD
-
-=======
   getWaitForAnswerMap(executionNumber);
->>>>>>> f530d194
   if (ArangoServerState.isCoordinator()) {
     dbServers = ArangoClusterInfo.getDBServers();
     var coordOptions = {
@@ -237,9 +233,6 @@
     httpOptions.type = "POST";
     require("org/arangodb/pregel").Worker.cleanUp(executionNumber);
   }
-  updateExecutionInfo(
-    executionNumber, execInfo
-  );
 };
 
 var timeOutExecution = function (executionNumber) {
@@ -450,7 +443,6 @@
 };
 
 
-<<<<<<< HEAD
 ////////////////////////////////////////////////////////////////////////////////
 /// @startDocuBlock JSF_pregel_start_execution
 /// @brief starts a pregel run on the given graph.
@@ -590,10 +582,7 @@
 /// @endDocuBlock
 ///
 ////////////////////////////////////////////////////////////////////////////////
-var startExecution = function(graphName, algorithms,  options) {
-=======
 var startExecution = function(graphName, algorithms, options) {
->>>>>>> f530d194
   var t = p.stopWatch();
   var graph = graphModule._graph(graphName), infoObject = {};
   var pregelAlgorithm = algorithms.base;
