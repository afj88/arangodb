/*jslint indent: 2, nomen: true, maxlen: 120, sloppy: true, vars: true, white: true, plusplus: true */
/*global require, exports, Graph, arguments, ArangoClusterComm, ArangoServerState, ArangoClusterInfo */
/*global KEYSPACE_CREATE, KEYSPACE_DROP, KEY_SET, KEY_INCR */

////////////////////////////////////////////////////////////////////////////////
/// @brief pregel worker functionality
///
/// @file
///
/// DISCLAIMER
///
/// Copyright 2010-2014 triagens GmbH, Cologne, Germany
///
/// Licensed under the Apache License, Version 2.0 (the "License");
/// you may not use this file except in compliance with the License.
/// You may obtain a copy of the License at
///
///     http://www.apache.org/licenses/LICENSE-2.0
///
/// Unless required by applicable law or agreed to in writing, software
/// distributed under the License is distributed on an "AS IS" BASIS,
/// WITHOUT WARRANTIES OR CONDITIONS OF ANY KIND, either express or implied.
/// See the License for the specific language governing permissions and
/// limitations under the License.
///
/// Copyright holder is triAGENS GmbH, Cologne, Germany
///
/// @author Florian Bartels, Michael Hackstein, Guido Schwab
/// @author Copyright 2011-2014, triAGENS GmbH, Cologne, Germany
////////////////////////////////////////////////////////////////////////////////

var p = require("org/arangodb/profiler");

var internal = require("internal");
var _ = require("underscore");
var db = internal.db;
var arangodb = require("org/arangodb");
var pregel = require("org/arangodb/pregel");
var ERRORS = arangodb.errors;
var ArangoError = arangodb.ArangoError;
var tasks = require("org/arangodb/tasks");
var Foxx = require("org/arangodb/foxx");

var step = "step";
var stepContent = "stepContent";
var waitForAnswer = "waitForAnswer";
var active = "active";
var state = "state";
var error = "error";
var stateFinished = "finished";
var stateRunning = "running";
var stateError = "error";
var COUNTER = "counter";
var DATA = "data";
var ERR = "error";
var CONDUCTOR = "conductor";
var ALGORITHM = "algorithm";
var MAP = "map";
var id;
var WORKERS = 1;

if (pregel.getServerName === "localhost") {
  var jobRegisterQueue = Foxx.queues.create("pregel-register-jobs-queue", WORKERS);

  Foxx.queues.registerJobType("pregel-register-job", function(params) {
    var queueName = params.queueName;
    var worker = params.worker;
    var glob = params.globals;
    var tasks = require("org/arangodb/tasks");
    tasks.createNamedQueue({
      name: queueName,
      threads: 1,
      size: 1,
      worker: worker
    });
    tasks.addJob(
      queueName,
      {
        step: 0,
        global: glob
      }
    );
  });
}

var queryGetAllSourceEdges = "FOR e IN @@original RETURN "
  + "{ _key: e._key, _from: e._from, _to: e._to";

var queryInsertDefaultVertex = "FOR v IN @@original INSERT {"
  + " '_key' : v._key, 'active' : true, 'deleted' : false, 'result' : {},"
  + " 'locationObject': { '_id': v._id, 'shard': @origShard }";

var queryInsertDefaultVertexIntoPart = "} INTO  @@result";


var queryActivateVertices = "FOR v IN @@work "
  + "FILTER v.toShard == @shard && v.step == @step "
  + "UPDATE PARSE_IDENTIFIER(v._toVertex).key WITH "
  + "{'active' : true} IN @@result";

var queryMessageByShard = "FOR v IN @@message "
  + "FILTER v.toShard == @shardId "
  + "RETURN v";

var getInboxName = function (execNr, shard, step, workerId) {
  return "In_P_" + execNr + shard + "_" +(step % 2) + "_" + workerId;
};

var extractShardFromSpace = function (execNr, space) {
  return space.substring(6 + execNr.length, space.lastIndexOf("_"));
};

var queryCountStillActiveVertices = "LET c = (FOR i in @@collection"
  + " FILTER i.active == true && i.deleted == false"
  + " RETURN 1) RETURN LENGTH(c)";

var getQueueName = function (executionNumber, counter) {
  return "P_QUEUE_" + executionNumber + "_" + counter;
};

var translateId = function (id, mapping) {
  var split = id.split("/");
  var col = split[0];
  var key = split[1];
  return mapping.getResultCollection(col) + "/" + key;
};

<<<<<<< HEAD
var algorithmForQueue = function (algorithms, shardList, executionNumber, workerIndex, workerCount, inbox, outbox) {
=======
// This funktion is intended to be used in the worker threads.
// It has to get a scope injected, do not use it otherwise.
var workerCode = function (params) {
    this.vertices.reset();
    if (params.cleanUp) {
      while(this.vertices.hasNext()) {
        this.vertices.next()._save();
      }
      p.aggregate();
      this.worker.queueCleanupDone(this.executionNumber);
      return;
    }
    var step = params.step;
    this.queue._fillQueues();
    var global = params.global;
    var msgQueue;
    global.step = step;
    global.data = this.data;
    try {
      var vertex;
      if (global.final === true) {
        while(this.vertices.hasNext()) {
          vertex = this.vertices.next();
          msgQueue = this.queue[vertex._id];
          this.finalAlgorithm(vertex, msgQueue, global);
        }
      } else {
        while(this.vertices.hasNext()) {
          vertex = this.vertices.next();
          msgQueue = this.queue[vertex._id];
          if (vertex._isActive() || msgQueue.count > 0) {
            vertex._activate();
            this.algorithm(vertex, msgQueue, global);
          }
        }
      }
      this.queue._storeInCollection();
      this.worker.queueDone(this.executionNumber, global, this.vertices.countActives(), this.mapping);
    } catch (err) {
      this.worker.queueDone(this.executionNumber, global, this.vertices.countActives(), this.mapping, err);
    }
};


var algorithmForQueue = function (algorithms, shardList, executionNumber, workerIndex, workerCount) {
>>>>>>> 0b36e8a3
  return "(function() {"
    + "var executionNumber = " + executionNumber + ";"
+ "var p = require('org/arangodb/profiler');"
    + "var db = require('internal').db;"
    + "var pregel = require('org/arangodb/pregel');"
    + "var pregelMapping = new pregel.Mapping(executionNumber);"
    + "var worker = pregel.Worker;"
    + "var data = [];"
    + "var lastStep;"
    + (algorithms.aggregator ? "  var aggregator = (" + algorithms.aggregator + ");" : "var aggregator = null;")
    + "var vertices = new pregel.VertexList(pregelMapping);"
    + "var shardList = " + JSON.stringify(shardList) + ";"
    + "var inbox = " + JSON.stringify(inbox) + ";"
    + "var outbox = " + JSON.stringify(outbox) + ";"
    + "var i;"
    + "var shard;"
    + "for (i = 0; i < shardList.length; i++) {"
    +   "shard = shardList[i];"
    +   "vertices.addShardContent(shard, pregelMapping.findOriginalCollection(shard),"
    +      "db[shard].NTH2(" + workerIndex + ", " + workerCount + ").documents);"
    + "}"
<<<<<<< HEAD
    + "var queue = new pregel.MessageQueue(executionNumber, vertices, inbox, outbox, aggregator);"
    + "return function(params) {"
    + "vertices.reset();"
    + "if (params.cleanUp) {"
    +   "while(vertices.hasNext()) {"
    +     "vertices.next()._save();"
    +   "};"
+ "p.aggregate();"
    + "  worker.queueCleanupDone(executionNumber);"
    + "  return;"
    + "}"
    + "var step = params.step;"
    + "queue._fillQueues();"
    + "var global = params.global;"
    + "var msgQueue;"
    + "global.step = step;"
    + "if (step !== lastStep) {"
    + "  data = [];"
    + "}"
    + "global.data = data;"
    + "try {"
    +   "var vertex;"
    +   "if (global.final === true) {"
    +     "while(vertices.hasNext()) {"
    +       "vertex = vertices.next();"
    +       "msgQueue = queue._loadVertex(vertices.getShardName(vertex.shard), vertex);"
    +       "(" + algorithms.finalAlgorithm + ")(vertex, msgQueue, global);"
    +     "}"
    +   "} else {"
    +     "while(vertices.hasNext()) {"
    +       "vertex = vertices.next();"
    +       "msgQueue = queue._loadVertex(vertices.getShardName(vertex.shard), vertex);"
    +       "if (vertex._isActive() || msgQueue.count > 0) {"
    +         "vertex._activate();"
    +         "(" + algorithms.algorithm + ")(vertex, msgQueue, global);"
    +       "}"
    +     "}"
    +   "};"
    + "  queue._storeInCollection();"
    + "  worker.queueDone(executionNumber, global, vertices.countActives(), pregelMapping, inbox, outbox);"
    + "  } catch (err) {"
    + "    worker.queueDone(executionNumber, global, vertices.countActives(), pregelMapping, inbox, outbox, err);"
    + "  }"
    + "}"
    + "}())";
=======
    + "var queue = new pregel.MessageQueue(executionNumber, vertices, aggregator);"
    + "var scope = {};"
    + "scope.vertices = vertices;"
    + "scope.worker = worker;"
    + "scope.executionNumber = executionNumber;"
    + "scope.queue = queue;"
    + "scope.mapping = pregelMapping;"
    + "scope.algorithm = (" + algorithms.algorithm + ");"
    + "scope.finalAlgorithm = (" + algorithms.finalAlgorithm + ");"
    + "scope.data = data;"
    + "return worker.workerCode.bind(scope);"
   + "}())";
>>>>>>> 0b36e8a3
};

var createTaskQueue = function (executionNumber, shardList, algorithms, globals, workerIndex, workerCount, inbox, outbox) {
  // TODO hack for cluster setup. Foxx Queues not working...
  KEYSPACE_CREATE("P_" + executionNumber, 2, true);
  KEY_SET("P_" + executionNumber, "done", 0);
  if (pregel.getServerName !== "localhost") {
    tasks.register({
      command: function(params) {
        var queueName = params.queueName;
        var worker = params.worker;
        var glob = params.globals;
        var tasks = require("org/arangodb/tasks");
        tasks.createNamedQueue({
          name: queueName,
          threads: 1,
          size: 1,
          worker: worker
        });
        tasks.addJob(
          queueName,
          {
            step: 0,
            global: glob
          }
        );
      },
      params: {
        queueName: getQueueName(executionNumber, workerIndex),
        worker: algorithmForQueue(algorithms, shardList, executionNumber, workerIndex, workerCount, inbox, outbox),
        globals: globals,
      }
    });
  } else {
    jobRegisterQueue.push("pregel-register-job", {
      queueName: getQueueName(executionNumber, workerIndex),
      worker: algorithmForQueue(algorithms, shardList, executionNumber, workerIndex, workerCount, inbox, outbox),
      globals: globals
    });
  }
};

var addTask = function (queue, stepNumber, globals) {
  tasks.addJob(
    queue,
    {
      step: stepNumber,
      global: globals
    }
  );
};

var addCleanUpTask = function (queue) {
  tasks.addJob(
    queue,
    {
      cleanUp: true
    }
  );
};

var saveMapping = function(executionNumber, map) {
  map._key = "map";
  pregel.getGlobalCollection(executionNumber).save(map);
};

var loadMapping = function(executionNumber) {
  return pregel.getMap(executionNumber);
};

var getConductor = function(executionNumber) {
  return pregel.getGlobalCollection(executionNumber).document(CONDUCTOR).name;
};

var getError = function(executionNumber) {
  return pregel.getGlobalCollection(executionNumber).document(ERR).error;
};

var setup = function(executionNumber, options, globals) {
  // create global collection
  pregel.createWorkerCollections(executionNumber);
  p.setup();
  var global = pregel.getGlobalCollection(executionNumber);
  global.save({_key: COUNTER, count: 0, active: 0});
  global.save({_key: DATA, data: []});
  global.save({_key: ERR, error: undefined});
  global.save({_key: CONDUCTOR, name: options.conductor});

  saveMapping(executionNumber, options.map);

  var pregelMapping = new pregel.Mapping(executionNumber);
  var w;
  var shardList = [];
  _.each(pregelMapping.getLocalCollectionShardMapping(), function (shards) {
    shardList = shardList.concat(shards);
  });
  var inbox = {};
  var outbox = {};
  var myName = pregel.getServerName();
  var i;
  var spacePrefix = "P_" + executionNumber + "_";
  _.each(pregelMapping.getGlobalCollectionShardMapping(), function (listing, server) {
    var s;
    if (server === myName) {
      _.each(listing, function (shards) {
        for (i = 0; i < shards.length; ++i) {
          s = shards[i];
          inbox[s] = "In_" + spacePrefix + s;
          // Space for step % 2 === 0
          KEYSPACE_CREATE("In_" + spacePrefix + s + "00"); //0 is aggregate
          KEYSPACE_CREATE("In_" + spacePrefix + s + "01"); //1 is plain
          // Space for step % 2 === 1
          KEYSPACE_CREATE("In_" + spacePrefix + s + "10"); 
          KEYSPACE_CREATE("In_" + spacePrefix + s + "11");
        }
      });
    } else {
      _.each(listing, function (shards) {
        for (i = 0; i < shards.length; ++i) {
          s = shards[i];
          outbox[s] = "Out_" + spacePrefix + s + "0";
          outbox[s] = "Out_" + spacePrefix + s + "1";
          KEYSPACE_CREATE("Out_" + spacePrefix + s + "0");
          KEYSPACE_CREATE("Out_" + spacePrefix + s + "1");
        }
      });
    }
  });
  for (w = 0; w < WORKERS; w++) {
    createTaskQueue(executionNumber, shardList, options, globals, w, WORKERS, inbox, outbox);
  }
};


var activateVertices = function(executionNumber, step, mapping) {
  var t = p.stopWatch();
  var work = pregel.genWorkCollectionName(executionNumber);
  var resultShardMapping = mapping.getLocalResultShardMapping();
  _.each(resultShardMapping, function (resultShards, collection) {
    var originalShards = mapping.getLocalCollectionShards(collection);
    var i;
    var bindVars;
    for (i = 0; i < resultShards.length; i++) {
      bindVars = {
        '@work': work,
        '@result': resultShards[i],
        'shard': originalShards[i],
        'step': step
      };
      db._query(queryActivateVertices, bindVars).execute();
    }
  });
  p.storeWatch("ActivateVertices", t);
};

///////////////////////////////////////////////////////////
/// @brief Creates a cursor containing all active vertices
///////////////////////////////////////////////////////////
var getActiveVerticesQuery = function (mapping) {
  var count = 0;
  var bindVars = {};
  var query = "FOR u in UNION([], []";
  var resultShardMapping = mapping.getLocalResultShardMapping();
  _.each(resultShardMapping, function (resultShards) {
    var i;
    for (i = 0; i < resultShards.length; i++) {
      query += ",(FOR i in @@collection" + count
        + " FILTER i.active == true && i.deleted == false"
        + " RETURN {_id: i._id, shard: @collection" + count 
        + ", locationObject: i.locationObject, _doc: i})";
      bindVars["@collection" + count] = resultShards[i];
      bindVars["collection" + count] = resultShards[i];
      count++;
    }
  });
  query += ") RETURN u";
  return db._query(query, bindVars);
};

var getVerticesQuery = function (mapping) {
  var count = 0;
  var bindVars = {};
  var query = "FOR u in UNION([], []";
  var resultShardMapping = mapping.getLocalResultShardMapping();
  _.each(resultShardMapping, function (resultShards) {
    var i;
    for (i = 0; i < resultShards.length; i++) {
      query += ",(FOR i in @@collection" + count
        + " FILTER i.deleted == false"
        + " RETURN {_id: i._id, shard: @collection" + count
        + ", locationObject: i.locationObject, _doc: i})";
      bindVars["@collection" + count] = resultShards[i];
      bindVars["collection" + count] = resultShards[i];
      count++;
    }
  });
  query += ") RETURN u";
  return db._query(query, bindVars);
};


var countActiveVertices = function (mapping) {
  var count = 0;
  var bindVars = {};
  var resultShardMapping = mapping.getLocalResultShardMapping();
  _.each(resultShardMapping, function (resultShards) {
    var i;
    for (i = 0; i < resultShards.length; i++) {
      bindVars["@collection"] = resultShards[i];
      count += db._query(queryCountStillActiveVertices, bindVars).next();
    }
  });
  return count;
};

var packOutbox = function(space) {
  var t = p.stopWatch();
  var vertices = KEYSPACE_KEYS(space);
  var msg = {};
  _.each(vertices, function(v) {
    msg[v] = KEY_GET(space, v);
  });
  KEYSPACE_DROP(space);
  KEYPSACE_CREATE(space);
  var res = JSON.stringify(msg);
  p.storeWatch("packingMessage", t);
  return res;
};

var sendMessages = function (executionNumber, outbox, step) {
  var waitCounter = 0;
  var coordOptions = {
    coordTransactionID: ArangoClusterInfo.uniqid()
  };
  var shard, msg, space, aggregate, body;
  var dbName = db._name();
  for (space in outbox) {
    if (outbox.hasOwnProperty(space)) {
      shard = extractShardFromSpace(executionNumber, space);
      aggregate = space.charAt(space.length - 1) === "0";
      msg = packOutbox(outbox[space], shard);
      body = {
        msg: msg,
        aggregate: aggregate,
        shard: shard,
        execNr: executionNumber
      };
      waitCounter++;
      ArangoClusterComm.asyncRequest("POST","shard:" + shard, dbName,
        "/_api/pregel/message", body, {}, coordOptions);
    }
  }
  var debug;
  for (waitCounter; waitCounter > 0; waitCounter--) {
    debug = ArangoClusterComm.wait(coordOptions);
  }
};

var finishedStep = function (executionNumber, global, active, keyList, inbox, outbox) {
  var t = p.stopWatch();
  var messages = 0;
  var error = getError(executionNumber);
  var final = global.final;
  if (!error) {
    var t2 = p.stopWatch();
    // messages = sendMessages(executionNumber, outbox);
    p.storeWatch("ShiftMessages", t2);
  }
  KEY_SET(keyList, "actives", 0);
  _.each(inbox, function (space) {
    var stepSwitch = global.step % 2;
    var s1 = space + stepSwitch + "0";
    var s2 = space + stepSwitch + "1";
    KEYSPACE_DROP(s1);
    KEYSPACE_DROP(s2);
    KEYSPACE_CREATE(s1);
    KEYSPACE_CREATE(s2);
  });
  if (ArangoServerState.role() === "PRIMARY") {
    var conductor = getConductor(executionNumber);
    var body = JSON.stringify({
      server: pregel.getServerName(),
      step: global.step,
      executionNumber: executionNumber,
      messages: messages,
      active: active,
      error: error,
      final : final,
      data : global.data
    });
    var coordOptions = {
      coordTransactionID: ArangoClusterInfo.uniqid()
    };
    ArangoClusterComm.asyncRequest("POST","server:" + conductor, db._name(),
      "/_api/pregel/finishedStep", body, {}, coordOptions);
    var debug = ArangoClusterComm.wait(coordOptions);
  } else {
    p.storeWatch("FinishStep", t);
    pregel.Conductor.finishedStep(executionNumber, pregel.getServerName(), {
      step: global.step,
      messages: messages,
      active: active,
      error: error,
      final : final,
      data : global.data
    });
  }
};

var queueCleanupDone = function (executionNumber) {
  var keyList = "P_" + executionNumber;
  var countDone = KEY_INCR(keyList, "done");
  if (countDone === WORKERS) {
    KEY_SET(keyList, "actives", 0);
    if (ArangoServerState.role() === "PRIMARY") {
      var conductor = getConductor(executionNumber);
      var body = JSON.stringify({
        server: pregel.getServerName(),
        executionNumber: executionNumber
      });
      var coordOptions = {
        coordTransactionID: ArangoClusterInfo.uniqid()
      };
      ArangoClusterComm.asyncRequest("POST","server:" + conductor, db._name(),
        "/_api/pregel/finishedCleanup", body, {}, coordOptions);
      var debug = ArangoClusterComm.wait(coordOptions);
    } else {
      pregel.Conductor.finishedCleanUp(executionNumber, pregel.getServerName());
    }
  }
  db._drop(pregel.genWorkCollectionName(executionNumber));
  db._drop(pregel.genMsgCollectionName(executionNumber));
  db._drop(pregel.genGlobalCollectionName(executionNumber));
};

var queueDone = function (executionNumber, global, actives, mapping, inbox, outbox, err) {
  var t = p.stopWatch();
  if (err && err instanceof ArangoError === false) {
    var error = new ArangoError();
    error.errorNum = ERRORS.ERROR_PREGEL_ALGORITHM_SYNTAX_ERROR.code;
    error.errorMessage = ERRORS.ERROR_PREGEL_ALGORITHM_SYNTAX_ERROR.message + ": " + err;
    err = error;
  }
  var globalCol = pregel.getGlobalCollection(executionNumber);
  if (err && !getError(executionNumber)) {
    globalCol.update(ERR, {error: err});
  }
  var keyList = "P_" + executionNumber;
  var countDone = KEY_INCR(keyList, "done");
  var countActive = KEY_INCR(keyList, "actives", actives);
  p.storeWatch("VertexDone", t);
  if (countDone === WORKERS) {
   finishedStep(executionNumber, global, countActive, keyList, inbox, outbox);
  }
  /*
   WTF? Nochmal nachdenken was das machen soll
      var d = globalCol.document(DATA).data;
        globalCol.update(DATA, {
          data : []
        });
      }
      if (global.data.length > 0) {
        globalCol.update(DATA, {
          data : global.data.concat(d)
        });
      }
    }
  });
  */
};

var executeStep = function(executionNumber, step, options, globals) {
  id = ArangoServerState.id() || "localhost";
  globals = globals || {};
  globals.final = options.final;
  if (step === 0) {
    KEYSPACE_CREATE("RETRY", 1);
    setup(executionNumber, options, globals);
    return;
  }
  var t = p.stopWatch();
  var i = 0;
  var queue;
  KEY_SET("P_" + executionNumber, "done", 0);
  for (i = 0; i < WORKERS; i++) {
    queue = getQueueName(executionNumber, i);
    addTask(queue, step, globals);
  }
  p.storeWatch("AddingAllTasks", t);
};

var cleanUp = function(executionNumber) {
  // queues.delete("P_" + executionNumber); To be done for new queue
  var i, queue;
  KEY_SET("P_" + executionNumber, "done", 0);
  require("console").log("Retried", KEY_GET("RETRY", "count"));
  KEYSPACE_DROP("RETRY");
  for (i = 0; i < WORKERS; i++) {
    queue = getQueueName(executionNumber, i);
    addCleanUpTask(queue);
  }
};

var receiveMessages = function(executionNumber, shard, step, senderName, senderWorker, messageString) {
  var msg = JSON.parse(messageString);
  var i = 0;
  var buckets = [];
  var col = db[shard];
  for (i = 0; i < WORKERS; i++) {
    buckets.push({});
  }
  _.each(msg, function(v, k) {
    buckets[col.NTH3(k, WORKERS)][k] = v;
    delete msg[k];
  });
  var inbox;
  for (i = 0; i < WORKERS; i++) {
    inbox = getInboxName(executionNumber, shard, step, i);
    KEY_SET(inbox,  senderName + "_" + senderWorker, JSON.stringify(buckets[i]));
    buckets[i] = null;
  }
};

// -----------------------------------------------------------------------------
// --SECTION--                                                    MODULE EXPORTS
// -----------------------------------------------------------------------------

// Public functions
exports.executeStep = executeStep;
exports.cleanUp = cleanUp;
exports.finishedStep = finishedStep;
exports.queueDone = queueDone;
exports.queueCleanupDone = queueCleanupDone;
<<<<<<< HEAD
exports.receiveMessages = receiveMessages;
=======

// Private. Do never use externally
exports.workerCode = workerCode;
>>>>>>> 0b36e8a3
<|MERGE_RESOLUTION|>--- conflicted
+++ resolved
@@ -57,9 +57,9 @@
 var ALGORITHM = "algorithm";
 var MAP = "map";
 var id;
-var WORKERS = 1;
-
-if (pregel.getServerName === "localhost") {
+var WORKERS = 4;
+
+if (pregel.getServerName() === "localhost") {
   var jobRegisterQueue = Foxx.queues.create("pregel-register-jobs-queue", WORKERS);
 
   Foxx.queues.registerJobType("pregel-register-job", function(params) {
@@ -106,6 +106,21 @@
   return "In_P_" + execNr + shard + "_" +(step % 2) + "_" + workerId;
 };
 
+var getOutboxName = function (execNr, firstW, secondW) {
+  return "Out_P_" + execNr + "_" + firstW + secondW;
+};
+
+var createOutboxMatrix = function (execNr) {
+  var i, j;
+  for (i = 0; i < WORKERS; i++) {
+    for (j = 0; j < WORKERS; j++) {
+      if (j !== i) {
+        KEYSPACE_CREATE(getOutboxName(execNr, i, j));
+      }
+    }
+  }
+};
+
 var extractShardFromSpace = function (execNr, space) {
   return space.substring(6 + execNr.length, space.lastIndexOf("_"));
 };
@@ -125,58 +140,55 @@
   return mapping.getResultCollection(col) + "/" + key;
 };
 
-<<<<<<< HEAD
-var algorithmForQueue = function (algorithms, shardList, executionNumber, workerIndex, workerCount, inbox, outbox) {
-=======
 // This funktion is intended to be used in the worker threads.
 // It has to get a scope injected, do not use it otherwise.
 var workerCode = function (params) {
-    this.vertices.reset();
-    if (params.cleanUp) {
+  this.vertices.reset();
+  if (params.cleanUp) {
+    while(this.vertices.hasNext()) {
+      this.vertices.next()._save();
+    }
+    p.aggregate();
+    this.worker.queueCleanupDone(this.executionNumber);
+    return;
+  }
+  var step = params.step;
+  this.queue._fillQueues();
+  var global = params.global;
+  var msgQueue;
+  global.step = step;
+  global.data = this.data;
+  try {
+    var vertex;
+    if (global.final === true) {
       while(this.vertices.hasNext()) {
-        this.vertices.next()._save();
+        vertex = this.vertices.next();
+        msgQueue = this.queue._loadVertex(this.vertices.getShardName(vertex.shard), vertex);
+        this.finalAlgorithm(vertex, msgQueue, global);
       }
-      p.aggregate();
-      this.worker.queueCleanupDone(this.executionNumber);
-      return;
-    }
-    var step = params.step;
-    this.queue._fillQueues();
-    var global = params.global;
-    var msgQueue;
-    global.step = step;
-    global.data = this.data;
-    try {
-      var vertex;
-      if (global.final === true) {
-        while(this.vertices.hasNext()) {
-          vertex = this.vertices.next();
-          msgQueue = this.queue[vertex._id];
-          this.finalAlgorithm(vertex, msgQueue, global);
-        }
-      } else {
-        while(this.vertices.hasNext()) {
-          vertex = this.vertices.next();
-          msgQueue = this.queue[vertex._id];
-          if (vertex._isActive() || msgQueue.count > 0) {
-            vertex._activate();
-            this.algorithm(vertex, msgQueue, global);
-          }
+    } else {
+      while(this.vertices.hasNext()) {
+        vertex = this.vertices.next();
+        msgQueue = this.queue._loadVertex(this.vertices.getShardName(vertex.shard), vertex);
+        if (vertex._isActive() || msgQueue.count > 0) {
+          vertex._activate();
+          this.algorithm(vertex, msgQueue, global);
         }
       }
-      this.queue._storeInCollection();
-      this.worker.queueDone(this.executionNumber, global, this.vertices.countActives(), this.mapping);
-    } catch (err) {
-      this.worker.queueDone(this.executionNumber, global, this.vertices.countActives(), this.mapping, err);
-    }
-};
-
-
-var algorithmForQueue = function (algorithms, shardList, executionNumber, workerIndex, workerCount) {
->>>>>>> 0b36e8a3
+    }
+    this.queue._storeInCollection();
+    this.worker.queueDone(this.executionNumber, global, this.vertices.countActives(),
+      this.inbox, this.outbox);
+  } catch (err) {
+    this.worker.queueDone(this.executionNumber, global, this.vertices.countActives(),
+      this.inbox, this.outbox, err);
+  }
+};
+
+var algorithmForQueue = function (algorithms, shardList, executionNumber, workerIndex, workerCount, inbox, outbox) {
   return "(function() {"
     + "var executionNumber = " + executionNumber + ";"
-+ "var p = require('org/arangodb/profiler');"
+    + "var p = require('org/arangodb/profiler');"
     + "var db = require('internal').db;"
     + "var pregel = require('org/arangodb/pregel');"
     + "var pregelMapping = new pregel.Mapping(executionNumber);"
@@ -195,73 +207,26 @@
     +   "vertices.addShardContent(shard, pregelMapping.findOriginalCollection(shard),"
     +      "db[shard].NTH2(" + workerIndex + ", " + workerCount + ").documents);"
     + "}"
-<<<<<<< HEAD
-    + "var queue = new pregel.MessageQueue(executionNumber, vertices, inbox, outbox, aggregator);"
-    + "return function(params) {"
-    + "vertices.reset();"
-    + "if (params.cleanUp) {"
-    +   "while(vertices.hasNext()) {"
-    +     "vertices.next()._save();"
-    +   "};"
-+ "p.aggregate();"
-    + "  worker.queueCleanupDone(executionNumber);"
-    + "  return;"
-    + "}"
-    + "var step = params.step;"
-    + "queue._fillQueues();"
-    + "var global = params.global;"
-    + "var msgQueue;"
-    + "global.step = step;"
-    + "if (step !== lastStep) {"
-    + "  data = [];"
-    + "}"
-    + "global.data = data;"
-    + "try {"
-    +   "var vertex;"
-    +   "if (global.final === true) {"
-    +     "while(vertices.hasNext()) {"
-    +       "vertex = vertices.next();"
-    +       "msgQueue = queue._loadVertex(vertices.getShardName(vertex.shard), vertex);"
-    +       "(" + algorithms.finalAlgorithm + ")(vertex, msgQueue, global);"
-    +     "}"
-    +   "} else {"
-    +     "while(vertices.hasNext()) {"
-    +       "vertex = vertices.next();"
-    +       "msgQueue = queue._loadVertex(vertices.getShardName(vertex.shard), vertex);"
-    +       "if (vertex._isActive() || msgQueue.count > 0) {"
-    +         "vertex._activate();"
-    +         "(" + algorithms.algorithm + ")(vertex, msgQueue, global);"
-    +       "}"
-    +     "}"
-    +   "};"
-    + "  queue._storeInCollection();"
-    + "  worker.queueDone(executionNumber, global, vertices.countActives(), pregelMapping, inbox, outbox);"
-    + "  } catch (err) {"
-    + "    worker.queueDone(executionNumber, global, vertices.countActives(), pregelMapping, inbox, outbox, err);"
-    + "  }"
-    + "}"
-    + "}())";
-=======
     + "var queue = new pregel.MessageQueue(executionNumber, vertices, aggregator);"
     + "var scope = {};"
     + "scope.vertices = vertices;"
     + "scope.worker = worker;"
     + "scope.executionNumber = executionNumber;"
     + "scope.queue = queue;"
-    + "scope.mapping = pregelMapping;"
     + "scope.algorithm = (" + algorithms.algorithm + ");"
     + "scope.finalAlgorithm = (" + algorithms.finalAlgorithm + ");"
     + "scope.data = data;"
+    + "scope.inbox = inbox;"
+    + "scope.outbox = outbox;"
     + "return worker.workerCode.bind(scope);"
    + "}())";
->>>>>>> 0b36e8a3
 };
 
 var createTaskQueue = function (executionNumber, shardList, algorithms, globals, workerIndex, workerCount, inbox, outbox) {
   // TODO hack for cluster setup. Foxx Queues not working...
   KEYSPACE_CREATE("P_" + executionNumber, 2, true);
   KEY_SET("P_" + executionNumber, "done", 0);
-  if (pregel.getServerName !== "localhost") {
+  if (pregel.getServerName() !== "localhost") {
     tasks.register({
       command: function(params) {
         var queueName = params.queueName;
@@ -336,6 +301,7 @@
 var setup = function(executionNumber, options, globals) {
   // create global collection
   pregel.createWorkerCollections(executionNumber);
+  createOutboxMatrix(executionNumber);
   p.setup();
   var global = pregel.getGlobalCollection(executionNumber);
   global.save({_key: COUNTER, count: 0, active: 0});
@@ -384,6 +350,7 @@
     }
   });
   for (w = 0; w < WORKERS; w++) {
+    require("console").log("Creating a fuckng queue");
     createTaskQueue(executionNumber, shardList, options, globals, w, WORKERS, inbox, outbox);
   }
 };
@@ -523,6 +490,7 @@
     // messages = sendMessages(executionNumber, outbox);
     p.storeWatch("ShiftMessages", t2);
   }
+  require("console").log("buhman");
   KEY_SET(keyList, "actives", 0);
   _.each(inbox, function (space) {
     var stepSwitch = global.step % 2;
@@ -533,6 +501,7 @@
     KEYSPACE_CREATE(s1);
     KEYSPACE_CREATE(s2);
   });
+  require("console").log("baumn");
   if (ArangoServerState.role() === "PRIMARY") {
     var conductor = getConductor(executionNumber);
     var body = JSON.stringify({
@@ -590,7 +559,7 @@
   db._drop(pregel.genGlobalCollectionName(executionNumber));
 };
 
-var queueDone = function (executionNumber, global, actives, mapping, inbox, outbox, err) {
+var queueDone = function (executionNumber, global, actives, inbox, outbox, err) {
   var t = p.stopWatch();
   if (err && err instanceof ArangoError === false) {
     var error = new ArangoError();
@@ -630,6 +599,7 @@
   id = ArangoServerState.id() || "localhost";
   globals = globals || {};
   globals.final = options.final;
+  require("console").log("aaqwieou");
   if (step === 0) {
     KEYSPACE_CREATE("RETRY", 1);
     setup(executionNumber, options, globals);
@@ -639,10 +609,12 @@
   var i = 0;
   var queue;
   KEY_SET("P_" + executionNumber, "done", 0);
+  require("console").log("klasjd");
   for (i = 0; i < WORKERS; i++) {
     queue = getQueueName(executionNumber, i);
     addTask(queue, step, globals);
   }
+  require("console").log("aaarargh");
   p.storeWatch("AddingAllTasks", t);
 };
 
@@ -688,10 +660,7 @@
 exports.finishedStep = finishedStep;
 exports.queueDone = queueDone;
 exports.queueCleanupDone = queueCleanupDone;
-<<<<<<< HEAD
 exports.receiveMessages = receiveMessages;
-=======
 
 // Private. Do never use externally
-exports.workerCode = workerCode;
->>>>>>> 0b36e8a3
+exports.workerCode = workerCode;