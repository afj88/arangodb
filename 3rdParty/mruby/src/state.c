/*
** state.c - mrb_state open/close functions
**
** See Copyright Notice in mruby.h
*/

#include "mruby.h"
#include "mruby/irep.h"
#include "mruby/variable.h"
#include <string.h>

void mrb_init_heap(mrb_state*);
void mrb_init_core(mrb_state*);
void mrb_init_ext(mrb_state*);

mrb_state*
mrb_open_allocf(mrb_allocf f, void *ud)
{
<<<<<<< HEAD
  mrb_state *mrb = (f)(NULL, NULL, sizeof(mrb_state));
=======
  mrb_state *mrb = (mrb_state *)(f)(NULL, NULL, sizeof(mrb_state), ud);
  if (mrb == NULL) return NULL;
>>>>>>> b36fa7c5

  memset(mrb, 0, sizeof(mrb_state));
  mrb->ud = ud;
  mrb->allocf = f;
  mrb->current_white_part = MRB_GC_WHITE_A;

  mrb_init_heap(mrb);
  mrb_init_core(mrb);
  mrb_init_ext(mrb);
  return mrb;
}

static void*
allocf(mrb_state *mrb, void *p, size_t size, void *ud)
{
  if (size == 0) {
    free(p);
    return NULL;
  }
  else {
    return realloc(p, size);
  }
}

struct alloca_header {
  struct alloca_header *next;
  char buf[0];
};

void*
mrb_alloca(mrb_state *mrb, size_t size)
{
  struct alloca_header *p;

  p = mrb_malloc(mrb, sizeof(struct alloca_header)+size);
  p->next = mrb->mems;
  mrb->mems = p;
  return (void*)p->buf;
}

static void
mrb_alloca_free(mrb_state *mrb)
{
  struct alloca_header *p = mrb->mems;
  struct alloca_header *tmp;

  while (p) {
    tmp = p;
    p = p->next;
    mrb_free(mrb, tmp);
  }
}

mrb_state*
mrb_open()
{
  mrb_state *mrb = mrb_open_allocf(allocf, NULL);

  return mrb;
}

void mrb_free_symtbl(mrb_state *mrb);
void mrb_free_heap(mrb_state *mrb);

void
mrb_close(mrb_state *mrb)
{
  int i;

  /* free */
  mrb_gc_free_gv(mrb);
  mrb_free(mrb, mrb->stbase);
  mrb_free(mrb, mrb->cibase);
  for (i=0; i<mrb->irep_len; i++) {
    mrb_free(mrb, mrb->irep[i]->iseq);
    mrb_free(mrb, mrb->irep[i]->pool);
    mrb_free(mrb, mrb->irep[i]->syms);
    mrb_free(mrb, mrb->irep[i]->lines);
    mrb_free(mrb, mrb->irep[i]);
  }
  mrb_free(mrb, mrb->irep);
  mrb_free(mrb, mrb->rescue);
  mrb_free(mrb, mrb->ensure);
  mrb_free_symtbl(mrb);
  mrb_free_heap(mrb);
  mrb_alloca_free(mrb);
  mrb_free(mrb, mrb);
}

void
mrb_add_irep(mrb_state *mrb, int idx)
{
  if (!mrb->irep) {
    int max = 256;

    if (idx > max) max = idx+1;
<<<<<<< HEAD
    mrb->irep = mrb_malloc(mrb, sizeof(mrb_irep*)*max);
=======
    mrb->irep = (mrb_irep **)mrb_calloc(mrb, max, sizeof(mrb_irep*));
>>>>>>> b36fa7c5
    mrb->irep_capa = max;
  }
  else if (mrb->irep_capa <= idx) {
    size_t old_capa = mrb->irep_capa;
    while (mrb->irep_capa <= idx) {
      mrb->irep_capa *= 2;
    }
    mrb->irep = (mrb_irep **)mrb_realloc(mrb, mrb->irep, sizeof(mrb_irep*)*mrb->irep_capa);
    memset(mrb->irep + old_capa, 0, sizeof(mrb_irep*) * (mrb->irep_capa - old_capa));
  }
}

mrb_value
mrb_top_self(mrb_state *mrb)
{
  mrb_value v;

  MRB_SET_VALUE(v, MRB_TT_MAIN, value.i, 0);
  return v;
}<|MERGE_RESOLUTION|>--- conflicted
+++ resolved
@@ -16,12 +16,8 @@
 mrb_state*
 mrb_open_allocf(mrb_allocf f, void *ud)
 {
-<<<<<<< HEAD
-  mrb_state *mrb = (f)(NULL, NULL, sizeof(mrb_state));
-=======
   mrb_state *mrb = (mrb_state *)(f)(NULL, NULL, sizeof(mrb_state), ud);
   if (mrb == NULL) return NULL;
->>>>>>> b36fa7c5
 
   memset(mrb, 0, sizeof(mrb_state));
   mrb->ud = ud;
@@ -118,11 +114,7 @@
     int max = 256;
 
     if (idx > max) max = idx+1;
-<<<<<<< HEAD
-    mrb->irep = mrb_malloc(mrb, sizeof(mrb_irep*)*max);
-=======
     mrb->irep = (mrb_irep **)mrb_calloc(mrb, max, sizeof(mrb_irep*));
->>>>>>> b36fa7c5
     mrb->irep_capa = max;
   }
   else if (mrb->irep_capa <= idx) {
