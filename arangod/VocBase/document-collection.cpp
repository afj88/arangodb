////////////////////////////////////////////////////////////////////////////////
/// @brief document collection with global read-write lock
///
/// @file
///
/// DISCLAIMER
///
/// Copyright 2014 ArangoDB GmbH, Cologne, Germany
/// Copyright 2004-2014 triAGENS GmbH, Cologne, Germany
///
/// Licensed under the Apache License, Version 2.0 (the "License");
/// you may not use this file except in compliance with the License.
/// You may obtain a copy of the License at
///
///     http://www.apache.org/licenses/LICENSE-2.0
///
/// Unless required by applicable law or agreed to in writing, software
/// distributed under the License is distributed on an "AS IS" BASIS,
/// WITHOUT WARRANTIES OR CONDITIONS OF ANY KIND, either express or implied.
/// See the License for the specific language governing permissions and
/// limitations under the License.
///
/// Copyright holder is ArangoDB GmbH, Cologne, Germany
///
/// @author Dr. Frank Celler
/// @author Copyright 2014, ArangoDB GmbH, Cologne, Germany
/// @author Copyright 2011-2013, triAGENS GmbH, Cologne, Germany
////////////////////////////////////////////////////////////////////////////////

#include "document-collection.h"

#include "BasicsC/conversions.h"
#include "BasicsC/files.h"
#include "BasicsC/logging.h"
#include "BasicsC/tri-strings.h"
#include "CapConstraint/cap-constraint.h"
#include "FulltextIndex/fulltext-index.h"
#include "GeoIndex/geo-index.h"
#include "HashIndex/hash-index.h"
#include "ShapedJson/shape-accessor.h"
#include "Utils/transactions.h"
#include "Utils/CollectionReadLocker.h"
#include "Utils/CollectionWriteLocker.h"
#include "Utils/Exception.h"
#include "VocBase/edge-collection.h"
#include "VocBase/index.h"
#include "VocBase/key-generator.h"
#include "VocBase/primary-index.h"
#include "VocBase/server.h"
#include "VocBase/update-policy.h"
#include "VocBase/voc-shaper.h"
#include "VocBase/barrier.h"
#include "Wal/DocumentOperation.h"
#include "Wal/LogfileManager.h"
#include "Wal/Marker.h"
#include "Wal/Slots.h"

using namespace triagens::arango;

////////////////////////////////////////////////////////////////////////////////
/// @brief return a pointer to the beginning of the marker
////////////////////////////////////////////////////////////////////////////////

#ifdef TRI_ENABLE_MAINTAINER_MODE
void const* TRI_doc_mptr_t::getDataPtr () const {
  TransactionBase::assertCurrentTrxActive();
  return _dataptr;
}
#endif

////////////////////////////////////////////////////////////////////////////////
/// @brief set the pointer to the beginning of the memory for the marker
////////////////////////////////////////////////////////////////////////////////

#ifdef TRI_ENABLE_MAINTAINER_MODE
void TRI_doc_mptr_t::setDataPtr (void const* d) {
  TransactionBase::assertCurrentTrxActive();
  _dataptr = d;
}
#endif

////////////////////////////////////////////////////////////////////////////////
/// @brief return a pointer to the beginning of the marker, copy object
////////////////////////////////////////////////////////////////////////////////

#ifdef TRI_ENABLE_MAINTAINER_MODE
void const* TRI_doc_mptr_copy_t::getDataPtr () const {
  TransactionBase::assertSomeTrxInScope();
  return _dataptr;
}
#endif

////////////////////////////////////////////////////////////////////////////////
/// @brief set the pointer to the beginning of the memory for the marker,
/// copy object
////////////////////////////////////////////////////////////////////////////////

#ifdef TRI_ENABLE_MAINTAINER_MODE
void TRI_doc_mptr_copy_t::setDataPtr (void const* d) {
  TransactionBase::assertSomeTrxInScope();
  _dataptr = d;
}
#endif

////////////////////////////////////////////////////////////////////////////////
/// @brief create a document collection
////////////////////////////////////////////////////////////////////////////////

TRI_document_collection_t::TRI_document_collection_t () 
  : _useSecondaryIndexes(true),
    _keyGenerator(nullptr) {

  _tickMax = 0;
}

////////////////////////////////////////////////////////////////////////////////
/// @brief destroy a document collection
////////////////////////////////////////////////////////////////////////////////

TRI_document_collection_t::~TRI_document_collection_t () {
  if (_keyGenerator != nullptr) {
    delete _keyGenerator;
  }
}

////////////////////////////////////////////////////////////////////////////////
/// @brief return a pointer to the shaper
////////////////////////////////////////////////////////////////////////////////

#ifdef TRI_ENABLE_MAINTAINER_MODE
TRI_shaper_t* TRI_document_collection_t::getShaper () const {
  if (! TRI_ContainsBarrierList(&_barrierList, TRI_BARRIER_ELEMENT)) {
    TransactionBase::assertSomeTrxInScope();
  }
  return _shaper;
}
#endif

////////////////////////////////////////////////////////////////////////////////
/// @brief add a WAL operation for a transaction collection
////////////////////////////////////////////////////////////////////////////////

int TRI_AddOperationTransaction (triagens::wal::DocumentOperation&, bool);

// -----------------------------------------------------------------------------
// --SECTION--                                              forward declarations
// -----------------------------------------------------------------------------

static int FillIndex (TRI_document_collection_t*,
                      TRI_index_t*);

static int CapConstraintFromJson (TRI_document_collection_t*,
                                  TRI_json_t const*,
                                  TRI_idx_iid_t,
                                  TRI_index_t**);

static int BitarrayIndexFromJson (TRI_document_collection_t*,
                                  TRI_json_t const*,
                                  TRI_idx_iid_t,
                                  TRI_index_t**);

static int GeoIndexFromJson (TRI_document_collection_t*,
                             TRI_json_t const*,
                             TRI_idx_iid_t,
                             TRI_index_t**);

static int HashIndexFromJson (TRI_document_collection_t*,
                              TRI_json_t const*,
                              TRI_idx_iid_t,
                              TRI_index_t**);

static int SkiplistIndexFromJson (TRI_document_collection_t*,
                                  TRI_json_t const*,
                                  TRI_idx_iid_t,
                                  TRI_index_t**);

static int FulltextIndexFromJson (TRI_document_collection_t*,
                                  TRI_json_t const*,
                                  TRI_idx_iid_t,
                                  TRI_index_t**);

// -----------------------------------------------------------------------------
// --SECTION--                                                   private defines
// -----------------------------------------------------------------------------

#define MAX_DOCUMENT_SIZE (1024 * 1024 * 512)

// -----------------------------------------------------------------------------
// --SECTION--                                                  HELPER FUNCTIONS
// -----------------------------------------------------------------------------

// -----------------------------------------------------------------------------
// --SECTION--                                                 private functions
// -----------------------------------------------------------------------------

////////////////////////////////////////////////////////////////////////////////
/// @brief hashes a datafile identifier
////////////////////////////////////////////////////////////////////////////////

static uint64_t HashKeyDatafile (TRI_associative_pointer_t* array, void const* key) {
  TRI_voc_fid_t const* k = static_cast<TRI_voc_fid_t const*>(key);

  return *k;
}

////////////////////////////////////////////////////////////////////////////////
/// @brief hashes a datafile identifier
////////////////////////////////////////////////////////////////////////////////

static uint64_t HashElementDatafile (TRI_associative_pointer_t* array, void const* element) {
  TRI_doc_datafile_info_t const* e = static_cast<TRI_doc_datafile_info_t const*>(element);

  return e->_fid;
}

////////////////////////////////////////////////////////////////////////////////
/// @brief compares a datafile identifier and a datafile info
////////////////////////////////////////////////////////////////////////////////

static bool IsEqualKeyElementDatafile (TRI_associative_pointer_t* array, void const* key, void const* element) {
  TRI_voc_fid_t const* k = static_cast<TRI_voc_fid_t const*>(key);
  TRI_doc_datafile_info_t const* e = static_cast<TRI_doc_datafile_info_t const*>(element);

  return *k == e->_fid;
}

////////////////////////////////////////////////////////////////////////////////
/// @brief free an assoc array of datafile infos
////////////////////////////////////////////////////////////////////////////////

static void FreeDatafileInfo (TRI_doc_datafile_info_t* dfi) {
  TRI_Free(TRI_UNKNOWN_MEM_ZONE, dfi);
}

////////////////////////////////////////////////////////////////////////////////
/// @brief size of a primary collection
///
/// the caller must have read-locked the collection!
////////////////////////////////////////////////////////////////////////////////

static TRI_voc_size_t Count (TRI_document_collection_t* document) {
  return (TRI_voc_size_t) document->_numberDocuments;
}

////////////////////////////////////////////////////////////////////////////////
/// @brief set the collection tick with the marker's tick value
////////////////////////////////////////////////////////////////////////////////

static inline void SetRevision (TRI_document_collection_t* document,
                                TRI_voc_rid_t rid,
                                bool force) {
  TRI_col_info_t* info = &document->_info;

  if (force || rid > info->_revision) {
    info->_revision = rid;
  }
}

////////////////////////////////////////////////////////////////////////////////
/// @brief creates a new entry in the primary index
////////////////////////////////////////////////////////////////////////////////

static int InsertPrimaryIndex (TRI_document_collection_t* document,
                               TRI_doc_mptr_t const* header,
                               bool isRollback) {
  TRI_doc_mptr_t* found;

  TRI_ASSERT(document != nullptr);
  TRI_ASSERT(header != nullptr);
  TRI_ASSERT(header->getDataPtr() != nullptr);  // ONLY IN INDEX, PROTECTED by RUNTIME

  // insert into primary index
  int res = TRI_InsertKeyPrimaryIndex(&document->_primaryIndex, header, (void const**) &found);

  if (res != TRI_ERROR_NO_ERROR) {
    return res;
  }

  if (found == nullptr) {
    // success
    return TRI_ERROR_NO_ERROR;
  }

  // we found a previous revision in the index
  // the found revision is still alive
  LOG_TRACE("document '%s' already existed with revision %llu while creating revision %llu",
            TRI_EXTRACT_MARKER_KEY(header),  // ONLY IN INDEX, PROTECTED by RUNTIME
            (unsigned long long) found->_rid,
            (unsigned long long) header->_rid);

  return TRI_ERROR_ARANGO_UNIQUE_CONSTRAINT_VIOLATED;
}

////////////////////////////////////////////////////////////////////////////////
/// @brief creates a new entry in the secondary indexes
////////////////////////////////////////////////////////////////////////////////

static int InsertSecondaryIndexes (TRI_document_collection_t* document,
                                   TRI_doc_mptr_t const* header,
                                   bool isRollback) {
  if (! document->useSecondaryIndexes()) {
    return TRI_ERROR_NO_ERROR;
  }

  int result = TRI_ERROR_NO_ERROR;
  size_t const n = document->_allIndexes._length;

  // we can start at index #1 here (index #0 is the primary index)
  for (size_t i = 1;  i < n;  ++i) {
    TRI_index_t* idx = static_cast<TRI_index_t*>(document->_allIndexes._buffer[i]);
    int res = idx->insert(idx, header, isRollback);

    // in case of no-memory, return immediately
    if (res == TRI_ERROR_OUT_OF_MEMORY) {
      return res;
    }
    else if (res != TRI_ERROR_NO_ERROR) {
      if (res == TRI_ERROR_ARANGO_UNIQUE_CONSTRAINT_VIOLATED ||
          result == TRI_ERROR_NO_ERROR) {
        // "prefer" unique constraint violated
        result = res;
      }
    }
  }

  return result;
}

////////////////////////////////////////////////////////////////////////////////
/// @brief deletes an entry from the primary index
////////////////////////////////////////////////////////////////////////////////

static int DeletePrimaryIndex (TRI_document_collection_t* document,
                               TRI_doc_mptr_t const* header,
                               bool isRollback) {
  // .............................................................................
  // remove from main index
  // .............................................................................

  TRI_doc_mptr_t* found = static_cast<TRI_doc_mptr_t*>(TRI_RemoveKeyPrimaryIndex(&document->_primaryIndex, TRI_EXTRACT_MARKER_KEY(header))); // ONLY IN INDEX, PROTECTED by RUNTIME

  if (found == nullptr) {
    return TRI_ERROR_ARANGO_DOCUMENT_NOT_FOUND;
  }

  return TRI_ERROR_NO_ERROR;
}

////////////////////////////////////////////////////////////////////////////////
/// @brief deletes an entry from the secondary indexes
////////////////////////////////////////////////////////////////////////////////

static int DeleteSecondaryIndexes (TRI_document_collection_t* document,
                                   TRI_doc_mptr_t const* header,
                                   bool isRollback) {
  if (! document->useSecondaryIndexes()) {
    return TRI_ERROR_NO_ERROR;
  }

  int result = TRI_ERROR_NO_ERROR;
  size_t const n = document->_allIndexes._length;

  // we can start at index #1 here (index #0 is the primary index)
  for (size_t i = 1;  i < n;  ++i) {
    TRI_index_t* idx = static_cast<TRI_index_t*>(document->_allIndexes._buffer[i]);
    int res = idx->remove(idx, header, isRollback);

    if (res != TRI_ERROR_NO_ERROR) {
      // an error occurred
      result = res;
    }
  }

  return result;
}

////////////////////////////////////////////////////////////////////////////////
/// @brief creates and initially populates a document master pointer
////////////////////////////////////////////////////////////////////////////////

static int CreateHeader (TRI_document_collection_t* document,
                         TRI_doc_document_key_marker_t const* marker,
                         TRI_voc_fid_t fid,
                         TRI_doc_mptr_t** result) {
  TRI_doc_mptr_t* header;
  size_t markerSize;

  markerSize = (size_t) marker->base._size;
  TRI_ASSERT(markerSize > 0);

  // get a new header pointer
  header = document->_headersPtr->request(markerSize);  // ONLY IN OPENITERATOR

  if (header == nullptr) {
    return TRI_ERROR_OUT_OF_MEMORY;
  }

  header->_rid     = marker->_rid;
  header->_fid     = fid;
  header->setDataPtr(marker);  // ONLY IN OPENITERATOR
  header->_hash    = TRI_HashKeyPrimaryIndex(TRI_EXTRACT_MARKER_KEY(header));  // ONLY IN OPENITERATOR, PROTECTED by RUNTIME
  *result = header;

  return TRI_ERROR_NO_ERROR;
}

// -----------------------------------------------------------------------------
// --SECTION--                                                     DOCUMENT CRUD
// -----------------------------------------------------------------------------

// -----------------------------------------------------------------------------
// --SECTION--                                                 private functions
// -----------------------------------------------------------------------------

////////////////////////////////////////////////////////////////////////////////
/// @brief updates an existing header
////////////////////////////////////////////////////////////////////////////////

static void UpdateHeader (TRI_voc_fid_t fid,
                          TRI_df_marker_t const* m,
                          TRI_doc_mptr_t* newHeader,
                          TRI_doc_mptr_t const* oldHeader) {
  TRI_doc_document_key_marker_t const* marker;

  marker = (TRI_doc_document_key_marker_t const*) m;

  TRI_ASSERT(marker != nullptr);
  TRI_ASSERT(m->_size > 0);

  newHeader->_rid     = marker->_rid;
  newHeader->_fid     = fid;
  newHeader->setDataPtr(marker);  // ONLY IN OPENITERATOR
}

// -----------------------------------------------------------------------------
// --SECTION--                                               DOCUMENT COLLECTION
// -----------------------------------------------------------------------------

// -----------------------------------------------------------------------------
// --SECTION--                                                 private functions
// -----------------------------------------------------------------------------

////////////////////////////////////////////////////////////////////////////////
/// @brief set the index cleanup flag for the collection
////////////////////////////////////////////////////////////////////////////////

static void SetIndexCleanupFlag (TRI_document_collection_t* document,
                                 bool value) {
  document->_cleanupIndexes = value;

  LOG_DEBUG("setting cleanup indexes flag for collection '%s' to %d",
             document->_info._name,
             (int) value);
}

////////////////////////////////////////////////////////////////////////////////
/// @brief adds an index to the collection
///
/// The caller must hold the index lock for the collection
////////////////////////////////////////////////////////////////////////////////

static int AddIndex (TRI_document_collection_t* document,
                     TRI_index_t* idx) {
  TRI_ASSERT(idx != nullptr);

  LOG_DEBUG("adding index of type %s for collection '%s'",
            TRI_TypeNameIndex(idx->_type),
            document->_info._name);

  int res = TRI_PushBackVectorPointer(&document->_allIndexes, idx);

  if (res != TRI_ERROR_NO_ERROR) {
    return res;
  }

  if (idx->cleanup != nullptr) {
    SetIndexCleanupFlag(document, true);
  }

  return TRI_ERROR_NO_ERROR;
}

////////////////////////////////////////////////////////////////////////////////
/// @brief gather aggregate information about the collection's indexes
///
/// The caller must hold the index lock for the collection
////////////////////////////////////////////////////////////////////////////////

static void RebuildIndexInfo (TRI_document_collection_t* document) {
  bool result = false;
  size_t const n = document->_allIndexes._length;

  for (size_t i = 0 ; i < n ; ++i) {
    TRI_index_t* idx = static_cast<TRI_index_t*>(document->_allIndexes._buffer[i]);

    if (idx->cleanup != nullptr) {
      result = true;
      break;
    }
  }

  SetIndexCleanupFlag(document, result);
}

////////////////////////////////////////////////////////////////////////////////
/// @brief garbage-collect a collection's indexes
////////////////////////////////////////////////////////////////////////////////

static int CleanupIndexes (TRI_document_collection_t* document) {
  int res = TRI_ERROR_NO_ERROR;

  // cleaning indexes is expensive, so only do it if the flag is set for the
  // collection
  if (document->_cleanupIndexes) {
    TRI_WRITE_LOCK_DOCUMENTS_INDEXES_PRIMARY_COLLECTION(document);
    size_t const n = document->_allIndexes._length;

    for (size_t i = 0 ; i < n ; ++i) {
      TRI_index_t* idx = (TRI_index_t*) document->_allIndexes._buffer[i];

      if (idx->cleanup != nullptr) {
        res = idx->cleanup(idx);
        if (res != TRI_ERROR_NO_ERROR) {
          break;
        }
      }
    }

    TRI_WRITE_UNLOCK_DOCUMENTS_INDEXES_PRIMARY_COLLECTION(document);
  }

  return res;
}

////////////////////////////////////////////////////////////////////////////////
/// @brief post-insert operation
////////////////////////////////////////////////////////////////////////////////

static int PostInsertIndexes (TRI_transaction_collection_t* trxCollection,
                              TRI_doc_mptr_t* header) {

  TRI_document_collection_t* document = trxCollection->_collection->_collection;
  if (! document->useSecondaryIndexes()) {
    return TRI_ERROR_NO_ERROR;
  }

  size_t const n = document->_allIndexes._length;

  // we can start at index #1 here (index #0 is the primary index)
  for (size_t i = 1;  i < n;  ++i) {
    TRI_index_t* idx = static_cast<TRI_index_t*>(document->_allIndexes._buffer[i]);

    if (idx->postInsert != nullptr) {
      idx->postInsert(trxCollection, idx, header);
    }
  }

  // post-insert will never return an error
  return TRI_ERROR_NO_ERROR;
}

////////////////////////////////////////////////////////////////////////////////
/// @brief generates a new revision id if not yet set
////////////////////////////////////////////////////////////////////////////////

static inline TRI_voc_rid_t GetRevisionId (TRI_voc_rid_t previous) {
  if (previous != 0) {
    return previous;
  }

  // generate new revision id
  return static_cast<TRI_voc_rid_t>(TRI_NewTickServer());
}

////////////////////////////////////////////////////////////////////////////////
/// @brief insert a document
////////////////////////////////////////////////////////////////////////////////

static int InsertDocument (TRI_transaction_collection_t* trxCollection,
                           TRI_doc_mptr_t* header,
                           triagens::wal::DocumentOperation& operation,
                           TRI_doc_mptr_copy_t* mptr,
                           bool syncRequested) {

  TRI_ASSERT(header != nullptr);
  TRI_ASSERT(mptr != nullptr);
  TRI_document_collection_t* document = trxCollection->_collection->_collection;

  // .............................................................................
  // insert into indexes
  // .............................................................................

  // insert into primary index first
  int res = InsertPrimaryIndex(document, header, false);

  if (res != TRI_ERROR_NO_ERROR) {
    // insert has failed
    return res;
  }

  // insert into secondary indexes
  res = InsertSecondaryIndexes(document, header, false);

  if (res != TRI_ERROR_NO_ERROR) {
    DeleteSecondaryIndexes(document, header, true);
    DeletePrimaryIndex(document, header, true);
    return res;
  }

  document->_numberDocuments++;

  operation.indexed();

  TRI_IF_FAILURE("InsertDocumentNoOperation") {
    return TRI_ERROR_DEBUG;
  }

  TRI_IF_FAILURE("InsertDocumentNoOperationExcept") {
    THROW_ARANGO_EXCEPTION(TRI_ERROR_DEBUG);
  }

  res = TRI_AddOperationTransaction(operation, syncRequested);

  if (res != TRI_ERROR_NO_ERROR) {
    return res;
  }

  *mptr = *header;

  res = PostInsertIndexes(trxCollection, header);

  return res;
}

////////////////////////////////////////////////////////////////////////////////
/// @brief looks up a document by key
/// the caller must make sure the read lock on the collection is held
////////////////////////////////////////////////////////////////////////////////

static int LookupDocument (TRI_document_collection_t* document,
                           TRI_voc_key_t key,
                           TRI_doc_update_policy_t const* policy,
                           TRI_doc_mptr_t*& header) {
  header = static_cast<TRI_doc_mptr_t*>(TRI_LookupByKeyPrimaryIndex(&document->_primaryIndex, key));

  if (header == nullptr) {
    return TRI_ERROR_ARANGO_DOCUMENT_NOT_FOUND;
  }

  if (policy != nullptr) {
    return policy->check(header->_rid);
  }

  return TRI_ERROR_NO_ERROR;
}

////////////////////////////////////////////////////////////////////////////////
/// @brief updates an existing document
////////////////////////////////////////////////////////////////////////////////

static int UpdateDocument (TRI_transaction_collection_t* trxCollection,
                           TRI_doc_mptr_t* oldHeader,
                           triagens::wal::DocumentOperation& operation,
                           TRI_doc_mptr_copy_t* mptr,
                           bool syncRequested) {
  TRI_document_collection_t* document = trxCollection->_collection->_collection;

  // save the old data, remember
  TRI_doc_mptr_copy_t oldData = *oldHeader;

  // .............................................................................
  // update indexes
  // .............................................................................

  // remove old document from secondary indexes
  // (it will stay in the primary index as the key won't change)

  int res = DeleteSecondaryIndexes(document, oldHeader, false);

  if (res != TRI_ERROR_NO_ERROR) {
    // re-enter the document in case of failure, ignore errors during rollback
    InsertSecondaryIndexes(document, oldHeader, true);

    return res;
  }

  // .............................................................................
  // update header
  // .............................................................................

  TRI_doc_mptr_t* newHeader = oldHeader;

  // update the header. this will modify oldHeader, too !!!
  newHeader->_rid = operation.rid;
  newHeader->setDataPtr(operation.marker->mem());  // PROTECTED by trx in trxCollection

  // insert new document into secondary indexes
  res = InsertSecondaryIndexes(document, newHeader, false);

  if (res != TRI_ERROR_NO_ERROR) {
    // rollback
    DeleteSecondaryIndexes(document, newHeader, true);

    // copy back old header data
    oldHeader->copy(oldData);

    InsertSecondaryIndexes(document, oldHeader, true);

    return res;
  }

  operation.indexed();

  TRI_IF_FAILURE("UpdateDocumentNoOperation") {
    return TRI_ERROR_DEBUG;
  }

  TRI_IF_FAILURE("UpdateDocumentNoOperationExcept") {
    THROW_ARANGO_EXCEPTION(TRI_ERROR_DEBUG);
  }

  res = TRI_AddOperationTransaction(operation, syncRequested);

  if (res == TRI_ERROR_NO_ERROR) {
    // write new header into result
    *mptr = *((TRI_doc_mptr_t*) newHeader);
  }

  return res;
}

////////////////////////////////////////////////////////////////////////////////
/// @brief create a document or edge marker, without using a legend
////////////////////////////////////////////////////////////////////////////////
      
static int CreateMarkerNoLegend (triagens::wal::Marker*& marker,
                                 TRI_document_collection_t* document,
                                 TRI_voc_rid_t rid,
                                 TRI_transaction_collection_t* trxCollection,
                                 std::string const& keyString,
                                 TRI_shaped_json_t const* shaped,
                                 TRI_document_edge_t const* edge) {

  TRI_ASSERT(marker == nullptr);
  
  TRI_IF_FAILURE("InsertDocumentNoLegend") {
    // test what happens when no legend can be created
    return TRI_ERROR_DEBUG;
  }
    
  TRI_IF_FAILURE("InsertDocumentNoLegendExcept") {
    // test what happens if no legend can be created
    THROW_ARANGO_EXCEPTION(TRI_ERROR_DEBUG);
  }

  
  TRI_IF_FAILURE("InsertDocumentNoMarker") {
    // test what happens when no marker can be created
    return TRI_ERROR_DEBUG;
  }

  TRI_IF_FAILURE("InsertDocumentNoMarkerExcept") {
    // test what happens if no marker can be created
    THROW_ARANGO_EXCEPTION(TRI_ERROR_DEBUG);
  }


  if (edge == nullptr) {
    // document
    marker = new triagens::wal::DocumentMarker(document->_vocbase->_id,
                                               document->_info._cid,
                                               rid,
                                               TRI_MarkerIdTransaction(trxCollection->_transaction),
                                               keyString,
                                               8,
                                               shaped);
  }
  else {
    // edge
    marker = new triagens::wal::EdgeMarker(document->_vocbase->_id,
                                           document->_info._cid,
                                           rid,
                                           TRI_MarkerIdTransaction(trxCollection->_transaction),
                                           keyString,
                                           edge,
                                           8,
                                           shaped);
  }
  
  TRI_ASSERT(marker != nullptr);

  return TRI_ERROR_NO_ERROR;
}

////////////////////////////////////////////////////////////////////////////////
/// @brief clone a document or edge marker, without using a legend
////////////////////////////////////////////////////////////////////////////////
      
static int CloneMarkerNoLegend (triagens::wal::Marker*& marker,
                                TRI_df_marker_t const* original,
                                TRI_document_collection_t* document,
                                TRI_voc_rid_t rid,
                                TRI_transaction_collection_t* trxCollection,
                                TRI_shaped_json_t const* shaped) {

  TRI_ASSERT(marker == nullptr);
      
  TRI_IF_FAILURE("UpdateDocumentNoLegend") {
    // test what happens when no legend can be created
    return TRI_ERROR_DEBUG;
  }

  TRI_IF_FAILURE("UpdateDocumentNoLegendExcept") {
    // test what happens when no legend can be created
    THROW_ARANGO_EXCEPTION(TRI_ERROR_DEBUG);
  }

  if (original->_type == TRI_WAL_MARKER_DOCUMENT ||
      original->_type == TRI_DOC_MARKER_KEY_DOCUMENT) {
    marker = triagens::wal::DocumentMarker::clone(original,
                                                  document->_vocbase->_id,
                                                  document->_info._cid,
                                                  rid,
                                                  TRI_MarkerIdTransaction(trxCollection->_transaction),
                                                  8,
                                                  shaped);

    return TRI_ERROR_NO_ERROR;
  }
  else if (original->_type == TRI_WAL_MARKER_EDGE ||
           original->_type == TRI_DOC_MARKER_KEY_EDGE) {
    marker = triagens::wal::EdgeMarker::clone(original,
                                              document->_vocbase->_id,
                                              document->_info._cid,
                                              rid,
                                              TRI_MarkerIdTransaction(trxCollection->_transaction),
                                              8,
                                              shaped);
    return TRI_ERROR_NO_ERROR;
  }
        
  // invalid marker type
  return TRI_ERROR_INTERNAL;
}

////////////////////////////////////////////////////////////////////////////////
/// @brief read locks a collection
////////////////////////////////////////////////////////////////////////////////

static int BeginRead (TRI_document_collection_t* document) {
  TRI_READ_LOCK_DOCUMENTS_INDEXES_PRIMARY_COLLECTION(document);

  return TRI_ERROR_NO_ERROR;
}

////////////////////////////////////////////////////////////////////////////////
/// @brief read unlocks a collection
////////////////////////////////////////////////////////////////////////////////

static int EndRead (TRI_document_collection_t* document) {
  TRI_READ_UNLOCK_DOCUMENTS_INDEXES_PRIMARY_COLLECTION(document);

  return TRI_ERROR_NO_ERROR;
}

////////////////////////////////////////////////////////////////////////////////
/// @brief write locks a collection
////////////////////////////////////////////////////////////////////////////////

static int BeginWrite (TRI_document_collection_t* document) {
  TRI_WRITE_LOCK_DOCUMENTS_INDEXES_PRIMARY_COLLECTION(document);

  return TRI_ERROR_NO_ERROR;
}

////////////////////////////////////////////////////////////////////////////////
/// @brief write unlocks a collection
////////////////////////////////////////////////////////////////////////////////

static int EndWrite (TRI_document_collection_t* document) {
  TRI_WRITE_UNLOCK_DOCUMENTS_INDEXES_PRIMARY_COLLECTION(document);

  return TRI_ERROR_NO_ERROR;
}

////////////////////////////////////////////////////////////////////////////////
/// @brief read locks a collection, with a timeout (in µseconds)
////////////////////////////////////////////////////////////////////////////////

static int BeginReadTimed (TRI_document_collection_t* document,
                           uint64_t timeout,
                           uint64_t sleepPeriod) {
  uint64_t waited = 0;

  while (! TRI_TRY_READ_LOCK_DOCUMENTS_INDEXES_PRIMARY_COLLECTION(document)) {
#ifdef _WIN32
    usleep((unsigned long) sleepPeriod);
#else
    usleep((useconds_t) sleepPeriod);
#endif

    waited += sleepPeriod;

    if (waited > timeout) {
      return TRI_ERROR_LOCK_TIMEOUT;
    }
  }

  return TRI_ERROR_NO_ERROR;
}

////////////////////////////////////////////////////////////////////////////////
/// @brief write locks a collection, with a timeout
////////////////////////////////////////////////////////////////////////////////

static int BeginWriteTimed (TRI_document_collection_t* document,
                            uint64_t timeout,
                            uint64_t sleepPeriod) {
  uint64_t waited = 0;

  while (! TRI_TRY_WRITE_LOCK_DOCUMENTS_INDEXES_PRIMARY_COLLECTION(document)) {
#ifdef _WIN32
    usleep((unsigned long) sleepPeriod);
#else
    usleep((useconds_t) sleepPeriod);
#endif

    waited += sleepPeriod;

    if (waited > timeout) {
      return TRI_ERROR_LOCK_TIMEOUT;
    }
  }

  return TRI_ERROR_NO_ERROR;
}

// -----------------------------------------------------------------------------
// --SECTION--                                               DOCUMENT COLLECTION
// -----------------------------------------------------------------------------

// -----------------------------------------------------------------------------
// --SECTION--                                                     Open iterator
// -----------------------------------------------------------------------------

// -----------------------------------------------------------------------------
// --SECTION--                                                 private variables
// -----------------------------------------------------------------------------

////////////////////////////////////////////////////////////////////////////////
/// @brief size of operations buffer for the open iterator
////////////////////////////////////////////////////////////////////////////////

static size_t OpenIteratorBufferSize = 128;

// -----------------------------------------------------------------------------
// --SECTION--                                                     private types
// -----------------------------------------------------------------------------

////////////////////////////////////////////////////////////////////////////////
/// @brief state during opening of a collection
////////////////////////////////////////////////////////////////////////////////

typedef struct open_iterator_state_s {
  TRI_document_collection_t* _document;
  TRI_voc_tid_t              _tid;
  TRI_voc_fid_t              _fid;
  TRI_doc_datafile_info_t*   _dfi;
  TRI_vector_t               _operations;
  TRI_vocbase_t*             _vocbase;
  uint64_t                   _deletions;
  uint64_t                   _documents;
  uint32_t                   _trxCollections;
  bool                       _trxPrepared;
}
open_iterator_state_t;

////////////////////////////////////////////////////////////////////////////////
/// @brief container for a single collection operation (used during opening)
////////////////////////////////////////////////////////////////////////////////

typedef struct open_iterator_operation_s {
  TRI_voc_document_operation_e  _type;
  TRI_df_marker_t const*        _marker;
  TRI_voc_fid_t                 _fid;
}
open_iterator_operation_t;

// -----------------------------------------------------------------------------
// --SECTION--                                                 private functions
// -----------------------------------------------------------------------------

////////////////////////////////////////////////////////////////////////////////
/// @brief mark a transaction as failed during opening of a collection
////////////////////////////////////////////////////////////////////////////////

static int OpenIteratorNoteFailedTransaction (open_iterator_state_t const* state) {
  TRI_ASSERT(state->_tid > 0);

  if (state->_document->_failedTransactions == nullptr) {
    state->_document->_failedTransactions = new std::set<TRI_voc_tid_t>;
  }

  state->_document->_failedTransactions->insert(state->_tid);

  return TRI_ERROR_NO_ERROR;
}

////////////////////////////////////////////////////////////////////////////////
/// @brief update dead counter and size values for an obsolete marker
////////////////////////////////////////////////////////////////////////////////

static void TrackDeadMarker (TRI_df_marker_t const* marker,
                             TRI_datafile_t const* datafile,
                             open_iterator_state_t* state) {
  // TODO: decide whether we can get rid of old transaction markers or not
  return;
  /*
  if (state->_fid != datafile->_fid) {
    TRI_document_collection_t* document = state->_document;

    state->_fid = datafile->_fid;
    state->_dfi = TRI_FindDatafileInfoDocumentCollection(document, datafile->_fid, true);
  }

  if (state->_dfi != nullptr) {
    state->_dfi->_numberDead++;
    state->_dfi->_sizeDead += (int64_t) TRI_DF_ALIGN_BLOCK(marker->_size);
  }
  */
}

////////////////////////////////////////////////////////////////////////////////
/// @brief apply an insert/update operation when opening a collection
////////////////////////////////////////////////////////////////////////////////

static int OpenIteratorApplyInsert (open_iterator_state_t* state,
                                    open_iterator_operation_t* operation) {

  TRI_doc_mptr_t const* found;
  TRI_voc_key_t key;

  TRI_document_collection_t* document = state->_document;

  TRI_df_marker_t const* marker = operation->_marker;
  TRI_doc_document_key_marker_t const* d = reinterpret_cast<TRI_doc_document_key_marker_t const*>(marker);

  if (state->_fid != operation->_fid) {
    // update the state
    state->_fid = operation->_fid;
    state->_dfi = TRI_FindDatafileInfoDocumentCollection(document, operation->_fid, true);
  }

  SetRevision(document, d->_rid, false);

#ifdef TRI_ENABLE_LOGGER
#ifdef TRI_ENABLE_MAINTAINER_MODE
  if (marker->_type == TRI_DOC_MARKER_KEY_DOCUMENT) {
    LOG_TRACE("document: fid %llu, key %s, rid %llu, _offsetJson %lu, _offsetKey %lu",
              (unsigned long long) operation->_fid,
              ((char*) d + d->_offsetKey),
              (unsigned long long) d->_rid,
              (unsigned long) d->_offsetJson,
              (unsigned long) d->_offsetKey);
  }
  else {
    TRI_doc_edge_key_marker_t const* e = reinterpret_cast<TRI_doc_edge_key_marker_t const*>(marker);
    LOG_TRACE("edge: fid %llu, key %s, fromKey %s, toKey %s, rid %llu, _offsetJson %lu, _offsetKey %lu",
              (unsigned long long) operation->_fid,
              ((char*) d + d->_offsetKey),
              ((char*) e + e->_offsetFromKey),
              ((char*) e + e->_offsetToKey),
              (unsigned long long) d->_rid,
              (unsigned long) d->_offsetJson,
              (unsigned long) d->_offsetKey);

  }
#endif
#endif

  key = ((char*) d) + d->_offsetKey;
  document->_keyGenerator->track(key);

  ++state->_documents;

  // no primary index lock required here because we are the only ones reading from the index ATM
  found = static_cast<TRI_doc_mptr_t const*>(TRI_LookupByKeyPrimaryIndex(&document->_primaryIndex, key));

  // it is a new entry
  if (found == nullptr) {
    TRI_doc_mptr_t* header;
    int res;

    // get a header
    res = CreateHeader(document, (TRI_doc_document_key_marker_t*) marker, operation->_fid, &header);

    if (res != TRI_ERROR_NO_ERROR) {
      LOG_ERROR("out of memory");

      return TRI_set_errno(res);
    }

    TRI_ASSERT(header != nullptr);

    // insert into primary index
    res = InsertPrimaryIndex(document, header, false);

    if (res != TRI_ERROR_NO_ERROR) {
      // insertion failed
      LOG_ERROR("inserting document into indexes failed");
      document->_headersPtr->release(header, true);  // ONLY IN OPENITERATOR

      return res;
    }

    document->_numberDocuments++;

    // update the datafile info
    if (state->_dfi != nullptr) {
      state->_dfi->_numberAlive++;
      state->_dfi->_sizeAlive += (int64_t) TRI_DF_ALIGN_BLOCK(marker->_size);
    }
  }

  // it is an update, but only if found has a smaller revision identifier
  else if (found->_rid < d->_rid ||
           (found->_rid == d->_rid && found->_fid <= operation->_fid)) {
    TRI_doc_mptr_t* newHeader;
    TRI_doc_mptr_copy_t oldData;
    TRI_doc_datafile_info_t* dfi;

    // save the old data
    oldData = *found;

    newHeader = static_cast<TRI_doc_mptr_t*>(CONST_CAST(found));

    // update the header info
    UpdateHeader(operation->_fid, marker, newHeader, found);
    document->_headersPtr->moveBack(newHeader, &oldData);  // ONLY IN OPENITERATOR

    // update the datafile info
    if (oldData._fid == state->_fid) {
      dfi = state->_dfi;
    }
    else {
      dfi = TRI_FindDatafileInfoDocumentCollection(document, oldData._fid, true);
    }

    if (dfi != nullptr && found->getDataPtr() != nullptr) {  // ONLY IN OPENITERATOR, PROTECTED by RUNTIME
      int64_t size;

      TRI_ASSERT(found->getDataPtr() != nullptr);  // ONLY IN OPENITERATOR, PROTECTED by RUNTIME
      size = (int64_t) ((TRI_df_marker_t*) found->getDataPtr())->_size;  // ONLY IN OPENITERATOR, PROTECTED by RUNTIME

      dfi->_numberAlive--;
      dfi->_sizeAlive -= TRI_DF_ALIGN_BLOCK(size);

      dfi->_numberDead++;
      dfi->_sizeDead += TRI_DF_ALIGN_BLOCK(size);
    }

    if (state->_dfi != nullptr) {
      state->_dfi->_numberAlive++;
      state->_dfi->_sizeAlive += (int64_t) TRI_DF_ALIGN_BLOCK(marker->_size);
    }
  }

  // it is a stale update
  else {
    if (state->_dfi != nullptr) {
      TRI_ASSERT(found->getDataPtr() != nullptr);  // ONLY IN OPENITERATOR, PROTECTED by RUNTIME

      state->_dfi->_numberDead++;
      state->_dfi->_sizeDead += (int64_t) TRI_DF_ALIGN_BLOCK(((TRI_df_marker_t*) found->getDataPtr())->_size);  // ONLY IN OPENITERATOR, PROTECTED by RUNTIME
    }
  }

  return TRI_ERROR_NO_ERROR;
}

////////////////////////////////////////////////////////////////////////////////
/// @brief apply a delete operation when opening a collection
////////////////////////////////////////////////////////////////////////////////

static int OpenIteratorApplyRemove (open_iterator_state_t* state,
                                    open_iterator_operation_t* operation) {

  TRI_df_marker_t const* marker;
  TRI_doc_deletion_key_marker_t const* d;
  TRI_doc_mptr_t* found;
  TRI_voc_key_t key;

  TRI_document_collection_t* document = state->_document;

  marker = operation->_marker;
  d = (TRI_doc_deletion_key_marker_t const*) marker;

  SetRevision(document, d->_rid, false);

  ++state->_deletions;

  if (state->_fid != operation->_fid) {
    // update the state
    state->_fid = operation->_fid;
    state->_dfi = TRI_FindDatafileInfoDocumentCollection(document, operation->_fid, true);
  }

  key = ((char*) d) + d->_offsetKey;

#ifdef TRI_ENABLE_MAINTAINER_MODE
  LOG_TRACE("deletion: fid %llu, key %s, rid %llu, deletion %llu",
            (unsigned long long) operation->_fid,
            (char*) key,
            (unsigned long long) d->_rid,
            (unsigned long long) marker->_tick);
#endif

  document->_keyGenerator->track(key);

  // no primary index lock required here because we are the only ones reading from the index ATM
  found = static_cast<TRI_doc_mptr_t*>(TRI_LookupByKeyPrimaryIndex(&document->_primaryIndex, key));

  // it is a new entry, so we missed the create
  if (found == nullptr) {
    // update the datafile info
    if (state->_dfi != nullptr) {
      state->_dfi->_numberDeletion++;
    }
  }

  // it is a real delete
  else {
    TRI_doc_datafile_info_t* dfi;

    // update the datafile info
    if (found->_fid == state->_fid) {
      dfi = state->_dfi;
    }
    else {
      dfi = TRI_FindDatafileInfoDocumentCollection(document, found->_fid, true);
    }

    if (dfi != nullptr) {
      int64_t size;

      TRI_ASSERT(found->getDataPtr() != nullptr);  // ONLY IN OPENITERATOR, PROTECTED by RUNTIME

      size = (int64_t) ((TRI_df_marker_t*) found->getDataPtr())->_size;  // ONLY IN OPENITERATOR, PROTECTED by RUNTIME

      dfi->_numberAlive--;
      dfi->_sizeAlive -= TRI_DF_ALIGN_BLOCK(size);

      dfi->_numberDead++;
      dfi->_sizeDead += TRI_DF_ALIGN_BLOCK(size);
    }

    if (state->_dfi != nullptr) {
      state->_dfi->_numberDeletion++;
    }

    DeletePrimaryIndex(document, found, false);
    --document->_numberDocuments;

    // free the header
    document->_headersPtr->release(found, true);   // ONLY IN OPENITERATOR
  }

  return TRI_ERROR_NO_ERROR;
}

////////////////////////////////////////////////////////////////////////////////
/// @brief apply an operation when opening a collection
////////////////////////////////////////////////////////////////////////////////

static int OpenIteratorApplyOperation (open_iterator_state_t* state,
                                       open_iterator_operation_t* operation) {
  if (operation->_type == TRI_VOC_DOCUMENT_OPERATION_REMOVE) {
    return OpenIteratorApplyRemove(state, operation);
  }
  else if (operation->_type == TRI_VOC_DOCUMENT_OPERATION_INSERT) {
    return OpenIteratorApplyInsert(state, operation);
  }

  LOG_ERROR("logic error in %s", __FUNCTION__);
  return TRI_ERROR_INTERNAL;
}

////////////////////////////////////////////////////////////////////////////////
/// @brief add an operation to the list of operations when opening a collection
/// if the operation does not belong to a designated transaction, it is
/// executed directly
////////////////////////////////////////////////////////////////////////////////

static int OpenIteratorAddOperation (open_iterator_state_t* state,
                                     const TRI_voc_document_operation_e type,
                                     TRI_df_marker_t const* marker,
                                     const TRI_voc_fid_t fid) {
  open_iterator_operation_t operation;
  int res;

  operation._type   = type;
  operation._marker = marker;
  operation._fid    = fid;

  if (state->_tid == 0) {
    res = OpenIteratorApplyOperation(state, &operation);
  }
  else {
    res = TRI_PushBackVector(&state->_operations, &operation);
  }

  return res;
}

////////////////////////////////////////////////////////////////////////////////
/// @brief reset the list of operations during opening
////////////////////////////////////////////////////////////////////////////////

static void OpenIteratorResetOperations (open_iterator_state_t* state) {
  size_t n = state->_operations._length;

  if (n > OpenIteratorBufferSize * 2) {
    // free some memory
    TRI_DestroyVector(&state->_operations);
    TRI_InitVector2(&state->_operations, TRI_UNKNOWN_MEM_ZONE, sizeof(open_iterator_operation_t), OpenIteratorBufferSize);
  }
  else {
    TRI_ClearVector(&state->_operations);
  }

  state->_tid            = 0;
  state->_trxPrepared    = false;
  state->_trxCollections = 0;
}

////////////////////////////////////////////////////////////////////////////////
/// @brief start a transaction when opening a collection
////////////////////////////////////////////////////////////////////////////////

static int OpenIteratorStartTransaction (open_iterator_state_t* state,
                                         TRI_voc_tid_t tid,
                                         uint32_t numCollections) {
  state->_tid = tid;
  state->_trxCollections = numCollections;

  TRI_ASSERT(state->_operations._length == 0);

  return TRI_ERROR_NO_ERROR;
}

////////////////////////////////////////////////////////////////////////////////
/// @brief prepare an ongoing transaction when opening a collection
////////////////////////////////////////////////////////////////////////////////

static int OpenIteratorPrepareTransaction (open_iterator_state_t* state) {
  if (state->_tid != 0) {
    state->_trxPrepared = true;
  }

  return TRI_ERROR_NO_ERROR;
}

////////////////////////////////////////////////////////////////////////////////
/// @brief abort an ongoing transaction when opening a collection
////////////////////////////////////////////////////////////////////////////////

static int OpenIteratorAbortTransaction (open_iterator_state_t* state) {
  if (state->_tid != 0) {
    if (state->_trxCollections > 1 && state->_trxPrepared) {
      // multi-collection transaction...
      // check if we have a coordinator entry in _trx
      // if yes, then we'll recover the transaction, otherwise we'll abort it

      if (state->_vocbase->_oldTransactions != nullptr &&
          state->_vocbase->_oldTransactions->find(state->_tid) != state->_vocbase->_oldTransactions->end()) {
        // we have found a coordinator entry
        // otherwise we would have got TRI_ERROR_ARANGO_DOCUMENT_NOT_FOUND etc.
        int res = TRI_ERROR_NO_ERROR;

        LOG_INFO("recovering transaction %llu", (unsigned long long) state->_tid);
        size_t const n = state->_operations._length;

        for (size_t i = 0; i < n; ++i) {
          open_iterator_operation_t* operation = static_cast<open_iterator_operation_t*>(TRI_AtVector(&state->_operations, i));

          int r = OpenIteratorApplyOperation(state, operation);

          if (r != TRI_ERROR_NO_ERROR) {
            res = r;
          }
        }

        OpenIteratorResetOperations(state);
        return res;
      }

      // fall-through
    }

    OpenIteratorNoteFailedTransaction(state);

    LOG_INFO("rolling back uncommitted transaction %llu", (unsigned long long) state->_tid);
    OpenIteratorResetOperations(state);
  }

  return TRI_ERROR_NO_ERROR;
}

////////////////////////////////////////////////////////////////////////////////
/// @brief commit a transaction when opening a collection
////////////////////////////////////////////////////////////////////////////////

static int OpenIteratorCommitTransaction (open_iterator_state_t* state) {
  int res;

  res = TRI_ERROR_NO_ERROR;

  if (state->_trxCollections <= 1 || state->_trxPrepared) {
    size_t i, n;

    n = state->_operations._length;

    for (i = 0; i < n; ++i) {
      open_iterator_operation_t* operation = static_cast<open_iterator_operation_t*>(TRI_AtVector(&state->_operations, i));

      int r = OpenIteratorApplyOperation(state, operation);
      if (r != TRI_ERROR_NO_ERROR) {
        res = r;
      }
    }
  }
  else if (state->_trxCollections > 1 && ! state->_trxPrepared) {
    OpenIteratorAbortTransaction(state);
  }

  // clean up
  OpenIteratorResetOperations(state);

  return res;
}

////////////////////////////////////////////////////////////////////////////////
/// @brief process a document (or edge) marker when opening a collection
////////////////////////////////////////////////////////////////////////////////

static int OpenIteratorHandleDocumentMarker (TRI_df_marker_t const* marker,
                                             TRI_datafile_t* datafile,
                                             open_iterator_state_t* state) {

  TRI_doc_document_key_marker_t const* d = (TRI_doc_document_key_marker_t const*) marker;

  if (d->_tid > 0) {
    // marker has a transaction id
    if (d->_tid != state->_tid) {
      // we have a different transaction ongoing
      LOG_WARNING("logic error in %s, fid %llu. found tid: %llu, expected tid: %llu. "
                  "this may also be the result of an aborted transaction",
                  __FUNCTION__,
                  (unsigned long long) datafile->_fid,
                  (unsigned long long) d->_tid,
                  (unsigned long long) state->_tid);

      OpenIteratorAbortTransaction(state);

      return TRI_ERROR_INTERNAL;
    }
  }

  OpenIteratorAddOperation(state, TRI_VOC_DOCUMENT_OPERATION_INSERT, marker, datafile->_fid);

  return TRI_ERROR_NO_ERROR;
}

////////////////////////////////////////////////////////////////////////////////
/// @brief process a deletion marker when opening a collection
////////////////////////////////////////////////////////////////////////////////

static int OpenIteratorHandleDeletionMarker (TRI_df_marker_t const* marker,
                                             TRI_datafile_t* datafile,
                                             open_iterator_state_t* state) {

  TRI_doc_deletion_key_marker_t const* d = (TRI_doc_deletion_key_marker_t const*) marker;

  if (d->_tid > 0) {
    // marker has a transaction id
    if (d->_tid != state->_tid) {
      // we have a different transaction ongoing
      LOG_WARNING("logic error in %s, fid %llu. found tid: %llu, expected tid: %llu. "
                  "this may also be the result of an aborted transaction",
                  __FUNCTION__,
                  (unsigned long long) datafile->_fid,
                  (unsigned long long) d->_tid,
                  (unsigned long long) state->_tid);

      OpenIteratorAbortTransaction(state);

      return TRI_ERROR_INTERNAL;
    }
  }

  OpenIteratorAddOperation(state, TRI_VOC_DOCUMENT_OPERATION_REMOVE, marker, datafile->_fid);

  return TRI_ERROR_NO_ERROR;
}

////////////////////////////////////////////////////////////////////////////////
/// @brief process a shape marker when opening a collection
////////////////////////////////////////////////////////////////////////////////

static int OpenIteratorHandleShapeMarker (TRI_df_marker_t const* marker,
                                          TRI_datafile_t* datafile,
                                          open_iterator_state_t* state) {
  TRI_document_collection_t* document = state->_document;

  int res = TRI_InsertShapeVocShaper(document->getShaper(), marker, true);  // ONLY IN OPENITERATOR, PROTECTED by fake trx from above

  if (res == TRI_ERROR_NO_ERROR) {
    if (state->_fid != datafile->_fid) {
      state->_fid = datafile->_fid;
      state->_dfi = TRI_FindDatafileInfoDocumentCollection(document, state->_fid, true);
    }

    if (state->_dfi != nullptr) {
      state->_dfi->_numberShapes++;
      state->_dfi->_sizeShapes += (int64_t) TRI_DF_ALIGN_BLOCK(marker->_size);
    }
  }

  return res;
}

////////////////////////////////////////////////////////////////////////////////
/// @brief process an attribute marker when opening a collection
////////////////////////////////////////////////////////////////////////////////

static int OpenIteratorHandleAttributeMarker (TRI_df_marker_t const* marker,
                                              TRI_datafile_t* datafile,
                                              open_iterator_state_t* state) {
  TRI_document_collection_t* document = state->_document;

  int res = TRI_InsertAttributeVocShaper(document->getShaper(), marker, true);   // ONLY IN OPENITERATOR, PROTECTED by fake trx from above

  if (res == TRI_ERROR_NO_ERROR) {
    if (state->_fid != datafile->_fid) {
      state->_fid = datafile->_fid;
      state->_dfi = TRI_FindDatafileInfoDocumentCollection(document, state->_fid, true);
    }

    if (state->_dfi != nullptr) {
      state->_dfi->_numberAttributes++;
      state->_dfi->_sizeAttributes += (int64_t) TRI_DF_ALIGN_BLOCK(marker->_size);
    }
  }

  return res;
}

////////////////////////////////////////////////////////////////////////////////
/// @brief process a "begin transaction" marker when opening a collection
////////////////////////////////////////////////////////////////////////////////

static int OpenIteratorHandleBeginMarker (TRI_df_marker_t const* marker,
                                          TRI_datafile_t* datafile,
                                          open_iterator_state_t* state) {

  TRI_doc_begin_transaction_marker_t const* m = (TRI_doc_begin_transaction_marker_t const*) marker;

  if (m->_tid != state->_tid && state->_tid != 0) {
    // some incomplete transaction was going on before us...
    LOG_WARNING("logic error in %s, fid %llu. found tid: %llu, expected tid: %llu. "
                "this may also be the result of an aborted transaction",
                __FUNCTION__,
                (unsigned long long) datafile->_fid,
                (unsigned long long) m->_tid,
                (unsigned long long) state->_tid);

    OpenIteratorAbortTransaction(state);
  }

  OpenIteratorStartTransaction(state, m->_tid, (uint32_t) m->_numCollections);
  TrackDeadMarker(marker, datafile, state);

  return TRI_ERROR_NO_ERROR;
}

////////////////////////////////////////////////////////////////////////////////
/// @brief process a "commit transaction" marker when opening a collection
////////////////////////////////////////////////////////////////////////////////

static int OpenIteratorHandleCommitMarker (TRI_df_marker_t const* marker,
                                           TRI_datafile_t* datafile,
                                           open_iterator_state_t* state) {

  TRI_doc_commit_transaction_marker_t const* m = (TRI_doc_commit_transaction_marker_t const*) marker;

  if (m->_tid != state->_tid) {
    // we found a commit marker, but we did not find any begin marker beforehand. strange
    LOG_WARNING("logic error in %s, fid %llu. found tid: %llu, expected tid: %llu",
                __FUNCTION__,
                (unsigned long long) datafile->_fid,
                (unsigned long long) m->_tid,
                (unsigned long long) state->_tid);

    OpenIteratorAbortTransaction(state);
  }
  else {
    OpenIteratorCommitTransaction(state);
  }
  TrackDeadMarker(marker, datafile, state);

  // reset transaction id
  state->_tid = 0;

  return TRI_ERROR_NO_ERROR;
}

////////////////////////////////////////////////////////////////////////////////
/// @brief process a "prepare transaction" marker when opening a collection
////////////////////////////////////////////////////////////////////////////////

static int OpenIteratorHandlePrepareMarker (TRI_df_marker_t const* marker,
                                            TRI_datafile_t* datafile,
                                            open_iterator_state_t* state) {

  TRI_doc_prepare_transaction_marker_t const* m = (TRI_doc_prepare_transaction_marker_t const*) marker;

  if (m->_tid != state->_tid) {
    // we found a commit marker, but we did not find any begin marker beforehand. strange
    LOG_WARNING("logic error in %s, fid %llu. found tid: %llu, expected tid: %llu",
                __FUNCTION__,
                (unsigned long long) datafile->_fid,
                (unsigned long long) m->_tid,
                (unsigned long long) state->_tid);

    OpenIteratorAbortTransaction(state);
  }
  else {
    OpenIteratorPrepareTransaction(state);
  }
  TrackDeadMarker(marker, datafile, state);

  return TRI_ERROR_NO_ERROR;
}

////////////////////////////////////////////////////////////////////////////////
/// @brief process an "abort transaction" marker when opening a collection
////////////////////////////////////////////////////////////////////////////////

static int OpenIteratorHandleAbortMarker (TRI_df_marker_t const* marker,
                                          TRI_datafile_t* datafile,
                                          open_iterator_state_t* state) {

  TRI_doc_abort_transaction_marker_t const* m = (TRI_doc_abort_transaction_marker_t const*) marker;

  if (m->_tid != state->_tid) {
    // we found an abort marker, but we did not find any begin marker beforehand. strange
    LOG_WARNING("logic error in %s, fid %llu. found tid: %llu, expected tid: %llu",
                __FUNCTION__,
                (unsigned long long) datafile->_fid,
                (unsigned long long) m->_tid,
                (unsigned long long) state->_tid);
  }

  OpenIteratorAbortTransaction(state);
  TrackDeadMarker(marker, datafile, state);

  return TRI_ERROR_NO_ERROR;
}

////////////////////////////////////////////////////////////////////////////////
/// @brief iterator for open
////////////////////////////////////////////////////////////////////////////////

static bool OpenIterator (TRI_df_marker_t const* marker,
                          void* data,
                          TRI_datafile_t* datafile) {
  int res;

  TRI_document_collection_t* document = static_cast<open_iterator_state_t*>(data)->_document;

  if (marker->_type == TRI_DOC_MARKER_KEY_EDGE ||
      marker->_type == TRI_DOC_MARKER_KEY_DOCUMENT) {
    res = OpenIteratorHandleDocumentMarker(marker, datafile, (open_iterator_state_t*) data);
  }
  else if (marker->_type == TRI_DOC_MARKER_KEY_DELETION) {
    res = OpenIteratorHandleDeletionMarker(marker, datafile, (open_iterator_state_t*) data);
  }
  else if (marker->_type == TRI_DF_MARKER_SHAPE) {
    res = OpenIteratorHandleShapeMarker(marker, datafile, (open_iterator_state_t*) data);
  }
  else if (marker->_type == TRI_DF_MARKER_ATTRIBUTE) {
    res = OpenIteratorHandleAttributeMarker(marker, datafile, (open_iterator_state_t*) data);
  }
  else if (marker->_type == TRI_DOC_MARKER_BEGIN_TRANSACTION) {
    res = OpenIteratorHandleBeginMarker(marker, datafile, (open_iterator_state_t*) data);
  }
  else if (marker->_type == TRI_DOC_MARKER_COMMIT_TRANSACTION) {
    res = OpenIteratorHandleCommitMarker(marker, datafile, (open_iterator_state_t*) data);
  }
  else if (marker->_type == TRI_DOC_MARKER_PREPARE_TRANSACTION) {
    res = OpenIteratorHandlePrepareMarker(marker, datafile, (open_iterator_state_t*) data);
  }
  else if (marker->_type == TRI_DOC_MARKER_ABORT_TRANSACTION) {
    res = OpenIteratorHandleAbortMarker(marker, datafile, (open_iterator_state_t*) data);
  }
  else {
    LOG_TRACE("skipping marker type %lu", (unsigned long) marker->_type);
    res = TRI_ERROR_NO_ERROR;
  }

  TRI_voc_tick_t tick = marker->_tick;

  if (datafile->_tickMin == 0) {
    datafile->_tickMin = tick;
  }

  if (tick > datafile->_tickMax) {
    datafile->_tickMax = tick;
  }

  // set tick values for data markers (document/edge), too
  if (marker->_type == TRI_DOC_MARKER_KEY_DOCUMENT ||
      marker->_type == TRI_DOC_MARKER_KEY_EDGE) {

    if (datafile->_dataMin == 0) {
      datafile->_dataMin = tick;
    }

    if (tick > datafile->_dataMax) {
      datafile->_dataMax = tick;
    }
  }

  if (tick > document->_tickMax) {
    if (marker->_type != TRI_DF_MARKER_HEADER &&
        marker->_type != TRI_DF_MARKER_FOOTER && 
        marker->_type != TRI_COL_MARKER_HEADER) { 
      document->_tickMax = tick;
    }
  }

  return (res == TRI_ERROR_NO_ERROR);
}

// -----------------------------------------------------------------------------
// --SECTION--                                                 private functions
// -----------------------------------------------------------------------------

////////////////////////////////////////////////////////////////////////////////
/// @brief fill the internal (non-user-definable) indexes
/// currently, this will only fill edge indexes
////////////////////////////////////////////////////////////////////////////////

static int FillInternalIndexes (TRI_document_collection_t* document) {
  int res = TRI_ERROR_NO_ERROR;

  for (size_t i = 0;  i < document->_allIndexes._length;  ++i) {
    TRI_index_t* idx = static_cast<TRI_index_t*>(document->_allIndexes._buffer[i]);

    if (idx->_type == TRI_IDX_TYPE_EDGE_INDEX) {
      int r = FillIndex(document, idx);

      if (r != TRI_ERROR_NO_ERROR) {
        // return first error, but continue
        res = r;
      }
    }
  }

  return res;
}

////////////////////////////////////////////////////////////////////////////////
/// @brief iterator for index open
////////////////////////////////////////////////////////////////////////////////

static bool OpenIndexIterator (char const* filename,
                               void* data) {
  // load json description of the index
  TRI_json_t* json = TRI_JsonFile(TRI_CORE_MEM_ZONE, filename, nullptr);

  // json must be a index description
  if (! TRI_IsArrayJson(json)) {
    LOG_ERROR("cannot read index definition from '%s'", filename);

    if (json != nullptr) {
      TRI_FreeJson(TRI_CORE_MEM_ZONE, json);
    }

    return false;
  }

  int res = TRI_FromJsonIndexDocumentCollection(static_cast<TRI_document_collection_t*>(data), json, nullptr);
  TRI_FreeJson(TRI_CORE_MEM_ZONE, json);

  if (res != TRI_ERROR_NO_ERROR) {
    // error was already printed if we get here
    return false;
  }

  return true;
}

////////////////////////////////////////////////////////////////////////////////
/// @brief returns information about the collection
/// note: the collection lock must be held when calling this function
////////////////////////////////////////////////////////////////////////////////

static TRI_doc_collection_info_t* Figures (TRI_document_collection_t* document) {
  // prefill with 0's to init counters
  TRI_doc_collection_info_t* info = static_cast<TRI_doc_collection_info_t*>(TRI_Allocate(TRI_UNKNOWN_MEM_ZONE, sizeof(TRI_doc_collection_info_t), true));

  if (info == nullptr) {
    return nullptr;
  }

  for (size_t i = 0;  i < document->_datafileInfo._nrAlloc;  ++i) {
    TRI_doc_datafile_info_t* d = static_cast<TRI_doc_datafile_info_t*>(document->_datafileInfo._table[i]);

    if (d != nullptr) {
      info->_numberAlive        += d->_numberAlive;
      info->_numberDead         += d->_numberDead;
      info->_numberDeletion     += d->_numberDeletion;
      info->_numberShapes       += d->_numberShapes;
      info->_numberAttributes   += d->_numberAttributes;
      info->_numberTransactions += d->_numberTransactions;

      info->_sizeAlive          += d->_sizeAlive;
      info->_sizeDead           += d->_sizeDead;
      info->_sizeShapes         += d->_sizeShapes;
      info->_sizeAttributes     += d->_sizeAttributes;
      info->_sizeTransactions   += d->_sizeTransactions;
    }
  }

  // add the file sizes for datafiles and journals
  TRI_collection_t* base = document;

  for (size_t i = 0; i < base->_datafiles._length; ++i) {
    TRI_datafile_t* df = (TRI_datafile_t*) base->_datafiles._buffer[i];

    info->_datafileSize += (int64_t) df->_maximalSize;
    ++info->_numberDatafiles;
  }

  for (size_t i = 0; i < base->_journals._length; ++i) {
    TRI_datafile_t* df = (TRI_datafile_t*) base->_journals._buffer[i];

    info->_journalfileSize += (int64_t) df->_maximalSize;
    ++info->_numberJournalfiles;
  }

  for (size_t i = 0; i < base->_compactors._length; ++i) {
    TRI_datafile_t* df = (TRI_datafile_t*) base->_compactors._buffer[i];

    info->_compactorfileSize += (int64_t) df->_maximalSize;
    ++info->_numberCompactorfiles;
  }

  // add index information
  info->_numberIndexes = 0;
  info->_sizeIndexes   = 0;

  for (size_t i = 0; i < document->_allIndexes._length; ++i) {
    TRI_index_t const* idx = static_cast<TRI_index_t const*>(TRI_AtVectorPointer(&document->_allIndexes, i));

    if (idx->memory != nullptr) {
      info->_sizeIndexes += idx->memory(idx);
    }
    info->_numberIndexes++;
  }

  // get information about shape files (DEPRECATED, thus hard-coded to 0)
  info->_shapefileSize    = 0;
  info->_numberShapefiles = 0;

  info->_uncollectedLogfileEntries = document->_uncollectedLogfileEntries;
  info->_tickMax = document->_tickMax;

  return info;
}

////////////////////////////////////////////////////////////////////////////////
/// @brief initialises a document collection
////////////////////////////////////////////////////////////////////////////////

static int InitBaseDocumentCollection (TRI_document_collection_t* document,
                                       TRI_shaper_t* shaper) {
  document->setShaper(shaper);
  document->_capConstraint      = nullptr;
  document->_numberDocuments    = 0;
  document->_lastCompaction     = 0.0;

  document->size                = Count;


  int res = TRI_InitAssociativePointer(&document->_datafileInfo,
                                       TRI_UNKNOWN_MEM_ZONE,
                                       HashKeyDatafile,
                                       HashElementDatafile,
                                       IsEqualKeyElementDatafile,
                                       nullptr);

  if (res != TRI_ERROR_NO_ERROR) {
    return res;
  }

  res = TRI_InitPrimaryIndex(&document->_primaryIndex);

  if (res != TRI_ERROR_NO_ERROR) {
    TRI_DestroyAssociativePointer(&document->_datafileInfo);

    return res;
  }

  TRI_InitBarrierList(&document->_barrierList, document);

  TRI_InitReadWriteLock(&document->_lock);
  TRI_InitReadWriteLock(&document->_compactionLock);

  return TRI_ERROR_NO_ERROR;
}

////////////////////////////////////////////////////////////////////////////////
/// @brief destroys a primary collection
////////////////////////////////////////////////////////////////////////////////

static void DestroyBaseDocumentCollection (TRI_document_collection_t* document) {
  if (document->_keyGenerator != nullptr) {
    delete document->_keyGenerator;
    document->_keyGenerator = nullptr;
  }

  TRI_DestroyReadWriteLock(&document->_compactionLock);
  TRI_DestroyReadWriteLock(&document->_lock);

  TRI_DestroyPrimaryIndex(&document->_primaryIndex);

  {
    TransactionBase trx(true);  // just to protect the following call
    if (document->getShaper() != nullptr) {  // PROTECTED by trx here
      TRI_FreeVocShaper(document->getShaper());  // PROTECTED by trx here
    }
  }

  if (document->_headersPtr != nullptr) {
    delete document->_headersPtr;
    document->_headersPtr = nullptr;
  }

  size_t const n = document->_datafileInfo._nrAlloc;

  for (size_t i = 0; i < n; ++i) {
    TRI_doc_datafile_info_t* dfi = static_cast<TRI_doc_datafile_info_t*>(document->_datafileInfo._table[i]);

    if (dfi != nullptr) {
      FreeDatafileInfo(dfi);
    }
  }

  TRI_DestroyAssociativePointer(&document->_datafileInfo);

  TRI_DestroyBarrierList(&document->_barrierList);

  TRI_DestroyCollection(document);
}

////////////////////////////////////////////////////////////////////////////////
/// @brief initialises a document collection
////////////////////////////////////////////////////////////////////////////////

static bool InitDocumentCollection (TRI_document_collection_t* document,
                                    TRI_shaper_t* shaper) {
  document->_cleanupIndexes   = false;
  document->_failedTransactions = nullptr;

  document->_uncollectedLogfileEntries = 0;

  int res = InitBaseDocumentCollection(document, shaper);

  if (res != TRI_ERROR_NO_ERROR) {
    TRI_DestroyCollection(document);
    TRI_set_errno(res);

    return false;
  }

  document->_headersPtr = new TRI_headers_t;  // ONLY IN CREATE COLLECTION

  if (document->_headersPtr == nullptr) {  // ONLY IN CREATE COLLECTION
    DestroyBaseDocumentCollection(document);

    return false;
  }

  res = TRI_InitVectorPointer2(&document->_allIndexes, TRI_UNKNOWN_MEM_ZONE, 2);

  if (res != TRI_ERROR_NO_ERROR) {
    DestroyBaseDocumentCollection(document);
    TRI_set_errno(res);

    return false;
  }

  // create primary index
  TRI_index_t* primaryIndex = TRI_CreatePrimaryIndex(document);

  if (primaryIndex == nullptr) {
    TRI_DestroyVectorPointer(&document->_allIndexes);
    DestroyBaseDocumentCollection(document);
    TRI_set_errno(TRI_ERROR_OUT_OF_MEMORY);

    return false;
  }

  res = AddIndex(document, primaryIndex);

  if (res != TRI_ERROR_NO_ERROR) {
    TRI_FreeIndex(primaryIndex);
    TRI_DestroyVectorPointer(&document->_allIndexes);
    DestroyBaseDocumentCollection(document);
    TRI_set_errno(TRI_ERROR_OUT_OF_MEMORY);

    return false;
  }

  // create edges index
  if (document->_info._type == TRI_COL_TYPE_EDGE) {
    TRI_index_t* edgesIndex = TRI_CreateEdgeIndex(document, document->_info._cid);

    if (edgesIndex == nullptr) {
      TRI_FreeIndex(primaryIndex);
      TRI_DestroyVectorPointer(&document->_allIndexes);
      DestroyBaseDocumentCollection(document);
      TRI_set_errno(TRI_ERROR_OUT_OF_MEMORY);

      return false;
    }

    res = AddIndex(document, edgesIndex);

    if (res != TRI_ERROR_NO_ERROR) {
      TRI_FreeIndex(edgesIndex);
      TRI_FreeIndex(primaryIndex);
      TRI_DestroyVectorPointer(&document->_allIndexes);
      DestroyBaseDocumentCollection(document);
      TRI_set_errno(TRI_ERROR_OUT_OF_MEMORY);

      return false;
    }
  }

  TRI_InitCondition(&document->_journalsCondition);

  // setup methods
  document->beginRead         = BeginRead;
  document->endRead           = EndRead;

  document->beginWrite        = BeginWrite;
  document->endWrite          = EndWrite;

  document->beginReadTimed    = BeginReadTimed;
  document->beginWriteTimed   = BeginWriteTimed;

  document->figures           = Figures;

  // crud methods
  document->cleanupIndexes    = CleanupIndexes;

  return true;
}

////////////////////////////////////////////////////////////////////////////////
/// @brief iterate all markers of the collection
////////////////////////////////////////////////////////////////////////////////

static int IterateMarkersCollection (TRI_collection_t* collection) {
  open_iterator_state_t openState;

  // initialise state for iteration
  openState._document       = reinterpret_cast<TRI_document_collection_t*>(collection);
  openState._tid            = 0;
  openState._trxPrepared    = false;
  openState._trxCollections = 0;
  openState._deletions      = 0;
  openState._documents      = 0;
  openState._fid            = 0;
  openState._dfi            = nullptr;
  openState._vocbase        = collection->_vocbase;

  int res = TRI_InitVector2(&openState._operations, TRI_UNKNOWN_MEM_ZONE, sizeof(open_iterator_operation_t), OpenIteratorBufferSize);

  if (res != TRI_ERROR_NO_ERROR) {
    return res;
  }

  // read all documents and fill primary index
  TRI_IterateCollection(collection, OpenIterator, &openState);

  LOG_TRACE("found %llu document markers, %llu deletion markers for collection '%s'",
            (unsigned long long) openState._documents,
            (unsigned long long) openState._deletions,
            collection->_info._name);

  // abort any transaction that's unfinished after iterating over all markers
  OpenIteratorAbortTransaction(&openState);

  TRI_DestroyVector(&openState._operations);

  return TRI_ERROR_NO_ERROR;
}

// -----------------------------------------------------------------------------
// --SECTION--                                      constructors and destructors
// -----------------------------------------------------------------------------

////////////////////////////////////////////////////////////////////////////////
/// @brief creates a new collection
////////////////////////////////////////////////////////////////////////////////

TRI_document_collection_t* TRI_CreateDocumentCollection (TRI_vocbase_t* vocbase,
                                                         char const* path,
                                                         TRI_col_info_t* parameters,
                                                         TRI_voc_cid_t cid) {
  if (cid > 0) {
    TRI_UpdateTickServer(cid);
  }
  else {
    cid = TRI_NewTickServer();
  }

  parameters->_cid = cid;

  // check if we can generate the key generator
  KeyGenerator* keyGenerator = KeyGenerator::factory(parameters->_keyOptions);

  if (keyGenerator == nullptr) {
    TRI_set_errno(TRI_ERROR_ARANGO_INVALID_KEY_GENERATOR);
    return nullptr;
  }

  // first create the document collection
  TRI_document_collection_t* document;
  try {
    document = new TRI_document_collection_t();
  }
  catch (std::exception&) {
    document = nullptr;
  }

  if (document == nullptr) {
    delete keyGenerator;
    LOG_WARNING("cannot create document collection");
    TRI_set_errno(TRI_ERROR_OUT_OF_MEMORY);

    return nullptr;
  }

  document->_keyGenerator = keyGenerator;

  TRI_collection_t* collection = TRI_CreateCollection(vocbase, document, path, parameters);

  if (collection == nullptr) {
    delete document;
    LOG_ERROR("cannot create document collection");

    return nullptr;
  }

  TRI_shaper_t* shaper = TRI_CreateVocShaper(vocbase, document);

  if (shaper == nullptr) {
    LOG_ERROR("cannot create shaper");

    TRI_CloseCollection(collection);
    TRI_DestroyCollection(collection);
    delete document;
    return nullptr;
  }

  // create document collection and shaper
  if (false == InitDocumentCollection(document, shaper)) {
    LOG_ERROR("cannot initialise document collection");

    // TODO: shouldn't we destroy &document->_allIndexes, free document->_headersPtr etc.?
    TRI_CloseCollection(collection);
    TRI_DestroyCollection(collection);
    delete document;
    return nullptr;
  }

  document->_keyGenerator = keyGenerator;

  // save the parameter block (within create, no need to lock)
  int res = TRI_SaveCollectionInfo(collection->_directory, parameters, false);

  if (res != TRI_ERROR_NO_ERROR) {
    // TODO: shouldn't we destroy &document->_allIndexes, free document->_headersPtr etc.?
    LOG_ERROR("cannot save collection parameters in directory '%s': '%s'",
              collection->_directory,
              TRI_last_error());

    TRI_CloseCollection(collection);
    TRI_DestroyCollection(collection);
    delete document;
    return nullptr;
  }

  TransactionBase trx(true);  // just to protect the following call
  TRI_ASSERT(document->getShaper() != nullptr);  // ONLY IN COLLECTION CREATION, PROTECTED by trx here

  return document;
}

////////////////////////////////////////////////////////////////////////////////
/// @brief frees the memory allocated, but does not free the pointer
///
/// Note that the collection must be closed first.
////////////////////////////////////////////////////////////////////////////////

void TRI_DestroyDocumentCollection (TRI_document_collection_t* document) {
  TRI_DestroyCondition(&document->_journalsCondition);

  // free memory allocated for indexes
  size_t const n = document->_allIndexes._length;
  for (size_t i = 0 ; i < n ; ++i) {
    TRI_index_t* idx = (TRI_index_t*) document->_allIndexes._buffer[i];

    TRI_FreeIndex(idx);
  }

  // free index vector
  TRI_DestroyVectorPointer(&document->_allIndexes);

  if (document->_failedTransactions != nullptr) {
    delete document->_failedTransactions;
  }

  DestroyBaseDocumentCollection(document);
}

////////////////////////////////////////////////////////////////////////////////
/// @brief frees the memory allocated and frees the pointer
////////////////////////////////////////////////////////////////////////////////

void TRI_FreeDocumentCollection (TRI_document_collection_t* document) {
  TRI_DestroyDocumentCollection(document);
  delete document;
}

// -----------------------------------------------------------------------------
// --SECTION--                                                  public functions
// -----------------------------------------------------------------------------

////////////////////////////////////////////////////////////////////////////////
/// @brief removes a datafile description
////////////////////////////////////////////////////////////////////////////////

void TRI_RemoveDatafileInfoDocumentCollection (TRI_document_collection_t* document,
                                              TRI_voc_fid_t fid) {
  TRI_RemoveKeyAssociativePointer(&document->_datafileInfo, &fid);
}

////////////////////////////////////////////////////////////////////////////////
/// @brief finds a datafile description
////////////////////////////////////////////////////////////////////////////////

TRI_doc_datafile_info_t* TRI_FindDatafileInfoDocumentCollection (TRI_document_collection_t* document,
                                                                TRI_voc_fid_t fid,
                                                                bool create) {
  TRI_doc_datafile_info_t const* found = static_cast<TRI_doc_datafile_info_t const*>(TRI_LookupByKeyAssociativePointer(&document->_datafileInfo, &fid));

  if (found != nullptr) {
    return const_cast<TRI_doc_datafile_info_t*>(found);
  }

  if (! create) {
    return nullptr;
  }

  // allocate and set to 0
  TRI_doc_datafile_info_t* dfi = static_cast<TRI_doc_datafile_info_t*>(TRI_Allocate(TRI_UNKNOWN_MEM_ZONE, sizeof(TRI_doc_datafile_info_t), true));

  if (dfi == nullptr) {
    return nullptr;
  }

  dfi->_fid = fid;

  TRI_InsertKeyAssociativePointer(&document->_datafileInfo, &fid, dfi, true);

  return dfi;
}

////////////////////////////////////////////////////////////////////////////////
/// @brief creates a journal
///
/// Note that the caller must hold a lock protecting the _journals entry.
////////////////////////////////////////////////////////////////////////////////

TRI_datafile_t* TRI_CreateDatafileDocumentCollection (TRI_document_collection_t* document,
                                                      TRI_voc_fid_t fid,
                                                      TRI_voc_size_t journalSize,
                                                      bool isCompactor) {
  TRI_ASSERT(fid > 0);

  TRI_datafile_t* journal;

  if (document->_info._isVolatile) {
    // in-memory collection
    journal = TRI_CreateDatafile(nullptr, fid, journalSize, true);
  }
  else {
    // construct a suitable filename (which may be temporary at the beginning)
    char* number = TRI_StringUInt64(fid);
    char* jname;
    if (isCompactor) {
      jname = TRI_Concatenate3String("compaction-", number, ".db");
    }
    else {
      jname = TRI_Concatenate3String("temp-", number, ".db");
    }

    char* filename = TRI_Concatenate2File(document->_directory, jname);

    TRI_FreeString(TRI_CORE_MEM_ZONE, number);
    TRI_FreeString(TRI_CORE_MEM_ZONE, jname);

    TRI_IF_FAILURE("CreateJournalDocumentCollection") {
      // simulate disk full
      TRI_FreeString(TRI_CORE_MEM_ZONE, filename);
      document->_lastError = TRI_set_errno(TRI_ERROR_OUT_OF_MEMORY_MMAP);
      errno = ENOSPC;
      return nullptr;
    }

    // remove an existing temporary file first
    if (TRI_ExistsFile(filename)) {
      // remove an existing file first
      TRI_UnlinkFile(filename);
    }

    journal = TRI_CreateDatafile(filename, fid, journalSize, true);

    TRI_FreeString(TRI_CORE_MEM_ZONE, filename);
  }

  if (journal == nullptr) {
    if (TRI_errno() == TRI_ERROR_OUT_OF_MEMORY_MMAP) {
      document->_lastError = TRI_set_errno(TRI_ERROR_OUT_OF_MEMORY_MMAP);
    }
    else {
      document->_lastError = TRI_set_errno(TRI_ERROR_ARANGO_NO_JOURNAL);
    }

    return nullptr;
  }

  // journal is there now
  TRI_ASSERT(journal != nullptr);

  if (isCompactor) {
    LOG_TRACE("created new compactor '%s'", journal->getName(journal));
  }
  else {
    LOG_TRACE("created new journal '%s'", journal->getName(journal));
  }

  // create a collection header, still in the temporary file
  TRI_df_marker_t* position;
  int res = TRI_ReserveElementDatafile(journal, sizeof(TRI_col_header_marker_t), &position, journalSize);
    
  TRI_IF_FAILURE("CreateJournalDocumentCollectionReserve1") {
    res = TRI_ERROR_DEBUG;
  }

  if (res != TRI_ERROR_NO_ERROR) {
    document->_lastError = journal->_lastError;
    LOG_ERROR("cannot create collection header in file '%s': %s", journal->getName(journal), TRI_errno_string(res));

    // close the journal and remove it
    TRI_CloseDatafile(journal);
    TRI_UnlinkFile(journal->getName(journal));
    TRI_FreeDatafile(journal);

    return nullptr;
  }

  TRI_col_header_marker_t cm;
  TRI_InitMarkerDatafile((char*) &cm, TRI_COL_MARKER_HEADER, sizeof(TRI_col_header_marker_t));
  cm.base._tick = static_cast<TRI_voc_tick_t>(fid);
  cm._type = (TRI_col_type_t) document->_info._type;
  cm._cid  = document->_info._cid;

  res = TRI_WriteCrcElementDatafile(journal, position, &cm.base, false);

  TRI_IF_FAILURE("CreateJournalDocumentCollectionReserve2") {
    res = TRI_ERROR_DEBUG;
  }

  if (res != TRI_ERROR_NO_ERROR) {
    document->_lastError = journal->_lastError;
    LOG_ERROR("cannot create collection header in file '%s': %s", journal->getName(journal), TRI_last_error());

    // close the journal and remove it
    TRI_CloseDatafile(journal);
    TRI_UnlinkFile(journal->getName(journal));
    TRI_FreeDatafile(journal);

    return nullptr;
  }

  TRI_ASSERT(fid == journal->_fid);


  // if a physical file, we can rename it from the temporary name to the correct name
  if (! isCompactor) {
    if (journal->isPhysical(journal)) {
      // and use the correct name
      char* number = TRI_StringUInt64(journal->_fid);
      char* jname = TRI_Concatenate3String("journal-", number, ".db");
      char* filename = TRI_Concatenate2File(document->_directory, jname);

      TRI_FreeString(TRI_CORE_MEM_ZONE, number);
      TRI_FreeString(TRI_CORE_MEM_ZONE, jname);

      bool ok = TRI_RenameDatafile(journal, filename);

      if (! ok) {
        LOG_ERROR("failed to rename journal '%s' to '%s': %s", journal->getName(journal), filename, TRI_last_error());

        TRI_CloseDatafile(journal);
        TRI_UnlinkFile(journal->getName(journal));
        TRI_FreeDatafile(journal);
        TRI_FreeString(TRI_CORE_MEM_ZONE, filename);

        return nullptr;
      }
      else {
        LOG_TRACE("renamed journal from '%s' to '%s'", journal->getName(journal), filename);
      }

      TRI_FreeString(TRI_CORE_MEM_ZONE, filename);
    }

    TRI_PushBackVectorPointer(&document->_journals, journal);
  }

  // now create a datafile entry for the new journal
  TRI_FindDatafileInfoDocumentCollection(document, fid, true);

  return journal;
}

////////////////////////////////////////////////////////////////////////////////
/// @brief iterate over all documents in the collection, using a user-defined
/// callback function. Returns the total number of documents in the collection
///
/// The user can abort the iteration by return "false" from the callback
/// function.
///
/// Note: the function will not acquire any locks. It is the task of the caller
/// to ensure the collection is properly locked
////////////////////////////////////////////////////////////////////////////////

size_t TRI_DocumentIteratorDocumentCollection (TransactionBase const*,
                                              TRI_document_collection_t* document,
                                              void* data,
                                              bool (*callback)(TRI_doc_mptr_t const*, TRI_document_collection_t*, void*)) {
  // The first argument is only used to make the compiler prove that a
  // transaction is ongoing. We need this to prove that accesses to
  // master pointers and their data pointers in the callback are
  // protected.

  size_t const nrUsed = (size_t) document->_primaryIndex._nrUsed;

  if (nrUsed > 0) {
    void** ptr = document->_primaryIndex._table;
    void** end = ptr + document->_primaryIndex._nrAlloc;

    for (;  ptr < end;  ++ptr) {
      if (*ptr) {
        TRI_doc_mptr_t const* d = (TRI_doc_mptr_t const*) *ptr;

        if (! callback(d, document, data)) {
          break;
        }
      }
    }
  }

  return nrUsed;
}

////////////////////////////////////////////////////////////////////////////////
/// @brief create an index, based on a JSON description
////////////////////////////////////////////////////////////////////////////////

int TRI_FromJsonIndexDocumentCollection (TRI_document_collection_t* document,
                                         TRI_json_t const* json,
                                         TRI_index_t** idx) {
  TRI_ASSERT(json != nullptr);
  TRI_ASSERT(json->_type == TRI_JSON_ARRAY);

  if (idx != nullptr) {
    *idx = nullptr;
  }

  // extract the type
  TRI_json_t const* type = TRI_LookupArrayJson(json, "type");

  if (! TRI_IsStringJson(type)) {
    return TRI_ERROR_INTERNAL;
  }

  char const* typeStr = type->_value._string.data;

  // extract the index identifier
  TRI_json_t const* iis = TRI_LookupArrayJson(json, "id");

  TRI_idx_iid_t iid;
  if (iis != nullptr && iis->_type == TRI_JSON_NUMBER) {
    iid = (TRI_idx_iid_t) iis->_value._number;
  }
  else if (TRI_IsStringJson(iis)) {
    iid = (TRI_idx_iid_t) TRI_UInt64String2(iis->_value._string.data,
                                            iis->_value._string.length - 1);
  }
  else {
    LOG_ERROR("ignoring index, index identifier could not be located");

    return TRI_ERROR_INTERNAL;
  }

  TRI_UpdateTickServer(iid);

  // ...........................................................................
  // CAP CONSTRAINT
  // ...........................................................................

  if (TRI_EqualString(typeStr, "cap")) {
    return CapConstraintFromJson(document, json, iid, idx);
  }

  // ...........................................................................
  // BITARRAY INDEX
  // ...........................................................................

  else if (TRI_EqualString(typeStr, "bitarray")) {
    return BitarrayIndexFromJson(document, json, iid, idx);
  }

  // ...........................................................................
  // GEO INDEX (list or attribute)
  // ...........................................................................

  else if (TRI_EqualString(typeStr, "geo1") || TRI_EqualString(typeStr, "geo2")) {
    return GeoIndexFromJson(document, json, iid, idx);
  }

  // ...........................................................................
  // HASH INDEX
  // ...........................................................................

  else if (TRI_EqualString(typeStr, "hash")) {
    return HashIndexFromJson(document, json, iid, idx);
  }

  // ...........................................................................
  // SKIPLIST INDEX
  // ...........................................................................

  else if (TRI_EqualString(typeStr, "skiplist")) {
    return SkiplistIndexFromJson(document, json, iid, idx);
  }

  // ...........................................................................
  // FULLTEXT INDEX
  // ...........................................................................

  else if (TRI_EqualString(typeStr, "fulltext")) {
    return FulltextIndexFromJson(document, json, iid, idx);
  }

  // ...........................................................................
  // EDGES INDEX
  // ...........................................................................

  else if (TRI_EqualString(typeStr, "edge")) {
    // we should never get here, as users cannot create their own edge indexes
    LOG_ERROR("logic error. there should never be a JSON file describing an edges index");
  }

  // .........................................................................
  // oops, unknown index type
  // .........................................................................

  else {
    LOG_ERROR("ignoring unknown index type '%s' for index %llu",
              typeStr,
              (unsigned long long) iid);
  }

  return TRI_ERROR_INTERNAL;
}

////////////////////////////////////////////////////////////////////////////////
/// @brief rolls back a document operation
////////////////////////////////////////////////////////////////////////////////

int TRI_RollbackOperationDocumentCollection (TRI_document_collection_t* document,
                                             TRI_voc_document_operation_e type,
                                             TRI_doc_mptr_t* header,
                                             TRI_doc_mptr_copy_t const* oldData) {

  if (type == TRI_VOC_DOCUMENT_OPERATION_INSERT) {
    // ignore any errors we're getting from this
    DeletePrimaryIndex(document, header, true);
    DeleteSecondaryIndexes(document, header, true);

    TRI_ASSERT(document->_numberDocuments > 0);
    document->_numberDocuments--;

    return TRI_ERROR_NO_ERROR;
  }
  else if (type == TRI_VOC_DOCUMENT_OPERATION_UPDATE) {
    // copy the existing header's state
    TRI_doc_mptr_copy_t copy = *header;
    
    // remove the current values from the indexes
    DeleteSecondaryIndexes(document, header, true);
    // revert to the old state
    header->copy(*oldData);
    // re-insert old state
    int res = InsertSecondaryIndexes(document, header, true);
    // revert again to the new state, because other parts of the new state
    // will be reverted at some other place
    header->copy(copy);
    
    return res;
  }
  else if (type == TRI_VOC_DOCUMENT_OPERATION_REMOVE) {
    int res = InsertPrimaryIndex(document, header, true);

    if (res == TRI_ERROR_NO_ERROR) {
      res = InsertSecondaryIndexes(document, header, true);
      document->_numberDocuments++;
    }
    else {
      LOG_ERROR("error rolling back remove operation");
    }
    return res;
  }

  return TRI_ERROR_INTERNAL;
}

////////////////////////////////////////////////////////////////////////////////
/// @brief closes an existing datafile
/// Note that the caller must hold a lock protecting the _datafiles and
/// _journals entry.
////////////////////////////////////////////////////////////////////////////////

bool TRI_CloseDatafileDocumentCollection (TRI_document_collection_t* document,
                                          size_t position,
                                          bool isCompactor) {
  TRI_vector_pointer_t* vector;

  // either use a journal or a compactor
  if (isCompactor) {
    vector = &document->_compactors;
  }
  else {
    vector = &document->_journals;
  }

  // no journal at this position
  if (vector->_length <= position) {
    TRI_set_errno(TRI_ERROR_ARANGO_NO_JOURNAL);
    return false;
  }

  // seal and rename datafile
  TRI_datafile_t* journal = static_cast<TRI_datafile_t*>(vector->_buffer[position]);
  int res = TRI_SealDatafile(journal);

  if (res != TRI_ERROR_NO_ERROR) {
    LOG_ERROR("failed to seal datafile '%s': %s", journal->getName(journal), TRI_last_error());

    if (! isCompactor) {
      TRI_RemoveVectorPointer(vector, position);
      TRI_PushBackVectorPointer(&document->_datafiles, journal);
    }

    return false;
  }

  if (! isCompactor && journal->isPhysical(journal)) {
    // rename the file
    char* number = TRI_StringUInt64(journal->_fid);
    char* dname = TRI_Concatenate3String("datafile-", number, ".db");
    char* filename = TRI_Concatenate2File(document->_directory, dname);

    TRI_FreeString(TRI_CORE_MEM_ZONE, dname);
    TRI_FreeString(TRI_CORE_MEM_ZONE, number);

    bool ok = TRI_RenameDatafile(journal, filename);

    if (! ok) {
      LOG_ERROR("failed to rename datafile '%s' to '%s': %s", journal->getName(journal), filename, TRI_last_error());

      TRI_RemoveVectorPointer(vector, position);
      TRI_PushBackVectorPointer(&document->_datafiles, journal);
      TRI_FreeString(TRI_CORE_MEM_ZONE, filename);

      return false;
    }

    TRI_FreeString(TRI_CORE_MEM_ZONE, filename);

    LOG_TRACE("closed file '%s'", journal->getName(journal));
  }

  if (! isCompactor) {
    TRI_RemoveVectorPointer(vector, position);
    TRI_PushBackVectorPointer(&document->_datafiles, journal);
  }

  return true;
}

////////////////////////////////////////////////////////////////////////////////
/// @brief fill the additional (non-primary) indexes
////////////////////////////////////////////////////////////////////////////////

int TRI_FillIndexesDocumentCollection (TRI_document_collection_t* document) {
  // fill internal indexes (this is, the edges index at the moment)
  FillInternalIndexes(document);

  // fill user-defined secondary indexes
  TRI_collection_t* collection = reinterpret_cast<TRI_collection_t*>(document);
  TRI_IterateIndexCollection(collection, OpenIndexIterator, collection);

  return TRI_ERROR_NO_ERROR;
}

////////////////////////////////////////////////////////////////////////////////
/// @brief opens an existing collection
////////////////////////////////////////////////////////////////////////////////

TRI_document_collection_t* TRI_OpenDocumentCollection (TRI_vocbase_t* vocbase,
                                                       TRI_vocbase_col_t* col) {
  char const* path = col->_path;

  // first open the document collection
  TRI_document_collection_t* document = nullptr;
  try {
    document = new TRI_document_collection_t();
  }
  catch (std::exception&) {
  }

  if (document == nullptr) {
    return nullptr;
  }

  TRI_ASSERT(document != nullptr);

  TRI_collection_t* collection = TRI_OpenCollection(vocbase, document, path);

  if (collection == nullptr) {
    delete document;
    LOG_ERROR("cannot open document collection from path '%s'", path);

    return nullptr;
  }

  TRI_shaper_t* shaper = TRI_CreateVocShaper(vocbase, document);

  if (shaper == nullptr) {
    LOG_ERROR("cannot create shaper");

    TRI_CloseCollection(collection);
    TRI_FreeCollection(collection);

    return nullptr;
  }

  // create document collection and shaper
  if (false == InitDocumentCollection(document, shaper)) {
    TRI_CloseCollection(collection);
    TRI_FreeCollection(collection);
    LOG_ERROR("cannot initialise document collection");

    return nullptr;
  }

  // check if we can generate the key generator
  KeyGenerator* keyGenerator = KeyGenerator::factory(collection->_info._keyOptions);

  if (keyGenerator == nullptr) {
    TRI_CloseCollection(collection);
    TRI_FreeCollection(collection);
    TRI_set_errno(TRI_ERROR_ARANGO_INVALID_KEY_GENERATOR);

    return nullptr;
  }

  document->_keyGenerator = keyGenerator;

  // create a fake transaction for loading the collection
  TransactionBase trx(true);

  // iterate over all markers of the collection
  int res = IterateMarkersCollection(collection);

  if (res != TRI_ERROR_NO_ERROR) {
    if (document->_failedTransactions != nullptr) {
      delete document->_failedTransactions;
    }
    TRI_CloseCollection(collection);
    TRI_FreeCollection(collection);

    LOG_ERROR("cannot iterate data of document collection");
    TRI_set_errno(res);

    return nullptr;
  }

  TRI_ASSERT(document->getShaper() != nullptr);  // ONLY in OPENCOLLECTION, PROTECTED by fake trx here

  TRI_InitVocShaper(document->getShaper());  // ONLY in OPENCOLLECTION, PROTECTED by fake trx here

  if (! triagens::wal::LogfileManager::instance()->isInRecovery()) {
    TRI_FillIndexesDocumentCollection(document);
  }

  return document;
}

////////////////////////////////////////////////////////////////////////////////
/// @brief closes an open collection
////////////////////////////////////////////////////////////////////////////////

int TRI_CloseDocumentCollection (TRI_document_collection_t* document) {
  // closes all open compactors, journals, datafiles
  int res = TRI_CloseCollection(document);

  TransactionBase trx(true);  // just to protect the following call
  TRI_FreeVocShaper(document->getShaper());  // ONLY IN CLOSECOLLECTION, PROTECTED by fake trx here
  document->setShaper(nullptr);

  return res;
}

// -----------------------------------------------------------------------------
// --SECTION--                                                           INDEXES
// -----------------------------------------------------------------------------

// -----------------------------------------------------------------------------
// --SECTION--                                                     private types
// -----------------------------------------------------------------------------

////////////////////////////////////////////////////////////////////////////////
/// @brief pid name structure
////////////////////////////////////////////////////////////////////////////////

typedef struct pid_name_s {
  TRI_shape_pid_t _pid;
  char* _name;
}
pid_name_t;

// -----------------------------------------------------------------------------
// --SECTION--                                                 private functions
// -----------------------------------------------------------------------------

////////////////////////////////////////////////////////////////////////////////
/// @brief converts extracts a field list from a json object
////////////////////////////////////////////////////////////////////////////////

static TRI_json_t* ExtractFields (TRI_json_t const* json,
                                  size_t* fieldCount,
                                  TRI_idx_iid_t iid) {
  TRI_json_t* fld = TRI_LookupArrayJson(json, "fields");

  if (! TRI_IsListJson(fld)) {
    LOG_ERROR("ignoring index %llu, 'fields' must be a list", (unsigned long long) iid);

    TRI_set_errno(TRI_ERROR_BAD_PARAMETER);
    return nullptr;
  }

  *fieldCount = fld->_value._objects._length;

  for (size_t j = 0;  j < *fieldCount;  ++j) {
    TRI_json_t* sub = static_cast<TRI_json_t*>(TRI_AtVector(&fld->_value._objects, j));

    if (! TRI_IsStringJson(sub)) {
      LOG_ERROR("ignoring index %llu, 'fields' must be a list of attribute paths", (unsigned long long) iid);

      TRI_set_errno(TRI_ERROR_BAD_PARAMETER);
      return nullptr;
    }
  }

  return fld;
}

////////////////////////////////////////////////////////////////////////////////
/// @brief returns the list of attribute/value pairs
///
/// Attribute/value pairs are used in the construction of static bitarray
/// indexes. These pairs are stored in a json object from which they can be
/// later extracted. Here is the extraction function given the index definition
/// as a json object
////////////////////////////////////////////////////////////////////////////////

static TRI_json_t* ExtractFieldValues (TRI_json_t const* jsonIndex,
                                       size_t* fieldCount,
                                       TRI_idx_iid_t iid) {
  TRI_json_t* keyValues = TRI_LookupArrayJson(jsonIndex, "fields");

  if (! TRI_IsListJson(keyValues)) {
    LOG_ERROR("ignoring index %llu, 'fields' must be a list", (unsigned long long) iid);

    TRI_set_errno(TRI_ERROR_BAD_PARAMETER);
    return nullptr;
  }


  *fieldCount = keyValues->_value._objects._length;


  // ...........................................................................
  // Some simple checks
  // ...........................................................................

  for (size_t j = 0;  j < *fieldCount;  ++j) {

    // .........................................................................
    // Extract the jth key value pair
    // .........................................................................

    TRI_json_t* keyValue = static_cast<TRI_json_t*>(TRI_AtVector(&keyValues->_value._objects, j));

    // .........................................................................
    // The length of this key value pair must be two
    // .........................................................................

    if (keyValue == nullptr  || keyValue->_value._objects._length != 2) {
      LOG_ERROR("ignoring index %llu, 'fields' must be a list of key value pairs", (unsigned long long) iid);
      TRI_set_errno(TRI_ERROR_BAD_PARAMETER);
      return nullptr;
    }


    // .........................................................................
    // Extract the key
    // .........................................................................

    TRI_json_t* key = static_cast<TRI_json_t*>(TRI_AtVector(&keyValue->_value._objects, 0));

    if (! TRI_IsStringJson(key)) {
      LOG_ERROR("ignoring index %llu, key in 'fields' pair must be an attribute (string)", (unsigned long long) iid);
      TRI_set_errno(TRI_ERROR_BAD_PARAMETER);
      return nullptr;
    }


    // .........................................................................
    // Extract the value
    // .........................................................................

    TRI_json_t* value = static_cast<TRI_json_t*>(TRI_AtVector(&keyValue->_value._objects, 1));

    if (! TRI_IsListJson(value)) {
      LOG_ERROR("ignoring index %llu, value in 'fields' pair must be a list ([...])", (unsigned long long) iid);
      TRI_set_errno(TRI_ERROR_BAD_PARAMETER);
      return nullptr;
    }

  }

  return keyValues;
}

////////////////////////////////////////////////////////////////////////////////
/// @brief initialises an index with all existing documents
////////////////////////////////////////////////////////////////////////////////

static int FillIndex (TRI_document_collection_t* document,
                      TRI_index_t* idx) {

  void** ptr = document->_primaryIndex._table;
  void** end = ptr + document->_primaryIndex._nrAlloc;

  if (idx->sizeHint != nullptr) {
    // give the index a size hint
    idx->sizeHint(idx, (size_t) document->_primaryIndex._nrUsed);
  }

#ifdef TRI_ENABLE_MAINTAINER_MODE
  static const int LoopSize = 10000;
  int counter = 0;
  int loops = 0;
#endif

  for (;  ptr < end;  ++ptr) {
    TRI_doc_mptr_t const* p = static_cast<TRI_doc_mptr_t const*>(*ptr);

    if (p != nullptr) {
      TRI_doc_mptr_t const* mptr = p;

      int res = idx->insert(idx, mptr, false);

      if (res != TRI_ERROR_NO_ERROR) {
        return res;
      }

#ifdef TRI_ENABLE_MAINTAINER_MODE
      if (++counter == LoopSize) {
        counter = 0;
        ++loops;

        LOG_TRACE("indexed %llu documents of collection %llu",
                  (unsigned long long) (LoopSize * loops),
                  (unsigned long long) document->_info._cid);
      }
#endif

    }
  }

  return TRI_ERROR_NO_ERROR;
}

////////////////////////////////////////////////////////////////////////////////
/// @brief finds a path based, unique or non-unique index
////////////////////////////////////////////////////////////////////////////////

static TRI_index_t* LookupPathIndexDocumentCollection (TRI_document_collection_t* collection,
                                                       TRI_vector_t const* paths,
                                                       TRI_idx_type_e type,
                                                       bool unique,
                                                       bool allowAnyAttributeOrder) {
  TRI_vector_t* indexPaths = nullptr;

  // ...........................................................................
  // go through every index and see if we have a match
  // ...........................................................................

  for (size_t j = 0;  j < collection->_allIndexes._length;  ++j) {
    TRI_index_t* idx = static_cast<TRI_index_t*>(collection->_allIndexes._buffer[j]);

    // .........................................................................
    // check if the type of the index matches
    // .........................................................................

    if (idx->_type != type || idx->_unique != unique) {
      continue;
    }

    // .........................................................................
    // Now perform checks which are specific to the type of index
    // .........................................................................

    switch (type) {
      case TRI_IDX_TYPE_BITARRAY_INDEX: {
        TRI_bitarray_index_t* baIndex = (TRI_bitarray_index_t*) idx;
        indexPaths = &(baIndex->_paths);
        break;
      }

      case TRI_IDX_TYPE_HASH_INDEX: {
        TRI_hash_index_t* hashIndex = (TRI_hash_index_t*) idx;
        indexPaths = &(hashIndex->_paths);
        break;
      }

      case TRI_IDX_TYPE_SKIPLIST_INDEX: {
        TRI_skiplist_index_t* slIndex = (TRI_skiplist_index_t*) idx;
        indexPaths = &(slIndex->_paths);
        break;
      }

      default: {
        TRI_ASSERT(false);
        break;
      }

    }

    if (indexPaths == nullptr) {
      // this may actually happen if compiled with -DNDEBUG
      return nullptr;
    }

    // .........................................................................
    // check that the number of paths (fields) in the index matches that
    // of the number of attributes
    // .........................................................................

    if (paths->_length != indexPaths->_length) {
      continue;
    }

    // .........................................................................
    // go through all the attributes and see if they match
    // .........................................................................

    bool found = true;

    if (allowAnyAttributeOrder) {
      // any permutation of attributes is allowed
      for (size_t k = 0;  k < paths->_length;  ++k) {
        TRI_shape_pid_t indexShape = *((TRI_shape_pid_t*) TRI_AtVector(indexPaths, k));

        found = false;

        for (size_t l = 0;  l < paths->_length;  ++l) {
          TRI_shape_pid_t givenShape = *((TRI_shape_pid_t*) TRI_AtVector(paths, l));

          if (indexShape == givenShape) {
            found = true;
            break;
          }
        }

        if (! found) {
          break;
        }
      }
    }
    else {
      // attributes need to present in a given order
      for (size_t k = 0;  k < paths->_length;  ++k) {
        TRI_shape_pid_t indexShape = *((TRI_shape_pid_t*) TRI_AtVector(indexPaths, k));
        TRI_shape_pid_t givenShape = *((TRI_shape_pid_t*) TRI_AtVector(paths, k));

        if (indexShape != givenShape) {
          found = false;
          break;
        }
      }
    }

    // stop if we found a match
    if (found) {
      return idx;
    }
  }

  return nullptr;
}

////////////////////////////////////////////////////////////////////////////////
/// @brief restores a bitarray based index (template)
////////////////////////////////////////////////////////////////////////////////

static int BitarrayBasedIndexFromJson (TRI_document_collection_t* document,
                                       TRI_json_t const* definition,
                                       TRI_idx_iid_t iid,
                                       TRI_index_t* (*creator)(TRI_document_collection_t*,
                                                               const TRI_vector_pointer_t*,
                                                               const TRI_vector_pointer_t*,
                                                               TRI_idx_iid_t,
                                                               bool,
                                                               bool*, int*, char**),
                                       TRI_index_t** dst) {
  TRI_index_t* idx;
  TRI_json_t* uniqueIndex;
  TRI_json_t* supportUndefIndex;
  TRI_json_t* keyValues;
  TRI_vector_pointer_t attributes;
  TRI_vector_pointer_t values;
  // bool unique;
  bool supportUndef;
  bool created;
  size_t fieldCount;
  size_t j;
  int errorNum;
  char* errorStr;

  if (dst != nullptr) {
    *dst = nullptr;
  }

  // ...........................................................................
  // extract fields list (which is a list of key/value pairs for a bitarray index
  // ...........................................................................

  keyValues = ExtractFieldValues(definition, &fieldCount, iid);

  if (keyValues == nullptr) {
    return TRI_errno();
  }


  // ...........................................................................
  // For a bitarray index we require at least one attribute path and one set of
  // possible values for that attribute (that is, we require at least one pair)
  // ...........................................................................

  if (fieldCount < 1) {
    LOG_ERROR("ignoring index %llu, need at least one attribute path and one list of values",(unsigned long long) iid);
    return TRI_set_errno(TRI_ERROR_BAD_PARAMETER);
  }


  // ...........................................................................
  // A bitarray index is always (for now) non-unique. Irrespective of this fact
  // attempt to extract the 'uniqueness value' from the json object representing
  // the bitarray index.
  // ...........................................................................

  // unique = false;
  uniqueIndex = TRI_LookupArrayJson(definition, "unique");
  if (uniqueIndex == nullptr || uniqueIndex->_type != TRI_JSON_BOOLEAN) {
    LOG_ERROR("ignoring index %llu, could not determine if unique or non-unique", (unsigned long long) iid);
    return TRI_set_errno(TRI_ERROR_BAD_PARAMETER);
  }
  // unique = uniqueIndex->_value._boolean;


  // ...........................................................................
  // A bitarray index can support documents where one or more attributes are
  // undefined. Determine if this is the case.
  // ...........................................................................

  supportUndefIndex = TRI_LookupArrayJson(definition, "undefined");

  if (supportUndefIndex == nullptr || supportUndefIndex->_type != TRI_JSON_BOOLEAN) {
    LOG_ERROR("ignoring index %llu, could not determine if index supports undefined values", (unsigned long long) iid);
    return TRI_set_errno(TRI_ERROR_BAD_PARAMETER);
  }

  supportUndef = supportUndefIndex->_value._boolean;

  // ...........................................................................
  // Initialise the vectors in which we store the fields and their corresponding
  // values
  // ...........................................................................

  TRI_InitVectorPointer(&attributes, TRI_CORE_MEM_ZONE);
  TRI_InitVectorPointer(&values, TRI_CORE_MEM_ZONE);


  // ...........................................................................
  // find fields and values and store them in the vector pointers
  // ...........................................................................

  for (j = 0;  j < fieldCount;  ++j) {
    TRI_json_t* keyValue = static_cast<TRI_json_t*>(TRI_AtVector(&keyValues->_value._objects, j));
    TRI_json_t* key      = static_cast<TRI_json_t*>(TRI_AtVector(&keyValue->_value._objects, 0));
    TRI_json_t* value    = static_cast<TRI_json_t*>(TRI_AtVector(&keyValue->_value._objects, 1));

    TRI_PushBackVectorPointer(&attributes, key->_value._string.data);
    TRI_PushBackVectorPointer(&values, value);
  }


  // ...........................................................................
  // attempt to create the index or retrieve an existing one
  // ...........................................................................
  errorStr = nullptr;
  idx = creator(document, &attributes, &values, iid, supportUndef, &created, &errorNum, &errorStr);


  // ...........................................................................
  // cleanup
  // ...........................................................................

  TRI_DestroyVectorPointer(&attributes);
  TRI_DestroyVectorPointer(&values);


  // ...........................................................................
  // Check if the creation or lookup succeeded
  // ...........................................................................

  if (idx == nullptr) {
    LOG_ERROR("cannot create bitarray index %llu", (unsigned long long) iid);
    if (errorStr != nullptr) {
      LOG_TRACE("%s", errorStr);
      TRI_Free(TRI_CORE_MEM_ZONE, errorStr);
    }
    return errorNum;
  }

  if (dst != nullptr) {
    *dst = idx;
  }

  return TRI_ERROR_NO_ERROR;
}


////////////////////////////////////////////////////////////////////////////////
/// @brief restores a path based index (template)
////////////////////////////////////////////////////////////////////////////////

static int PathBasedIndexFromJson (TRI_document_collection_t* document,
                                   TRI_json_t const* definition,
                                   TRI_idx_iid_t iid,
                                   TRI_index_t* (*creator)(TRI_document_collection_t*,
                                                           TRI_vector_pointer_t const*,
                                                           TRI_idx_iid_t,
                                                           bool,
                                                           bool*),
                                   TRI_index_t** dst) {
  TRI_json_t* bv;
  TRI_vector_pointer_t attributes;
  bool unique;
  size_t fieldCount;

  if (dst != nullptr) {
    *dst = nullptr;
  }

  // extract fields
  TRI_json_t* fld = ExtractFields(definition, &fieldCount, iid);

  if (fld == nullptr) {
    return TRI_errno();
  }

  // extract the list of fields
  if (fieldCount < 1) {
    LOG_ERROR("ignoring index %llu, need at least one attribute path",(unsigned long long) iid);

    return TRI_set_errno(TRI_ERROR_BAD_PARAMETER);
  }

  // determine if the hash index is unique or non-unique
  bv = TRI_LookupArrayJson(definition, "unique");

  if (! TRI_IsBooleanJson(bv)) {
    LOG_ERROR("ignoring index %llu, could not determine if unique or non-unique", (unsigned long long) iid);
    return TRI_set_errno(TRI_ERROR_BAD_PARAMETER);
  }

  unique = bv->_value._boolean;

  // Initialise the vector in which we store the fields on which the hashing
  // will be based.
  TRI_InitVectorPointer(&attributes, TRI_CORE_MEM_ZONE);

  // find fields
  for (size_t j = 0;  j < fieldCount;  ++j) {
    TRI_json_t* fieldStr = static_cast<TRI_json_t*>(TRI_AtVector(&fld->_value._objects, j));

    TRI_PushBackVectorPointer(&attributes, fieldStr->_value._string.data);
  }

  // create the index
  TRI_index_t* idx = creator(document, &attributes, iid, unique, nullptr);

  if (dst != nullptr) {
    *dst = idx;
  }

  // cleanup
  TRI_DestroyVectorPointer(&attributes);

  if (idx == nullptr) {
    LOG_ERROR("cannot create index %llu in collection '%s'", (unsigned long long) iid, document->_info._name);
    return TRI_errno();
  }

  return TRI_ERROR_NO_ERROR;
}

////////////////////////////////////////////////////////////////////////////////
/// @brief compares pid and name
////////////////////////////////////////////////////////////////////////////////

static int ComparePidName (void const* left, void const* right) {
  pid_name_t const* l = static_cast<pid_name_t const*>(left);
  pid_name_t const* r = static_cast<pid_name_t const*>(right);

  return (int) (l->_pid - r->_pid);
}

// -----------------------------------------------------------------------------
// --SECTION--                                                  public functions
// -----------------------------------------------------------------------------

////////////////////////////////////////////////////////////////////////////////
/// @brief update statistics for a collection
/// note: the write-lock for the collection must be held to call this
////////////////////////////////////////////////////////////////////////////////

void TRI_UpdateRevisionDocumentCollection (TRI_document_collection_t* document,
                                           TRI_voc_rid_t rid,
                                           bool force) {
  if (rid > 0) {
    SetRevision(document, rid, force);
  }
}

////////////////////////////////////////////////////////////////////////////////
/// @brief whether or not a collection is fully collected
////////////////////////////////////////////////////////////////////////////////

bool TRI_IsFullyCollectedDocumentCollection (TRI_document_collection_t* document) {
  TRI_READ_LOCK_DOCUMENTS_INDEXES_PRIMARY_COLLECTION(document);

  int64_t uncollected = document->_uncollectedLogfileEntries;

  TRI_READ_UNLOCK_DOCUMENTS_INDEXES_PRIMARY_COLLECTION(document);

  return (uncollected == 0);
}

////////////////////////////////////////////////////////////////////////////////
/// @brief returns a description of all indexes
///
/// the caller must have read-locked the underlying collection!
////////////////////////////////////////////////////////////////////////////////

TRI_vector_pointer_t* TRI_IndexesDocumentCollection (TRI_document_collection_t* document) {
  TRI_vector_pointer_t* vector = static_cast<TRI_vector_pointer_t*>(TRI_Allocate(TRI_CORE_MEM_ZONE, sizeof(TRI_vector_pointer_t), false));

  if (vector == nullptr) {
    return nullptr;
  }

  TRI_InitVectorPointer(vector, TRI_CORE_MEM_ZONE);

  size_t const n = document->_allIndexes._length;

  for (size_t i = 0;  i < n;  ++i) {
    TRI_index_t* idx = static_cast<TRI_index_t*>(document->_allIndexes._buffer[i]);
    TRI_json_t* json = idx->json(idx);

    if (json != nullptr) {
      TRI_PushBackVectorPointer(vector, json);
    }
  }

  return vector;
}

////////////////////////////////////////////////////////////////////////////////
/// @brief drops an index, including index file removal and replication
////////////////////////////////////////////////////////////////////////////////

bool TRI_DropIndexDocumentCollection (TRI_document_collection_t* document,
                                      TRI_idx_iid_t iid,
                                      bool writeMarker) {
  if (iid == 0) {
    // invalid index id or primary index
    return true;
  }

  TRI_index_t* found = nullptr;
  TRI_vocbase_t* vocbase = document->_vocbase;

  TRI_ReadLockReadWriteLock(&vocbase->_inventoryLock);

  // .............................................................................
  // inside write-lock
  // .............................................................................

  TRI_WRITE_LOCK_DOCUMENTS_INDEXES_PRIMARY_COLLECTION(document);

  size_t const n = document->_allIndexes._length;

  for (size_t i = 0;  i < n;  ++i) {
    TRI_index_t* idx = static_cast<TRI_index_t*>(document->_allIndexes._buffer[i]);

    if (idx->_iid == iid) {
      if (idx->_type == TRI_IDX_TYPE_PRIMARY_INDEX ||
          idx->_type == TRI_IDX_TYPE_EDGE_INDEX) {
        // cannot remove these index types
        break;
      }

      found = static_cast<TRI_index_t*>(TRI_RemoveVectorPointer(&document->_allIndexes, i));

      if (found != nullptr && found->removeIndex != nullptr) {
        // notify the index about its removal
        found->removeIndex(found, document);
      }
      break;
    }
  }

  if (found != nullptr) {
    RebuildIndexInfo(document);
  }

  TRI_WRITE_UNLOCK_DOCUMENTS_INDEXES_PRIMARY_COLLECTION(document);

  TRI_ReadUnlockReadWriteLock(&vocbase->_inventoryLock);

  // .............................................................................
  // outside write-lock
  // .............................................................................

  if (found != nullptr) {
    bool result = TRI_RemoveIndexFile(document, found);

    TRI_FreeIndex(found);

    if (writeMarker) {
      int res = TRI_ERROR_NO_ERROR;

      try {
        triagens::wal::DropIndexMarker marker(vocbase->_id, document->_info._cid, iid);
        triagens::wal::SlotInfoCopy slotInfo = triagens::wal::LogfileManager::instance()->allocateAndWrite(marker, false);

        if (slotInfo.errorCode != TRI_ERROR_NO_ERROR) {
          THROW_ARANGO_EXCEPTION(slotInfo.errorCode);
        }

        return true;
      }
      catch (triagens::arango::Exception const& ex) {
        res = ex.code();
      }
      catch (...) {
        res = TRI_ERROR_INTERNAL;
      }

      LOG_WARNING("could not save index drop marker in log: %s", TRI_errno_string(res));
    }

    // TODO: what to do here?
    return result;
  }

  return false;
}

////////////////////////////////////////////////////////////////////////////////
/// @brief converts attribute names to lists of pids and names
///
/// In case of an error, all allocated memory in pids and names will be
/// freed.
////////////////////////////////////////////////////////////////////////////////

static int PidNamesByAttributeNames (TRI_vector_pointer_t const* attributes,
                                     TRI_shaper_t* shaper,
                                     TRI_vector_t* pids,
                                     TRI_vector_pointer_t* names,
                                     bool sorted,
                                     bool create) {
  pid_name_t* pidnames;

  // .............................................................................
  // sorted case
  // .............................................................................

  if (sorted) {
    // combine name and pid
    pidnames = static_cast<pid_name_t*>(TRI_Allocate(TRI_CORE_MEM_ZONE, sizeof(pid_name_t) * attributes->_length, false));

    if (pidnames == nullptr) {
      LOG_ERROR("out of memory in PidNamesByAttributeNames");
      return TRI_set_errno(TRI_ERROR_OUT_OF_MEMORY);
    }

    for (size_t j = 0;  j < attributes->_length;  ++j) {
      pidnames[j]._name = static_cast<char*>(attributes->_buffer[j]);

      if (create) {
        pidnames[j]._pid = shaper->findOrCreateAttributePathByName(shaper, pidnames[j]._name, true);
      }
      else {
        pidnames[j]._pid = shaper->lookupAttributePathByName(shaper, pidnames[j]._name);
      }

      if (pidnames[j]._pid == 0) {
        TRI_Free(TRI_CORE_MEM_ZONE, pidnames);

        return TRI_set_errno(TRI_ERROR_ARANGO_ILLEGAL_NAME);
      }
    }

    // sort according to pid
    qsort(pidnames, attributes->_length, sizeof(pid_name_t), ComparePidName);

    // split again
    TRI_InitVector(pids, TRI_CORE_MEM_ZONE, sizeof(TRI_shape_pid_t));
    TRI_InitVectorPointer(names, TRI_CORE_MEM_ZONE);

    for (size_t j = 0;  j < attributes->_length;  ++j) {
      TRI_PushBackVector(pids, &pidnames[j]._pid);
      TRI_PushBackVectorPointer(names, pidnames[j]._name);
    }

    TRI_Free(TRI_CORE_MEM_ZONE, pidnames);
  }

  // .............................................................................
  // unsorted case
  // .............................................................................

  else {
    TRI_InitVector(pids, TRI_CORE_MEM_ZONE, sizeof(TRI_shape_pid_t));
    TRI_InitVectorPointer(names, TRI_CORE_MEM_ZONE);

    for (size_t j = 0;  j < attributes->_length;  ++j) {
      char* name = static_cast<char*>(attributes->_buffer[j]);

      TRI_shape_pid_t pid;
      if (create) {
        pid = shaper->findOrCreateAttributePathByName(shaper, name, true);
      }
      else {
        pid = shaper->lookupAttributePathByName(shaper, name);
      }

      if (pid == 0) {
        TRI_DestroyVector(pids);
        TRI_DestroyVectorPointer(names);

        return TRI_set_errno(TRI_ERROR_ARANGO_ILLEGAL_NAME);
      }

      TRI_PushBackVector(pids, &pid);
      TRI_PushBackVectorPointer(names, name);
    }
  }

  return TRI_ERROR_NO_ERROR;
}

// -----------------------------------------------------------------------------
// --SECTION--                                                    CAP CONSTRAINT
// -----------------------------------------------------------------------------

// -----------------------------------------------------------------------------
// --SECTION--                                                 private functions
// -----------------------------------------------------------------------------

////////////////////////////////////////////////////////////////////////////////
/// @brief adds a cap constraint to a collection
////////////////////////////////////////////////////////////////////////////////

static TRI_index_t* CreateCapConstraintDocumentCollection (TRI_document_collection_t* document,
                                                           size_t count,
                                                           int64_t size,
                                                           TRI_idx_iid_t iid,
                                                           bool* created) {
  TRI_index_t* idx;
  int res;

  if (created != nullptr) {
    *created = false;
  }

  // check if we already know a cap constraint
  if (document->_capConstraint != nullptr) {
    if (document->_capConstraint->_count == count &&
        document->_capConstraint->_size == size) {
      return &document->_capConstraint->base;
    }
    else {
      TRI_set_errno(TRI_ERROR_ARANGO_CAP_CONSTRAINT_ALREADY_DEFINED);
      return nullptr;
    }
  }

  // create a new index
  idx = TRI_CreateCapConstraint(document, iid, count, size);

  if (idx == nullptr) {
    TRI_set_errno(TRI_ERROR_OUT_OF_MEMORY);

    return nullptr;
  }

  // initialises the index with all existing documents
  res = FillIndex(document, idx);

  if (res != TRI_ERROR_NO_ERROR) {
    TRI_FreeCapConstraint(idx);

    return nullptr;
  }

  // and store index
  res = AddIndex(document, idx);

  if (res != TRI_ERROR_NO_ERROR) {
    TRI_FreeCapConstraint(idx);

    return nullptr;
  }

  if (created != nullptr) {
    *created = true;
  }

  document->_capConstraint = (TRI_cap_constraint_t*) idx;

  return idx;
}

////////////////////////////////////////////////////////////////////////////////
/// @brief restores an index
////////////////////////////////////////////////////////////////////////////////

static int CapConstraintFromJson (TRI_document_collection_t* document,
                                  TRI_json_t const* definition,
                                  TRI_idx_iid_t iid,
                                  TRI_index_t** dst) {
  if (dst != nullptr) {
    *dst = nullptr;
  }

  TRI_json_t const* val1 = TRI_LookupArrayJson(definition, "size");
  TRI_json_t const* val2 = TRI_LookupArrayJson(definition, "byteSize");

  if (! TRI_IsNumberJson(val1) && ! TRI_IsNumberJson(val2)) {
    LOG_ERROR("ignoring cap constraint %llu, 'size' and 'byteSize' missing",
              (unsigned long long) iid);

    return TRI_set_errno(TRI_ERROR_BAD_PARAMETER);
  }

  size_t count = 0;
  if (TRI_IsNumberJson(val1) && val1->_value._number > 0.0) {
    count = (size_t) val1->_value._number;
  }

  int64_t size = 0;
  if (TRI_IsNumberJson(val2) && val2->_value._number > (double) TRI_CAP_CONSTRAINT_MIN_SIZE) {
    size = (int64_t) val2->_value._number;
  }

  if (count == 0 && size == 0) {
    LOG_ERROR("ignoring cap constraint %llu, 'size' must be at least 1, "
              "or 'byteSize' must be at least "
              TRI_CAP_CONSTRAINT_MIN_SIZE_STR,
              (unsigned long long) iid);

    return TRI_set_errno(TRI_ERROR_BAD_PARAMETER);
  }

  TRI_index_t* idx = CreateCapConstraintDocumentCollection(document, count, size, iid, nullptr);
  if (dst != nullptr) {
    *dst = idx;
  }

  return idx == nullptr ? TRI_errno() : TRI_ERROR_NO_ERROR;
}

// -----------------------------------------------------------------------------
// --SECTION--                                                  public functions
// -----------------------------------------------------------------------------

////////////////////////////////////////////////////////////////////////////////
/// @brief looks up a cap constraint
////////////////////////////////////////////////////////////////////////////////

TRI_index_t* TRI_LookupCapConstraintDocumentCollection (TRI_document_collection_t* document) {
  // check if we already know a cap constraint
  if (document->_capConstraint != nullptr) {
    return &document->_capConstraint->base;
  }

  return nullptr;
}

////////////////////////////////////////////////////////////////////////////////
/// @brief ensures that a cap constraint exists
////////////////////////////////////////////////////////////////////////////////

TRI_index_t* TRI_EnsureCapConstraintDocumentCollection (TRI_document_collection_t* document,
                                                        TRI_idx_iid_t iid,
                                                        size_t count,
                                                        int64_t size,
                                                        bool* created) {
  TRI_index_t* idx;

  // .............................................................................
  // inside write-lock
  // .............................................................................

  TRI_ReadLockReadWriteLock(&document->_vocbase->_inventoryLock);

  TRI_WRITE_LOCK_DOCUMENTS_INDEXES_PRIMARY_COLLECTION(document);

  idx = CreateCapConstraintDocumentCollection(document, count, size, iid, created);

  if (idx != nullptr) {
    if (created) {
      int res = TRI_SaveIndex(document, idx, true);

      if (res != TRI_ERROR_NO_ERROR) {
        idx = nullptr;
      }
    }
  }

  TRI_WRITE_UNLOCK_DOCUMENTS_INDEXES_PRIMARY_COLLECTION(document);

  // .............................................................................
  // outside write-lock
  // .............................................................................

  TRI_ReadUnlockReadWriteLock(&document->_vocbase->_inventoryLock);

  return idx;
}

// -----------------------------------------------------------------------------
// --SECTION--                                                         GEO INDEX
// -----------------------------------------------------------------------------

// -----------------------------------------------------------------------------
// --SECTION--                                                 private functions
// -----------------------------------------------------------------------------

////////////////////////////////////////////////////////////////////////////////
/// @brief adds a geo index to a collection
////////////////////////////////////////////////////////////////////////////////

static TRI_index_t* CreateGeoIndexDocumentCollection (TRI_document_collection_t* document,
                                                      char const* location,
                                                      char const* latitude,
                                                      char const* longitude,
                                                      bool geoJson,
                                                      bool unique,
                                                      bool ignoreNull,
                                                      TRI_idx_iid_t iid,
                                                      bool* created) {
  TRI_index_t* idx;
  TRI_shape_pid_t lat;
  TRI_shape_pid_t loc;
  TRI_shape_pid_t lon;
  TRI_shaper_t* shaper;
  int res;

  lat = 0;
  lon = 0;
  loc = 0;
  idx = nullptr;

  shaper = document->getShaper();  // ONLY IN INDEX, PROTECTED by RUNTIME

  if (location != nullptr) {
    loc = shaper->findOrCreateAttributePathByName(shaper, location, true);

    if (loc == 0) {
      TRI_set_errno(TRI_ERROR_OUT_OF_MEMORY);
      return nullptr;
    }
  }

  if (latitude != nullptr) {
    lat = shaper->findOrCreateAttributePathByName(shaper, latitude, true);

    if (lat == 0) {
      TRI_set_errno(TRI_ERROR_OUT_OF_MEMORY);
      return nullptr;
    }
  }

  if (longitude != nullptr) {
    lon = shaper->findOrCreateAttributePathByName(shaper, longitude, true);

    if (lon == 0) {
      TRI_set_errno(TRI_ERROR_OUT_OF_MEMORY);
      return nullptr;
    }
  }

  // check, if we know the index
  if (location != nullptr) {
    idx = TRI_LookupGeoIndex1DocumentCollection(document, location, geoJson, unique, ignoreNull);
  }
  else if (longitude != nullptr && latitude != nullptr) {
    idx = TRI_LookupGeoIndex2DocumentCollection(document, latitude, longitude, unique, ignoreNull);
  }
  else {
    TRI_set_errno(TRI_ERROR_INTERNAL);
    LOG_TRACE("expecting either 'location' or 'latitude' and 'longitude'");
    return nullptr;
  }

  if (idx != nullptr) {
    LOG_TRACE("geo-index already created for location '%s'", location);

    if (created != nullptr) {
      *created = false;
    }

    return idx;
  }

  // create a new index
  if (location != nullptr) {
    idx = TRI_CreateGeo1Index(document, iid, location, loc, geoJson, unique, ignoreNull);

    LOG_TRACE("created geo-index for location '%s': %ld",
              location,
              (unsigned long) loc);
  }
  else if (longitude != nullptr && latitude != nullptr) {
    idx = TRI_CreateGeo2Index(document, iid, latitude, lat, longitude, lon, unique, ignoreNull);

    LOG_TRACE("created geo-index for location '%s': %ld, %ld",
              location,
              (unsigned long) lat,
              (unsigned long) lon);
  }

  if (idx == nullptr) {
    TRI_set_errno(TRI_ERROR_OUT_OF_MEMORY);
    return nullptr;
  }

  // initialises the index with all existing documents
  res = FillIndex(document, idx);

  if (res != TRI_ERROR_NO_ERROR) {
    TRI_FreeGeoIndex(idx);

    return nullptr;
  }

  // and store index
  res = AddIndex(document, idx);

  if (res != TRI_ERROR_NO_ERROR) {
    TRI_FreeGeoIndex(idx);

    return nullptr;
  }

  if (created != nullptr) {
    *created = true;
  }

  return idx;
}

////////////////////////////////////////////////////////////////////////////////
/// @brief restores an index
////////////////////////////////////////////////////////////////////////////////

static int GeoIndexFromJson (TRI_document_collection_t* document,
                             TRI_json_t const* definition,
                             TRI_idx_iid_t iid,
                             TRI_index_t** dst) {
  TRI_index_t* idx;
  TRI_json_t* type;
  TRI_json_t* bv;
  TRI_json_t* fld;
  bool unique;
  bool ignoreNull;
  char const* typeStr;
  size_t fieldCount;

  if (dst != nullptr) {
    *dst = nullptr;
  }

  type = TRI_LookupArrayJson(definition, "type");

  if (! TRI_IsStringJson(type)) {
    return TRI_ERROR_INTERNAL;
  }

  typeStr = type->_value._string.data;

  // extract fields
  fld = ExtractFields(definition, &fieldCount, iid);

  if (fld == nullptr) {
    return TRI_errno();
  }

  // extract unique
  unique = false;
  // first try "unique" attribute
  bv = TRI_LookupArrayJson(definition, "unique");

  if (bv != nullptr && bv->_type == TRI_JSON_BOOLEAN) {
    unique = bv->_value._boolean;
  }
  else {
    // then "constraint"
    bv = TRI_LookupArrayJson(definition, "constraint");

    if (TRI_IsBooleanJson(bv)) {
      unique = bv->_value._boolean;
    }
  }

  // extract ignore null
  ignoreNull = false;
  bv = TRI_LookupArrayJson(definition, "ignoreNull");

  if (TRI_IsBooleanJson(bv)) {
    ignoreNull = bv->_value._boolean;
  }

  // list style
  if (TRI_EqualString(typeStr, "geo1")) {
    bool geoJson;

    // extract geo json
    geoJson = false;
    bv = TRI_LookupArrayJson(definition, "geoJson");

    if (TRI_IsBooleanJson(bv)) {
      geoJson = bv->_value._boolean;
    }

    // need just one field
    if (fieldCount == 1) {
      TRI_json_t* loc = static_cast<TRI_json_t*>(TRI_AtVector(&fld->_value._objects, 0));

      idx = CreateGeoIndexDocumentCollection(document,
                                        loc->_value._string.data,
                                        nullptr,
                                        nullptr,
                                        geoJson,
                                        unique,
                                        ignoreNull,
                                        iid,
                                        nullptr);

      if (dst != nullptr) {
        *dst = idx;
      }

      return idx == nullptr ? TRI_errno() : TRI_ERROR_NO_ERROR;
    }
    else {
      LOG_ERROR("ignoring %s-index %llu, 'fields' must be a list with 1 entries",
                typeStr, (unsigned long long) iid);

      return TRI_set_errno(TRI_ERROR_BAD_PARAMETER);
    }
  }

  // attribute style
  else if (TRI_EqualString(typeStr, "geo2")) {
    if (fieldCount == 2) {
      TRI_json_t* lat = static_cast<TRI_json_t*>(TRI_AtVector(&fld->_value._objects, 0));
      TRI_json_t* lon = static_cast<TRI_json_t*>(TRI_AtVector(&fld->_value._objects, 1));

      idx = CreateGeoIndexDocumentCollection(document,
                                             nullptr,
                                             lat->_value._string.data,
                                             lon->_value._string.data,
                                             false,
                                             unique,
                                             ignoreNull,
                                             iid,
                                             nullptr);

      if (dst != nullptr) {
        *dst = idx;
      }

      return idx == nullptr ? TRI_errno() : TRI_ERROR_NO_ERROR;
    }
    else {
      LOG_ERROR("ignoring %s-index %llu, 'fields' must be a list with 2 entries",
                typeStr, (unsigned long long) iid);

      return TRI_set_errno(TRI_ERROR_BAD_PARAMETER);
    }
  }

  else {
    TRI_ASSERT(false);
  }

  return 0; // shut the vc++ up
}

// -----------------------------------------------------------------------------
// --SECTION--                                                  public functions
// -----------------------------------------------------------------------------

////////////////////////////////////////////////////////////////////////////////
/// @brief finds a geo index, list style
////////////////////////////////////////////////////////////////////////////////

TRI_index_t* TRI_LookupGeoIndex1DocumentCollection (TRI_document_collection_t* document,
                                                    char const* location,
                                                    bool geoJson,
                                                    bool unique,
                                                    bool ignoreNull) {
  TRI_shape_pid_t loc;
  TRI_shaper_t* shaper;
  size_t i, n;

  shaper = document->getShaper();  // ONLY IN INDEX, PROTECTED by RUNTIME

  loc = shaper->lookupAttributePathByName(shaper, location);

  if (loc == 0) {
    return nullptr;
  }

  n = document->_allIndexes._length;

  for (i = 0;  i < n;  ++i) {
    TRI_index_t* idx = static_cast<TRI_index_t*>(document->_allIndexes._buffer[i]);

    if (idx->_type == TRI_IDX_TYPE_GEO1_INDEX) {
      TRI_geo_index_t* geo = (TRI_geo_index_t*) idx;

      if (geo->_location != 0 && geo->_location == loc &&
          geo->_geoJson == geoJson &&
          idx->_unique == unique) {
        if (! unique || geo->base._ignoreNull == ignoreNull) {
          return idx;
        }
      }
    }
  }

  return nullptr;
}

////////////////////////////////////////////////////////////////////////////////
/// @brief finds a geo index, attribute style
////////////////////////////////////////////////////////////////////////////////

TRI_index_t* TRI_LookupGeoIndex2DocumentCollection (TRI_document_collection_t* document,
                                                    char const* latitude,
                                                    char const* longitude,
                                                    bool unique,
                                                    bool ignoreNull) {
  TRI_shape_pid_t lat;
  TRI_shape_pid_t lon;
  TRI_shaper_t* shaper;
  size_t i, n;

  shaper = document->getShaper();  // ONLY IN INDEX, PROTECTED by RUNTIME

  lat = shaper->lookupAttributePathByName(shaper, latitude);
  lon = shaper->lookupAttributePathByName(shaper, longitude);

  if (lat == 0 || lon == 0) {
    return nullptr;
  }

  n = document->_allIndexes._length;

  for (i = 0;  i < n;  ++i) {
    TRI_index_t* idx;

    idx = static_cast<TRI_index_t*>(document->_allIndexes._buffer[i]);

    if (idx->_type == TRI_IDX_TYPE_GEO2_INDEX) {
      TRI_geo_index_t* geo = (TRI_geo_index_t*) idx;

      if (geo->_latitude != 0 &&
          geo->_longitude != 0 &&
          geo->_latitude == lat &&
          geo->_longitude == lon &&
          idx->_unique == unique) {
        if (! unique || geo->base._ignoreNull == ignoreNull) {
          return idx;
        }
      }
    }
  }

  return nullptr;
}

////////////////////////////////////////////////////////////////////////////////
/// @brief ensures that a geo index exists, list style
////////////////////////////////////////////////////////////////////////////////

TRI_index_t* TRI_EnsureGeoIndex1DocumentCollection (TRI_document_collection_t* document,
                                                    TRI_idx_iid_t iid,
                                                    char const* location,
                                                    bool geoJson,
                                                    bool unique,
                                                    bool ignoreNull,
                                                    bool* created) {
  TRI_index_t* idx;

  TRI_ReadLockReadWriteLock(&document->_vocbase->_inventoryLock);

  // .............................................................................
  // inside write-lock
  // .............................................................................

  TRI_WRITE_LOCK_DOCUMENTS_INDEXES_PRIMARY_COLLECTION(document);

  idx = CreateGeoIndexDocumentCollection(document, location, nullptr, nullptr, geoJson, unique, ignoreNull, iid, created);

  if (idx != nullptr) {
    if (created) {
      int res = TRI_SaveIndex(document, idx, true);

      if (res != TRI_ERROR_NO_ERROR) {
        idx = nullptr;
      }
    }
  }

  TRI_WRITE_UNLOCK_DOCUMENTS_INDEXES_PRIMARY_COLLECTION(document);

  // .............................................................................
  // outside write-lock
  // .............................................................................

  TRI_ReadUnlockReadWriteLock(&document->_vocbase->_inventoryLock);

  return idx;
}

////////////////////////////////////////////////////////////////////////////////
/// @brief ensures that a geo index exists, attribute style
////////////////////////////////////////////////////////////////////////////////

TRI_index_t* TRI_EnsureGeoIndex2DocumentCollection (TRI_document_collection_t* document,
                                                    TRI_idx_iid_t iid,
                                                    char const* latitude,
                                                    char const* longitude,
                                                    bool unique,
                                                    bool ignoreNull,
                                                    bool* created) {
  TRI_index_t* idx;

  TRI_ReadLockReadWriteLock(&document->_vocbase->_inventoryLock);

  // .............................................................................
  // inside write-lock
  // .............................................................................

  TRI_WRITE_LOCK_DOCUMENTS_INDEXES_PRIMARY_COLLECTION(document);

  idx = CreateGeoIndexDocumentCollection(document, nullptr, latitude, longitude, false, unique, ignoreNull, iid, created);

  if (idx != nullptr) {
    if (created) {
      int res = TRI_SaveIndex(document, idx, true);

      if (res != TRI_ERROR_NO_ERROR) {
        idx = nullptr;
      }
    }
  }

  TRI_WRITE_UNLOCK_DOCUMENTS_INDEXES_PRIMARY_COLLECTION(document);

  // .............................................................................
  // outside write-lock
  // .............................................................................

  TRI_ReadUnlockReadWriteLock(&document->_vocbase->_inventoryLock);

  return idx;
}

// -----------------------------------------------------------------------------
// --SECTION--                                                        HASH INDEX
// -----------------------------------------------------------------------------

// -----------------------------------------------------------------------------
// --SECTION--                                                 private functions
// -----------------------------------------------------------------------------

////////////////////////////////////////////////////////////////////////////////
/// @brief adds a hash index to the collection
////////////////////////////////////////////////////////////////////////////////

static TRI_index_t* CreateHashIndexDocumentCollection (TRI_document_collection_t* document,
                                                       TRI_vector_pointer_t const* attributes,
                                                       TRI_idx_iid_t iid,
                                                       bool unique,
                                                       bool* created) {
  TRI_vector_pointer_t fields;
  TRI_vector_t paths;

  TRI_index_t* idx = nullptr;

  // determine the sorted shape ids for the attributes
  int res = PidNamesByAttributeNames(attributes,
                                     document->getShaper(),  // ONLY IN INDEX, PROTECTED by RUNTIME
                                     &paths,
                                     &fields,
                                     true,
                                     true);

  if (res != TRI_ERROR_NO_ERROR) {
    if (created != nullptr) {
      *created = false;
    }

    return nullptr;
  }

  // ...........................................................................
  // Attempt to find an existing index which matches the attributes above.
  // If a suitable index is found, return that one otherwise we need to create
  // a new one.
  // ...........................................................................

  idx = LookupPathIndexDocumentCollection(document, &paths, TRI_IDX_TYPE_HASH_INDEX, unique, false);

  if (idx != nullptr) {
    TRI_DestroyVector(&paths);
    TRI_DestroyVectorPointer(&fields);
    LOG_TRACE("hash-index already created");

    if (created != nullptr) {
      *created = false;
    }

    return idx;
  }

  // create the hash index. we'll provide it with the current number of documents
  // in the collection so the index can do a sensible memory preallocation
  idx = TRI_CreateHashIndex(document,
                            iid,
                            &fields,
                            &paths,
                            unique);

  if (idx == nullptr) {
    TRI_DestroyVector(&paths);
    TRI_DestroyVectorPointer(&fields);
    TRI_set_errno(TRI_ERROR_OUT_OF_MEMORY);
    return nullptr;
  }

  // release memory allocated to vector
  TRI_DestroyVector(&paths);
  TRI_DestroyVectorPointer(&fields);

  // initialises the index with all existing documents
  res = FillIndex(document, idx);

  if (res != TRI_ERROR_NO_ERROR) {
    TRI_FreeHashIndex(idx);

    return nullptr;
  }

  // store index and return
  res = AddIndex(document, idx);

  if (res != TRI_ERROR_NO_ERROR) {
    TRI_FreeHashIndex(idx);

    return nullptr;
  }

  if (created != nullptr) {
    *created = true;
  }

  return idx;
}

////////////////////////////////////////////////////////////////////////////////
/// @brief restores an index
////////////////////////////////////////////////////////////////////////////////

static int HashIndexFromJson (TRI_document_collection_t* document,
                              TRI_json_t const* definition,
                              TRI_idx_iid_t iid,
                              TRI_index_t** dst) {
  return PathBasedIndexFromJson(document, definition, iid, CreateHashIndexDocumentCollection, dst);
}

// -----------------------------------------------------------------------------
// --SECTION--                                                  public functions
// -----------------------------------------------------------------------------

////////////////////////////////////////////////////////////////////////////////
/// @brief finds a hash index (unique or non-unique)
/// the index lock must be held when calling this function
////////////////////////////////////////////////////////////////////////////////

TRI_index_t* TRI_LookupHashIndexDocumentCollection (TRI_document_collection_t* document,
                                                    TRI_vector_pointer_t const* attributes,
                                                    bool unique) {
  TRI_index_t* idx;
  TRI_vector_pointer_t fields;
  TRI_vector_t paths;
  int res;

  // determine the sorted shape ids for the attributes
  res = PidNamesByAttributeNames(attributes,
                                 document->getShaper(),  // ONLY IN INDEX, PROTECTED by RUNTIME
                                 &paths,
                                 &fields,
                                 true,
                                 false);

  if (res != TRI_ERROR_NO_ERROR) {
    return nullptr;
  }

  idx = LookupPathIndexDocumentCollection(document, &paths, TRI_IDX_TYPE_HASH_INDEX, unique, true);

  // release memory allocated to vector
  TRI_DestroyVector(&paths);
  TRI_DestroyVectorPointer(&fields);

  return idx;
}

////////////////////////////////////////////////////////////////////////////////
/// @brief ensures that a hash index exists
////////////////////////////////////////////////////////////////////////////////

TRI_index_t* TRI_EnsureHashIndexDocumentCollection (TRI_document_collection_t* document,
                                                    TRI_idx_iid_t iid,
                                                    TRI_vector_pointer_t const* attributes,
                                                    bool unique,
                                                    bool* created) {
  TRI_index_t* idx;

  TRI_ReadLockReadWriteLock(&document->_vocbase->_inventoryLock);

  // .............................................................................
  // inside write-lock
  // .............................................................................

  TRI_WRITE_LOCK_DOCUMENTS_INDEXES_PRIMARY_COLLECTION(document);

  // given the list of attributes (as strings)
  idx = CreateHashIndexDocumentCollection(document, attributes, iid, unique, created);

  if (idx != nullptr) {
    if (created) {
      int res = TRI_SaveIndex(document, idx, true);

      if (res != TRI_ERROR_NO_ERROR) {
        idx = nullptr;
      }
    }
  }

  TRI_WRITE_UNLOCK_DOCUMENTS_INDEXES_PRIMARY_COLLECTION(document);

  // .............................................................................
  // outside write-lock
  // .............................................................................

  TRI_ReadUnlockReadWriteLock(&document->_vocbase->_inventoryLock);

  return idx;
}

// -----------------------------------------------------------------------------
// --SECTION--                                                    SKIPLIST INDEX
// -----------------------------------------------------------------------------

// -----------------------------------------------------------------------------
// --SECTION--                                                 private functions
// -----------------------------------------------------------------------------

////////////////////////////////////////////////////////////////////////////////
/// @brief adds a skiplist index to the collection
////////////////////////////////////////////////////////////////////////////////

static TRI_index_t* CreateSkiplistIndexDocumentCollection (TRI_document_collection_t* document,
                                                           TRI_vector_pointer_t const* attributes,
                                                           TRI_idx_iid_t iid,
                                                           bool unique,
                                                           bool* created) {
  TRI_index_t* idx;
  TRI_vector_pointer_t fields;
  TRI_vector_t paths;
  int res;

  res = PidNamesByAttributeNames(attributes,
                                 document->getShaper(),  // ONLY IN INDEX, PROTECTED by RUNTIME
                                 &paths,
                                 &fields,
                                 false,
                                 true);

  if (res != TRI_ERROR_NO_ERROR) {
    if (created != nullptr) {
      *created = false;
    }

    return nullptr;
  }

  // ...........................................................................
  // Attempt to find an existing index which matches the attributes above.
  // If a suitable index is found, return that one otherwise we need to create
  // a new one.
  // ...........................................................................

  idx = LookupPathIndexDocumentCollection(document, &paths, TRI_IDX_TYPE_SKIPLIST_INDEX, unique, false);

  if (idx != nullptr) {
    TRI_DestroyVector(&paths);
    TRI_DestroyVectorPointer(&fields);
    LOG_TRACE("skiplist-index already created");

    if (created != nullptr) {
      *created = false;
    }

    return idx;
  }

  // Create the skiplist index
  idx = TRI_CreateSkiplistIndex(document, iid, &fields, &paths, unique);

  if (idx == nullptr) {
    TRI_set_errno(TRI_ERROR_OUT_OF_MEMORY);
    return nullptr;
  }

  // release memory allocated to vector
  TRI_DestroyVector(&paths);
  TRI_DestroyVectorPointer(&fields);

  // initialises the index with all existing documents
  res = FillIndex(document, idx);

  if (res != TRI_ERROR_NO_ERROR) {
    TRI_FreeSkiplistIndex(idx);

    TRI_set_errno(res);
    return nullptr;
  }

  // store index and return
  res = AddIndex(document, idx);

  if (res != TRI_ERROR_NO_ERROR) {
    TRI_FreeSkiplistIndex(idx);

    return nullptr;
  }

  if (created != nullptr) {
    *created = true;
  }

  return idx;
}

////////////////////////////////////////////////////////////////////////////////
/// @brief restores an index
////////////////////////////////////////////////////////////////////////////////

static int SkiplistIndexFromJson (TRI_document_collection_t* document,
                                  TRI_json_t const* definition,
                                  TRI_idx_iid_t iid,
                                  TRI_index_t** dst) {
  return PathBasedIndexFromJson(document, definition, iid, CreateSkiplistIndexDocumentCollection, dst);
}

// -----------------------------------------------------------------------------
// --SECTION--                                                  public functions
// -----------------------------------------------------------------------------

////////////////////////////////////////////////////////////////////////////////
/// @brief finds a skiplist index (unique or non-unique)
/// the index lock must be held when calling this function
////////////////////////////////////////////////////////////////////////////////

TRI_index_t* TRI_LookupSkiplistIndexDocumentCollection (TRI_document_collection_t* document,
                                                        TRI_vector_pointer_t const* attributes,
                                                        bool unique) {
  TRI_index_t* idx;
  TRI_vector_pointer_t fields;
  TRI_vector_t paths;
  int res;

  // determine the unsorted shape ids for the attributes
  res = PidNamesByAttributeNames(attributes,
                                 document->getShaper(),  // ONLY IN INDEX, PROTECTED by RUNTIME
                                 &paths,
                                 &fields,
                                 false,
                                 false);

  if (res != TRI_ERROR_NO_ERROR) {
    return nullptr;
  }

  idx = LookupPathIndexDocumentCollection(document, &paths, TRI_IDX_TYPE_SKIPLIST_INDEX, unique, true);

  // release memory allocated to vector
  TRI_DestroyVector(&paths);
  TRI_DestroyVectorPointer(&fields);

  return idx;
}

////////////////////////////////////////////////////////////////////////////////
/// @brief ensures that a skiplist index exists
////////////////////////////////////////////////////////////////////////////////

TRI_index_t* TRI_EnsureSkiplistIndexDocumentCollection (TRI_document_collection_t* document,
                                                        TRI_idx_iid_t iid,
                                                        TRI_vector_pointer_t const* attributes,
                                                        bool unique,
                                                        bool* created) {
  TRI_index_t* idx;

  TRI_ReadLockReadWriteLock(&document->_vocbase->_inventoryLock);

  // .............................................................................
  // inside write-lock the collection
  // .............................................................................

  TRI_WRITE_LOCK_DOCUMENTS_INDEXES_PRIMARY_COLLECTION(document);

  idx = CreateSkiplistIndexDocumentCollection(document, attributes, iid, unique, created);

  if (idx != nullptr) {
    if (created) {
      int res = TRI_SaveIndex(document, idx, true);

      if (res != TRI_ERROR_NO_ERROR) {
        idx = nullptr;
      }
    }
  }

  TRI_WRITE_UNLOCK_DOCUMENTS_INDEXES_PRIMARY_COLLECTION(document);

  // .............................................................................
  // outside write-lock
  // .............................................................................

  TRI_ReadUnlockReadWriteLock(&document->_vocbase->_inventoryLock);

  return idx;
}

// -----------------------------------------------------------------------------
// --SECTION--                                                    FULLTEXT INDEX
// -----------------------------------------------------------------------------

// -----------------------------------------------------------------------------
// --SECTION--                                                 private functions
// -----------------------------------------------------------------------------

static TRI_index_t* LookupFulltextIndexDocumentCollection (TRI_document_collection_t* document,
                                                           const char* attributeName,
                                                           const bool indexSubstrings,
                                                           int minWordLength) {
  size_t i;

  TRI_ASSERT(attributeName);

  for (i = 0; i < document->_allIndexes._length; ++i) {
    TRI_index_t* idx = (TRI_index_t*) document->_allIndexes._buffer[i];

    if (idx->_type == TRI_IDX_TYPE_FULLTEXT_INDEX) {
      TRI_fulltext_index_t* fulltext = (TRI_fulltext_index_t*) idx;
      char* fieldName;

      // 2013-01-17: deactivated substring indexing
      // if (fulltext->_indexSubstrings != indexSubstrings) {
      //   continue;
      // }

      if (fulltext->_minWordLength != minWordLength) {
        continue;
      }

      if (fulltext->base._fields._length != 1) {
        continue;
      }

      fieldName = (char*) fulltext->base._fields._buffer[0];

      if (fieldName != 0 && TRI_EqualString(fieldName, attributeName)) {
        return idx;
      }
    }
  }

  return nullptr;
}

////////////////////////////////////////////////////////////////////////////////
/// @brief adds a fulltext index to the collection
////////////////////////////////////////////////////////////////////////////////

static TRI_index_t* CreateFulltextIndexDocumentCollection (TRI_document_collection_t* document,
                                                           const char* attributeName,
                                                           const bool indexSubstrings,
                                                           int minWordLength,
                                                           TRI_idx_iid_t iid,
                                                           bool* created) {
  TRI_index_t* idx;
  int res;

  // ...........................................................................
  // Attempt to find an existing index with the same attribute
  // If a suitable index is found, return that one otherwise we need to create
  // a new one.
  // ...........................................................................

  idx = LookupFulltextIndexDocumentCollection(document, attributeName, indexSubstrings, minWordLength);
  if (idx != nullptr) {
    LOG_TRACE("fulltext-index already created");

    if (created != nullptr) {
      *created = false;
    }
    return idx;
  }

  // Create the fulltext index
  idx = TRI_CreateFulltextIndex(document, iid, attributeName, indexSubstrings, minWordLength);

  if (idx == nullptr) {
    TRI_set_errno(TRI_ERROR_OUT_OF_MEMORY);
    return nullptr;
  }

  // initialises the index with all existing documents
  res = FillIndex(document, idx);

  if (res != TRI_ERROR_NO_ERROR) {
    TRI_FreeFulltextIndex(idx);

    return nullptr;
  }

  // store index and return
  res = AddIndex(document, idx);

  if (res != TRI_ERROR_NO_ERROR) {
    TRI_FreeFulltextIndex(idx);

    return nullptr;
  }

  if (created != nullptr) {
    *created = true;
  }

  return idx;
}

////////////////////////////////////////////////////////////////////////////////
/// @brief restores an index
////////////////////////////////////////////////////////////////////////////////

static int FulltextIndexFromJson (TRI_document_collection_t* document,
                                  TRI_json_t const* definition,
                                  TRI_idx_iid_t iid,
                                  TRI_index_t** dst) {
  TRI_index_t* idx;
  TRI_json_t* attribute;
  TRI_json_t* fld;
  // TRI_json_t* indexSubstrings;
  TRI_json_t* minWordLength;
  char* attributeName;
  size_t fieldCount;
  bool doIndexSubstrings;
  int minWordLengthValue;

  if (dst != nullptr) {
    *dst = nullptr;
  }

  // extract fields
  fld = ExtractFields(definition, &fieldCount, iid);

  if (fld == nullptr) {
    return TRI_errno();
  }

  // extract the list of fields
  if (fieldCount != 1) {
    LOG_ERROR("ignoring index %llu, has an invalid number of attributes", (unsigned long long) iid);

    return TRI_set_errno(TRI_ERROR_BAD_PARAMETER);
  }

  attribute = static_cast<TRI_json_t*>(TRI_AtVector(&fld->_value._objects, 0));

  if (! TRI_IsStringJson(attribute)) {
    return TRI_set_errno(TRI_ERROR_BAD_PARAMETER);
  }

  attributeName = attribute->_value._string.data;

  // 2013-01-17: deactivated substring indexing
  // indexSubstrings = TRI_LookupArrayJson(definition, "indexSubstrings");

  doIndexSubstrings = false;
  // if (indexSubstrings != nullptr && indexSubstrings->_type == TRI_JSON_BOOLEAN) {
  //  doIndexSubstrings = indexSubstrings->_value._boolean;
  // }

  minWordLength = TRI_LookupArrayJson(definition, "minLength");
  minWordLengthValue = TRI_FULLTEXT_MIN_WORD_LENGTH_DEFAULT;

  if (minWordLength != nullptr && minWordLength->_type == TRI_JSON_NUMBER) {
    minWordLengthValue = (int) minWordLength->_value._number;
  }

  // create the index
  idx = LookupFulltextIndexDocumentCollection(document, attributeName, doIndexSubstrings, minWordLengthValue);

  if (idx == nullptr) {
    bool created;
    idx = CreateFulltextIndexDocumentCollection(document, attributeName, doIndexSubstrings, minWordLengthValue, iid, &created);
  }

  if (dst != nullptr) {
    *dst = idx;
  }

  if (idx == nullptr) {
    LOG_ERROR("cannot create fulltext index %llu", (unsigned long long) iid);
    return TRI_errno();
  }

  return TRI_ERROR_NO_ERROR;
}

// -----------------------------------------------------------------------------
// --SECTION--                                                  public functions
// -----------------------------------------------------------------------------

////////////////////////////////////////////////////////////////////////////////
/// @brief finds a fulltext index (unique or non-unique)
/// the index lock must be held when calling this function
////////////////////////////////////////////////////////////////////////////////

TRI_index_t* TRI_LookupFulltextIndexDocumentCollection (TRI_document_collection_t* document,
                                                        const char* attributeName,
                                                        const bool indexSubstrings,
                                                        int minWordLength) {
  TRI_index_t* idx;

  idx = LookupFulltextIndexDocumentCollection(document, attributeName, indexSubstrings, minWordLength);

  return idx;
}

////////////////////////////////////////////////////////////////////////////////
/// @brief ensures that a fulltext index exists
////////////////////////////////////////////////////////////////////////////////

TRI_index_t* TRI_EnsureFulltextIndexDocumentCollection (TRI_document_collection_t* document,
                                                        TRI_idx_iid_t iid,
                                                        const char* attributeName,
                                                        const bool indexSubstrings,
                                                        int minWordLength,
                                                        bool* created) {
  TRI_index_t* idx;

  TRI_ReadLockReadWriteLock(&document->_vocbase->_inventoryLock);

  // .............................................................................
  // inside write-lock the collection
  // .............................................................................

  TRI_WRITE_LOCK_DOCUMENTS_INDEXES_PRIMARY_COLLECTION(document);

  idx = CreateFulltextIndexDocumentCollection(document, attributeName, indexSubstrings, minWordLength, iid, created);

  if (idx != nullptr) {
    if (created) {
      int res = TRI_SaveIndex(document, idx, true);

      if (res != TRI_ERROR_NO_ERROR) {
        idx = nullptr;
      }
    }
  }

  TRI_WRITE_UNLOCK_DOCUMENTS_INDEXES_PRIMARY_COLLECTION(document);

  // .............................................................................
  // outside write-lock
  // .............................................................................

  TRI_ReadUnlockReadWriteLock(&document->_vocbase->_inventoryLock);

  return idx;
}

// -----------------------------------------------------------------------------
// --SECTION--                                                    BITARRAY INDEX
// -----------------------------------------------------------------------------

// -----------------------------------------------------------------------------
// --SECTION--                                                 private functions
// -----------------------------------------------------------------------------

////////////////////////////////////////////////////////////////////////////////
/// @brief adds a bitarray index to the collection
////////////////////////////////////////////////////////////////////////////////

static TRI_index_t* CreateBitarrayIndexDocumentCollection (TRI_document_collection_t* document,
                                                           const TRI_vector_pointer_t* attributes,
                                                           const TRI_vector_pointer_t* values,
                                                           TRI_idx_iid_t iid,
                                                           bool supportUndef,
                                                           bool* created,
                                                           int* errorNum,
                                                           char** errorStr) {
  TRI_index_t* idx;
  TRI_vector_pointer_t fields;
  TRI_vector_t paths;
  int res;

  res = PidNamesByAttributeNames(attributes,
                                 document->getShaper(),  // ONLY IN INDEX, PROTECTED by RUNTIME
                                 &paths,
                                 &fields,
                                 false,
                                 true);

  if (res != TRI_ERROR_NO_ERROR) {
    if (created != nullptr) {
      *created = false;
    }
    *errorNum = res;
    *errorStr  = TRI_DuplicateString("Bitarray index attributes could not be accessed.");
    return nullptr;
  }

  // ...........................................................................
  // Attempt to find an existing index which matches the attributes above.
  // If a suitable index is found, return that one otherwise we need to create
  // a new one.
  // ...........................................................................

  idx = LookupPathIndexDocumentCollection(document, &paths, TRI_IDX_TYPE_BITARRAY_INDEX, false, false);

  if (idx != nullptr) {

    // .........................................................................
    // existing index has been located which matches the list of attributes
    // return this one
    // .........................................................................

    TRI_DestroyVector(&paths);
    TRI_DestroyVectorPointer(&fields);
    LOG_TRACE("bitarray-index previously created");

    if (created != nullptr) {
      *created = false;
    }

    return idx;
  }


  // ...........................................................................
  // Create the bitarray index
  // ...........................................................................

  idx = TRI_CreateBitarrayIndex(document, iid, &fields, &paths, (TRI_vector_pointer_t*)(values), supportUndef, errorNum, errorStr);

  if (idx == nullptr) {
    TRI_DestroyVector(&paths);
    TRI_DestroyVectorPointer(&fields);
    TRI_set_errno(TRI_ERROR_OUT_OF_MEMORY);
    return nullptr;
  }

  // ...........................................................................
  // release memory allocated to fields & paths vectors
  // ...........................................................................

  TRI_DestroyVector(&paths);
  TRI_DestroyVectorPointer(&fields);

  // ...........................................................................
  // initialises the index with all existing documents
  // ...........................................................................

  res = FillIndex(document, idx);

  if (res != TRI_ERROR_NO_ERROR) {

    // .........................................................................
    // for some reason one or more of the existing documents has caused the
    // index to fail. Remove the index from the collection and return null.
    // .........................................................................

    *errorNum = res;
    *errorStr = TRI_DuplicateString("Bitarray index creation aborted due to documents within collection.");
    TRI_FreeBitarrayIndex(idx);

    return nullptr;
  }

  // ...........................................................................
  // store index within the collection and return
  // ...........................................................................

  res = AddIndex(document, idx);

  if (res != TRI_ERROR_NO_ERROR) {
    *errorNum = res;
    *errorStr = TRI_DuplicateString(TRI_errno_string(res));
    TRI_FreeBitarrayIndex(idx);

    return nullptr;
  }

  if (created != nullptr) {
    *created = true;
  }

  return idx;
}

////////////////////////////////////////////////////////////////////////////////
/// @brief restores an index
////////////////////////////////////////////////////////////////////////////////

static int BitarrayIndexFromJson (TRI_document_collection_t* document,
                                  TRI_json_t const* definition,
                                  TRI_idx_iid_t iid,
                                  TRI_index_t** dst) {
  return BitarrayBasedIndexFromJson(document, definition, iid, CreateBitarrayIndexDocumentCollection, dst);
}

// -----------------------------------------------------------------------------
// --SECTION--                                                  public functions
// -----------------------------------------------------------------------------

////////////////////////////////////////////////////////////////////////////////
/// @brief finds a bitarray index
////////////////////////////////////////////////////////////////////////////////

TRI_index_t* TRI_LookupBitarrayIndexDocumentCollection (TRI_document_collection_t* document,
                                                        const TRI_vector_pointer_t* attributes) {
  TRI_index_t* idx;
  TRI_vector_pointer_t fields;
  TRI_vector_t paths;
  int result;

  // ...........................................................................
  // determine the unsorted shape ids for the attributes
  // ...........................................................................

  result = PidNamesByAttributeNames(attributes,
                                    document->getShaper(),  // ONLY IN INDEX, PROTECTED by RUNTIME
                                    &paths,
                                    &fields,
                                    false,
                                    false);

  if (result != TRI_ERROR_NO_ERROR) {
    return nullptr;
  }

  idx = LookupPathIndexDocumentCollection(document, &paths, TRI_IDX_TYPE_BITARRAY_INDEX, false, true);

  // .............................................................................
  // release memory allocated to vector
  // .............................................................................

  TRI_DestroyVector(&paths);
  TRI_DestroyVectorPointer(&fields);

  return idx;
}

////////////////////////////////////////////////////////////////////////////////
/// @brief ensures that a bitarray index exists
////////////////////////////////////////////////////////////////////////////////

TRI_index_t* TRI_EnsureBitarrayIndexDocumentCollection (TRI_document_collection_t* document,
                                                        TRI_idx_iid_t iid,
                                                        const TRI_vector_pointer_t* attributes,
                                                        const TRI_vector_pointer_t* values,
                                                        bool supportUndef,
                                                        bool* created,
                                                        int* errorCode,
                                                        char** errorStr) {
  TRI_index_t* idx;

  *errorCode = TRI_ERROR_NO_ERROR;
  *errorStr  = nullptr;

  TRI_ReadLockReadWriteLock(&document->_vocbase->_inventoryLock);

  // .............................................................................
  // inside write-lock the collection
  // .............................................................................

  TRI_WRITE_LOCK_DOCUMENTS_INDEXES_PRIMARY_COLLECTION(document);

  idx = CreateBitarrayIndexDocumentCollection(document, attributes, values, iid, supportUndef, created, errorCode, errorStr);

  if (idx != nullptr) {
    if (created) {
      int res = TRI_SaveIndex(document, idx, true);

      // ...........................................................................
      // If index could not be saved, report the error and return NULL
      // TODO: get TRI_SaveIndex to report the error
      // ...........................................................................

      if (res != TRI_ERROR_NO_ERROR) {
        idx = nullptr;
        *errorCode = res;
        *errorStr  = TRI_DuplicateString("Bitarray index could not be saved.");
      }
    }
  }

  TRI_WRITE_UNLOCK_DOCUMENTS_INDEXES_PRIMARY_COLLECTION(document);

  // .............................................................................
  // outside write-lock
  // .............................................................................

  TRI_ReadUnlockReadWriteLock(&document->_vocbase->_inventoryLock);

  // .............................................................................
  // Index already exists so simply return it
  // .............................................................................

  return idx;
}

// -----------------------------------------------------------------------------
// --SECTION--                                           SELECT BY EXAMPLE QUERY
// -----------------------------------------------------------------------------

// -----------------------------------------------------------------------------
// --SECTION--                                                 private functions
// -----------------------------------------------------------------------------

////////////////////////////////////////////////////////////////////////////////
/// @brief checks for match of an example
////////////////////////////////////////////////////////////////////////////////

static bool IsExampleMatch (TRI_transaction_collection_t*,
                            TRI_shaper_t* shaper,
                            TRI_doc_mptr_t const* doc,
                            size_t len,
                            TRI_shape_pid_t* pids,
                            TRI_shaped_json_t** values) {
  // The first argument is only there to make the compiler check that
  // a transaction is ongoing. We need this to verify the protection
  // of master pointer and data pointer access.
  TRI_shaped_json_t document;
  TRI_shaped_json_t result;
  TRI_shape_t const* shape;

  TRI_EXTRACT_SHAPED_JSON_MARKER(document, doc->getDataPtr());  // PROTECTED by trx coming from above

  for (size_t i = 0;  i < len;  ++i) {
    TRI_shaped_json_t* example = values[i];

    bool ok = TRI_ExtractShapedJsonVocShaper(shaper,
                                             &document,
                                             example->_sid,
                                             pids[i],
                                             &result,
                                             &shape);

    if (! ok || shape == nullptr) {
      return false;
    }

    if (result._data.length != example->_data.length) {
      // suppress excessive log spam
      // LOG_TRACE("expecting length %lu, got length %lu for path %lu",
      //           (unsigned long) result._data.length,
      //           (unsigned long) example->_data.length,
      //           (unsigned long) pids[i]);

      return false;
    }

    if (memcmp(result._data.data, example->_data.data, example->_data.length) != 0) {
      // suppress excessive log spam
      // LOG_TRACE("data mismatch at path %lu", (unsigned long) pids[i]);
      return false;
    }
  }

  return true;
}

// -----------------------------------------------------------------------------
// --SECTION--                                                  public functions
// -----------------------------------------------------------------------------

////////////////////////////////////////////////////////////////////////////////
/// @brief executes a select-by-example query
////////////////////////////////////////////////////////////////////////////////

std::vector<TRI_doc_mptr_copy_t> TRI_SelectByExample (
                          TRI_transaction_collection_t* trxCollection,
                          size_t length,
                          TRI_shape_pid_t* pids,
                          TRI_shaped_json_t** values) {

  TRI_document_collection_t* document = trxCollection->_collection->_collection;

  TRI_shaper_t* shaper = document->getShaper();  // PROTECTED by trx in trxCollection

  // use filtered to hold copies of the master pointer
  std::vector<TRI_doc_mptr_copy_t> filtered;

  // do a full scan
  TRI_doc_mptr_t** ptr = (TRI_doc_mptr_t**) (document->_primaryIndex._table);
  TRI_doc_mptr_t** end = (TRI_doc_mptr_t**) ptr + document->_primaryIndex._nrAlloc;

  for (;  ptr < end;  ++ptr) {
    if (*ptr != nullptr &&
        IsExampleMatch(trxCollection, shaper, *ptr, length, pids, values)) {
      filtered.push_back(**ptr);
    }
  }
  return filtered;
}

////////////////////////////////////////////////////////////////////////////////
/// @brief deletes a document given by a master pointer
////////////////////////////////////////////////////////////////////////////////

int TRI_DeleteDocumentDocumentCollection (TRI_transaction_collection_t* trxCollection,
                                          TRI_doc_update_policy_t const* policy,
                                          TRI_doc_mptr_t* doc) {
  return TRI_RemoveShapedJsonDocumentCollection(trxCollection,
                                                (const TRI_voc_key_t) TRI_EXTRACT_MARKER_KEY(doc),
                                                0,
                                                nullptr,
                                                policy,
                                                false,
                                                false);  // PROTECTED by trx in trxCollection
}

////////////////////////////////////////////////////////////////////////////////
/// @brief rotate the current journal of the collection
/// use this for testing only
////////////////////////////////////////////////////////////////////////////////

int TRI_RotateJournalDocumentCollection (TRI_document_collection_t* document) {
  int res = TRI_ERROR_ARANGO_NO_JOURNAL;

  TRI_LOCK_JOURNAL_ENTRIES_DOC_COLLECTION(document);

  if (document->_state == TRI_COL_STATE_WRITE) {
    size_t const n = document->_journals._length;

    if (n > 0) {
      TRI_ASSERT(document->_journals._buffer[0] != nullptr);
      TRI_CloseDatafileDocumentCollection(document, 0, false);

      res = TRI_ERROR_NO_ERROR;
    }
  }

  TRI_UNLOCK_JOURNAL_ENTRIES_DOC_COLLECTION(document);

  return res;
}

// -----------------------------------------------------------------------------
// --SECTION--                                                      CRUD methods
// -----------------------------------------------------------------------------

////////////////////////////////////////////////////////////////////////////////
/// @brief reads an element from the document collection
////////////////////////////////////////////////////////////////////////////////

int TRI_ReadShapedJsonDocumentCollection (TRI_transaction_collection_t* trxCollection,
                                          const TRI_voc_key_t key,
                                          TRI_doc_mptr_copy_t* mptr,
                                          bool lock) {
  TRI_ASSERT(mptr != nullptr);
  mptr->setDataPtr(nullptr);  // PROTECTED by trx in trxCollection

  {
    TRI_IF_FAILURE("ReadDocumentNoLock") {
      // test what happens if no lock can be acquired
      return TRI_ERROR_DEBUG;
    }

    TRI_IF_FAILURE("ReadDocumentNoLockExcept") {
      THROW_ARANGO_EXCEPTION(TRI_ERROR_DEBUG);
    }


    TRI_document_collection_t* document = trxCollection->_collection->_collection;
    triagens::arango::CollectionReadLocker collectionLocker(document, lock);

    TRI_doc_mptr_t* header;
    int res = LookupDocument(document, key, nullptr, header);

    if (res != TRI_ERROR_NO_ERROR) {
      return res;
    }

    // we found a document, now copy it over
    *mptr = *header;
  }

  TRI_ASSERT(mptr->getDataPtr() != nullptr);  // PROTECTED by trx in trxCollection
  TRI_ASSERT(mptr->_rid > 0);

  return TRI_ERROR_NO_ERROR;
}

////////////////////////////////////////////////////////////////////////////////
/// @brief removes a shaped-json document (or edge)
////////////////////////////////////////////////////////////////////////////////

int TRI_RemoveShapedJsonDocumentCollection (TRI_transaction_collection_t* trxCollection,
                                            TRI_voc_key_t key,
                                            TRI_voc_rid_t rid,
                                            triagens::wal::Marker* marker,
                                            TRI_doc_update_policy_t const* policy,
                                            bool lock,
                                            bool forceSync) {
  bool const freeMarker = (marker == nullptr);
  rid = GetRevisionId(rid);

  TRI_ASSERT(key != nullptr);

  TRI_document_collection_t* document = trxCollection->_collection->_collection;

  TRI_IF_FAILURE("RemoveDocumentNoMarker") {
    // test what happens when no marker can be created
    return TRI_ERROR_DEBUG;
  }

  TRI_IF_FAILURE("RemoveDocumentNoMarkerExcept") {
    // test what happens if no marker can be created
    THROW_ARANGO_EXCEPTION(TRI_ERROR_DEBUG);
  }

  if (marker == nullptr) {
    marker = new triagens::wal::RemoveMarker(document->_vocbase->_id,
                                             document->_info._cid,
                                             rid,
                                             TRI_MarkerIdTransaction(trxCollection->_transaction),
                                             std::string(key));

  }

  TRI_ASSERT(marker != nullptr);

  TRI_doc_mptr_t* header;
  int res;
  {
    TRI_IF_FAILURE("RemoveDocumentNoLock") {
      // test what happens if no lock can be acquired
      return TRI_ERROR_DEBUG;
    }

    triagens::arango::CollectionWriteLocker collectionLocker(document, lock);

    triagens::wal::DocumentOperation operation(marker, freeMarker, trxCollection, TRI_VOC_DOCUMENT_OPERATION_REMOVE, rid);

    res = LookupDocument(document, key, policy, header);

    if (res != TRI_ERROR_NO_ERROR) {
      return res;
    }

    // we found a document to remove
    TRI_ASSERT(header != nullptr);
    operation.header = header;
    operation.init();

    // delete from indexes
    res = DeleteSecondaryIndexes(document, header, false);

    if (res != TRI_ERROR_NO_ERROR) {
      InsertSecondaryIndexes(document, header, true);
      return res;
    }

    res = DeletePrimaryIndex(document, header, false);

    if (res != TRI_ERROR_NO_ERROR) {
      InsertSecondaryIndexes(document, header, true);
      return res;
    }

    operation.indexed();

    document->_headersPtr->unlink(header);  // PROTECTED by trx in trxCollection
    document->_numberDocuments--;

    TRI_IF_FAILURE("RemoveDocumentNoOperation") {
      return TRI_ERROR_DEBUG;
    }

    TRI_IF_FAILURE("RemoveDocumentNoOperationExcept") {
      THROW_ARANGO_EXCEPTION(TRI_ERROR_DEBUG);
    }

    res = TRI_AddOperationTransaction(operation, forceSync);
  }

  return res;
}

////////////////////////////////////////////////////////////////////////////////
/// @brief insert a shaped-json document (or edge)
/// note: key might be NULL. in this case, a key is auto-generated
////////////////////////////////////////////////////////////////////////////////

int TRI_InsertShapedJsonDocumentCollection (TRI_transaction_collection_t* trxCollection,
                                            const TRI_voc_key_t key,
                                            TRI_voc_rid_t rid,
                                            triagens::wal::Marker* marker,
                                            TRI_doc_mptr_copy_t* mptr,
                                            TRI_shaped_json_t const* shaped,
                                            TRI_document_edge_t const* edge,
                                            bool lock,
                                            bool forceSync,
                                            bool isRestore) {
  
  bool const freeMarker = (marker == nullptr);

  TRI_ASSERT(mptr != nullptr);
  mptr->setDataPtr(nullptr);  // PROTECTED by trx in trxCollection

  rid = GetRevisionId(rid);
  TRI_voc_tick_t tick = static_cast<TRI_voc_tick_t>(rid);

  TRI_document_collection_t* document = trxCollection->_collection->_collection;
  //TRI_ASSERT_EXPENSIVE(lock || TRI_IsLockedCollectionTransaction(trxCollection, TRI_TRANSACTION_WRITE, 0));

  std::string keyString;

  if (key == nullptr) {
    // no key specified, now generate a new one
    keyString = document->_keyGenerator->generate(tick);

    if (keyString.empty()) {
      return TRI_ERROR_ARANGO_OUT_OF_KEYS;
    }
  }
  else {
    // key was specified, now validate it
    int res = document->_keyGenerator->validate(key, isRestore);

    if (res != TRI_ERROR_NO_ERROR) {
      return res;
    }

    keyString = key;
  }

  uint64_t const hash = TRI_HashKeyPrimaryIndex(keyString.c_str());


  int res = TRI_ERROR_NO_ERROR;

  if (marker == nullptr) {
<<<<<<< HEAD
    if (triagens::wal::LogfileManager::instance()->suppressShapeInformation()) {
      res = CreateMarkerNoLegend(marker, document, rid, trxCollection, keyString, shaped, edge);
    }
    else {
      res = CreateMarkerWithLegend(marker, document, rid, trxCollection, keyString, shaped, edge);
    }
  
    if (res != TRI_ERROR_NO_ERROR) {
      if (marker != nullptr) {
        // avoid memleak
        delete marker;
      }
=======
    res = CreateMarkerNoLegend(marker, document, rid, trxCollection, keyString, shaped, edge);
  }
>>>>>>> eae59e14

      return res;
    }
  }

  TRI_ASSERT(marker != nullptr);

  // now insert into indexes
  {
    TRI_IF_FAILURE("InsertDocumentNoLock") {
      // test what happens if no lock can be acquired
      
      if (freeMarker) {
        delete marker;
      }

      return TRI_ERROR_DEBUG;
    }

    triagens::arango::CollectionWriteLocker collectionLocker(document, lock);

    triagens::wal::DocumentOperation operation(marker, freeMarker, trxCollection, TRI_VOC_DOCUMENT_OPERATION_INSERT, rid);

    TRI_IF_FAILURE("InsertDocumentNoHeader") {
      // test what happens if no header can be acquired
      return TRI_ERROR_DEBUG;
    }

    TRI_IF_FAILURE("InsertDocumentNoHeaderExcept") {
      // test what happens if no header can be acquired
      THROW_ARANGO_EXCEPTION(TRI_ERROR_DEBUG);
    }

    // create a new header
    TRI_doc_mptr_t* header = operation.header = document->_headersPtr->request(marker->size());  // PROTECTED by trx in trxCollection

    if (header == nullptr) {
      // out of memory. no harm done here. just return the error
      return TRI_ERROR_OUT_OF_MEMORY;
    }

    // update the header we got
    void* mem = operation.marker->mem();
    header->_rid  = rid;
    header->setDataPtr(mem);  // PROTECTED by trx in trxCollection
    header->_hash = hash;

    // insert into indexes
    res = InsertDocument(trxCollection, header, operation, mptr, forceSync);

    if (res == TRI_ERROR_NO_ERROR) {
      TRI_ASSERT(mptr->getDataPtr() != nullptr);  // PROTECTED by trx in trxCollection
    }
  }

  return res;
}

////////////////////////////////////////////////////////////////////////////////
/// @brief updates a document in the collection from shaped json
////////////////////////////////////////////////////////////////////////////////

int TRI_UpdateShapedJsonDocumentCollection (TRI_transaction_collection_t* trxCollection,
                                            TRI_voc_key_t key,
                                            TRI_voc_rid_t rid,
                                            triagens::wal::Marker* marker,
                                            TRI_doc_mptr_copy_t* mptr,
                                            TRI_shaped_json_t const* shaped,
                                            TRI_doc_update_policy_t const* policy,
                                            bool lock,
                                            bool forceSync) {
  bool const freeMarker = (marker == nullptr);

  rid = GetRevisionId(rid);

  TRI_ASSERT(key != nullptr);

  // initialise the result
  TRI_ASSERT(mptr != nullptr);
  mptr->setDataPtr(nullptr);  // PROTECTED by trx in trxCollection

  TRI_document_collection_t* document = trxCollection->_collection->_collection;
  //TRI_ASSERT_EXPENSIVE(lock || TRI_IsLockedCollectionTransaction(trxCollection, TRI_TRANSACTION_WRITE, 0));

  int res = TRI_ERROR_NO_ERROR;

  {
    TRI_IF_FAILURE("UpdateDocumentNoLock") {
      return TRI_ERROR_DEBUG;
    }

    triagens::arango::CollectionWriteLocker collectionLocker(document, lock);

    // get the header pointer of the previous revision
    TRI_doc_mptr_t* oldHeader;
    res = LookupDocument(document, key, policy, oldHeader);

    if (res != TRI_ERROR_NO_ERROR) {
      return res;
    }

    TRI_IF_FAILURE("UpdateDocumentNoMarker") {
      // test what happens when no marker can be created
      return TRI_ERROR_DEBUG;
    }

    TRI_IF_FAILURE("UpdateDocumentNoMarkerExcept") {
      // test what happens when no marker can be created
      THROW_ARANGO_EXCEPTION(TRI_ERROR_DEBUG);
    }

    if (marker == nullptr) {
      TRI_IF_FAILURE("UpdateDocumentNoLegend") {
        // test what happens when no legend can be created
        return TRI_ERROR_DEBUG;
      }

      TRI_IF_FAILURE("UpdateDocumentNoLegendExcept") {
        // test what happens when no legend can be created
        THROW_ARANGO_EXCEPTION(TRI_ERROR_DEBUG);
      }

      TRI_df_marker_t const* original = static_cast<TRI_df_marker_t const*>(oldHeader->getDataPtr());  // PROTECTED by trx in trxCollection

      res = CloneMarkerNoLegend(marker, original, document, rid, trxCollection, shaped);

      if (res != TRI_ERROR_NO_ERROR) {
        if (marker != nullptr) {
          // avoid memleak
          delete marker;
        }
        return res;
      }
    }

    TRI_ASSERT(marker != nullptr);

    triagens::wal::DocumentOperation operation(marker, freeMarker, trxCollection, TRI_VOC_DOCUMENT_OPERATION_UPDATE, rid);
    operation.header = oldHeader;
    operation.init();

    res = UpdateDocument(trxCollection, oldHeader, operation, mptr, forceSync);
  }

  if (res == TRI_ERROR_NO_ERROR) {
    TRI_ASSERT(mptr->getDataPtr() != nullptr);  // PROTECTED by trx in trxCollection
    TRI_ASSERT(mptr->_rid > 0);
  }

  return res;
}

// -----------------------------------------------------------------------------
// --SECTION--                                                       END-OF-FILE
// -----------------------------------------------------------------------------

// Local Variables:
// mode: outline-minor
// outline-regexp: "/// @brief\\|/// {@inheritDoc}\\|/// @page\\|// --SECTION--\\|/// @\\}"
// End:<|MERGE_RESOLUTION|>--- conflicted
+++ resolved
@@ -5465,23 +5465,13 @@
   int res = TRI_ERROR_NO_ERROR;
 
   if (marker == nullptr) {
-<<<<<<< HEAD
-    if (triagens::wal::LogfileManager::instance()->suppressShapeInformation()) {
-      res = CreateMarkerNoLegend(marker, document, rid, trxCollection, keyString, shaped, edge);
-    }
-    else {
-      res = CreateMarkerWithLegend(marker, document, rid, trxCollection, keyString, shaped, edge);
-    }
+    res = CreateMarkerNoLegend(marker, document, rid, trxCollection, keyString, shaped, edge);
   
     if (res != TRI_ERROR_NO_ERROR) {
       if (marker != nullptr) {
         // avoid memleak
         delete marker;
       }
-=======
-    res = CreateMarkerNoLegend(marker, document, rid, trxCollection, keyString, shaped, edge);
-  }
->>>>>>> eae59e14
 
       return res;
     }
