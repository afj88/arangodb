# -*- mode: Makefile; -*-

################################################################################
## --SECTION--                                                           PROGRAM
################################################################################

################################################################################
### @brief program "arangod"
################################################################################

bin_arangod_CPPFLAGS = \
	-I@top_srcdir@/arangod \
	$(AM_CPPFLAGS) 

bin_arangod_LDADD = \
	lib/libarango_fe.a \
	lib/libarango_v8.a \
	lib/libarango.a \
	$(LIBS) \
	@V8_LIBS@ 

bin_arangod_SOURCES = \
	arangod/Actions/actions.cpp \
	arangod/Actions/RestActionHandler.cpp \
	arangod/Ahuacatl/ahuacatl-access-optimiser.cpp \
	arangod/Ahuacatl/ahuacatl-ast-node.cpp \
	arangod/Ahuacatl/ahuacatl-bind-parameter.cpp \
	arangod/Ahuacatl/ahuacatl-codegen.cpp \
	arangod/Ahuacatl/ahuacatl-collections.cpp \
	arangod/Ahuacatl/ahuacatl-context.cpp \
	arangod/Ahuacatl/ahuacatl-conversions.cpp \
	arangod/Ahuacatl/ahuacatl-error.cpp \
	arangod/Ahuacatl/ahuacatl-explain.cpp \
	arangod/Ahuacatl/ahuacatl-functions.cpp \
	arangod/Ahuacatl/ahuacatl-grammar.cpp \
	arangod/Ahuacatl/ahuacatl-index.cpp \
	arangod/Ahuacatl/ahuacatl-node.cpp \
	arangod/Ahuacatl/ahuacatl-optimiser.cpp \
	arangod/Ahuacatl/ahuacatl-parser-functions.cpp \
	arangod/Ahuacatl/ahuacatl-parser.cpp \
	arangod/Ahuacatl/ahuacatl-result.cpp \
	arangod/Ahuacatl/ahuacatl-scope.cpp \
	arangod/Ahuacatl/ahuacatl-statement-dump.cpp \
	arangod/Ahuacatl/ahuacatl-statement-walker.cpp \
	arangod/Ahuacatl/ahuacatl-statementlist.cpp \
	arangod/Ahuacatl/ahuacatl-tokens.cpp \
	arangod/Ahuacatl/ahuacatl-variable.cpp \
	arangod/BitIndexes/bitarray.cpp \
	arangod/BitIndexes/bitarrayIndex.cpp \
	arangod/CapConstraint/cap-constraint.cpp \
	arangod/FulltextIndex/fulltext-handles.cpp \
	arangod/FulltextIndex/fulltext-index.cpp \
	arangod/FulltextIndex/fulltext-list.cpp \
	arangod/FulltextIndex/fulltext-query.cpp \
	arangod/FulltextIndex/fulltext-result.cpp \
	arangod/FulltextIndex/fulltext-wordlist.cpp \
	arangod/GeoIndex/GeoIndex.cpp \
	arangod/GeoIndex/geo-index.cpp \
	arangod/HashIndex/hash-array.cpp \
	arangod/HashIndex/hash-index.cpp \
	arangod/IndexIterators/index-iterator.cpp \
	arangod/IndexOperators/index-operator.cpp \
	arangod/Replication/replication-static.cpp \
	arangod/Replication/ContinuousSyncer.cpp \
	arangod/Replication/InitialSyncer.cpp \
	arangod/Replication/Syncer.cpp \
	arangod/RestHandler/RestBatchHandler.cpp \
	arangod/RestHandler/RestDocumentHandler.cpp \
	arangod/RestHandler/RestEdgeHandler.cpp \
	arangod/RestHandler/RestImportHandler.cpp \
	arangod/RestHandler/RestPleaseUpgradeHandler.cpp \
	arangod/RestHandler/RestReplicationHandler.cpp \
	arangod/RestHandler/RestUploadHandler.cpp \
	arangod/RestHandler/RestVocbaseBaseHandler.cpp \
	arangod/RestServer/ArangoServer.cpp \
	arangod/RestServer/ConsoleThread.cpp \
	arangod/RestServer/VocbaseContext.cpp \
	arangod/RestServer/arango.cpp \
	arangod/SkipLists/skiplistIndex.cpp \
	arangod/Utils/DocumentHelper.cpp \
	arangod/Utils/Exception.cpp \
	arangod/V8Server/ApplicationV8.cpp \
	arangod/V8Server/V8Job.cpp \
	arangod/V8Server/V8PeriodicTask.cpp \
	arangod/V8Server/V8TimerTask.cpp \
	arangod/V8Server/v8-actions.cpp \
	arangod/V8Server/v8-query.cpp \
	arangod/V8Server/v8-vocbase.cpp \
	arangod/VocBase/auth.cpp \
	arangod/VocBase/barrier.cpp \
	arangod/VocBase/cleanup.cpp \
	arangod/VocBase/collection.cpp \
	arangod/VocBase/compactor.cpp \
	arangod/VocBase/datafile.cpp \
	arangod/VocBase/document-collection.cpp \
	arangod/VocBase/edge-collection.cpp \
	arangod/VocBase/general-cursor.cpp \
	arangod/VocBase/headers.cpp \
	arangod/VocBase/index.cpp \
	arangod/VocBase/key-generator.cpp \
<<<<<<< HEAD
	arangod/VocBase/marker.cpp \
=======
>>>>>>> 30384bf4
	arangod/VocBase/primary-index.cpp \
	arangod/VocBase/replication-applier.cpp \
	arangod/VocBase/replication-common.cpp \
	arangod/VocBase/replication-dump.cpp \
	arangod/VocBase/replication-logger.cpp \
	arangod/VocBase/replication-master.cpp \
	arangod/VocBase/server.cpp \
	arangod/VocBase/transaction.cpp \
	arangod/VocBase/update-policy.cpp \
	arangod/VocBase/voc-shaper.cpp \
	arangod/VocBase/vocbase.cpp \
	arangod/VocBase/vocbase-defaults.cpp \
	arangod/Wal/AllocatorThread.cpp \
	arangod/Wal/CollectorThread.cpp \
	arangod/Wal/LogfileManager.cpp \
	arangod/Wal/Logfile.cpp \
	arangod/Wal/Marker.cpp \
<<<<<<< HEAD
	arangod/Wal/ReadOperation.cpp \
	arangod/Wal/Slot.cpp \
	arangod/Wal/Slots.cpp \
	arangod/Wal/TestThread.cpp \
=======
	arangod/Wal/Slot.cpp \
	arangod/Wal/Slots.cpp \
>>>>>>> 30384bf4
	arangod/Wal/SynchroniserThread.cpp \
        arangod/Cluster/AgencyComm.cpp \
	arangod/Cluster/ApplicationCluster.cpp \
	arangod/Cluster/ClusterComm.cpp \
	arangod/Cluster/ClusterInfo.cpp \
	arangod/Cluster/HeartbeatThread.cpp \
	arangod/Cluster/RestShardHandler.cpp \
	arangod/Cluster/ServerJob.cpp \
	arangod/Cluster/ServerState.cpp \
	arangod/Cluster/v8-cluster.cpp \
	arangod/Cluster/ClusterMethods.cpp


################################################################################
## --SECTION--                                                  SCANNER & PARSER
################################################################################

################################################################################
### @brief flex
################################################################################

FLEXXX_FILES += \
        arangod/Ahuacatl/ahuacatl-tokens.cpp

################################################################################
### @brief bison
################################################################################

BISON_FILES += \
	arangod/Ahuacatl/ahuacatl-grammar.c

if ENABLE_MAINTAINER_MODE

CLEANUP += \
	arangod/Ahuacatl/ahuacatl-grammar.h \
	arangod/Ahuacatl/ahuacatl-grammar.c \
	arangod/Ahuacatl/ahuacatl-grammar.cpp
endif

arangod/Ahuacatl/ahuacatl-grammar.cpp: arangod/Ahuacatl/ahuacatl-grammar.c
	cp arangod/Ahuacatl/ahuacatl-grammar.c arangod/Ahuacatl/ahuacatl-grammar.cpp

################################################################################
## --SECTION--                                                       END-OF-FILE
################################################################################

## Local Variables:
## mode: outline-minor
## outline-regexp: "^\\(### @brief\\|## --SECTION--\\|# -\\*- \\)"
## End:<|MERGE_RESOLUTION|>--- conflicted
+++ resolved
@@ -98,10 +98,6 @@
 	arangod/VocBase/headers.cpp \
 	arangod/VocBase/index.cpp \
 	arangod/VocBase/key-generator.cpp \
-<<<<<<< HEAD
-	arangod/VocBase/marker.cpp \
-=======
->>>>>>> 30384bf4
 	arangod/VocBase/primary-index.cpp \
 	arangod/VocBase/replication-applier.cpp \
 	arangod/VocBase/replication-common.cpp \
@@ -119,15 +115,8 @@
 	arangod/Wal/LogfileManager.cpp \
 	arangod/Wal/Logfile.cpp \
 	arangod/Wal/Marker.cpp \
-<<<<<<< HEAD
-	arangod/Wal/ReadOperation.cpp \
 	arangod/Wal/Slot.cpp \
 	arangod/Wal/Slots.cpp \
-	arangod/Wal/TestThread.cpp \
-=======
-	arangod/Wal/Slot.cpp \
-	arangod/Wal/Slots.cpp \
->>>>>>> 30384bf4
 	arangod/Wal/SynchroniserThread.cpp \
         arangod/Cluster/AgencyComm.cpp \
 	arangod/Cluster/ApplicationCluster.cpp \
