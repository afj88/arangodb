////////////////////////////////////////////////////////////////////////////////
/// @brief Infrastructure for ExecutionPlans
///
/// @file arangod/Aql/ExecutionNode.h
///
/// DISCLAIMER
///
/// Copyright 2010-2014 triagens GmbH, Cologne, Germany
///
/// Licensed under the Apache License, Version 2.0 (the "License");
/// you may not use this file except in compliance with the License.
/// You may obtain a copy of the License at
///
///     http://www.apache.org/licenses/LICENSE-2.0
///
/// Unless required by applicable law or agreed to in writing, software
/// distributed under the License is distributed on an "AS IS" BASIS,
/// WITHOUT WARRANTIES OR CONDITIONS OF ANY KIND, either express or implied.
/// See the License for the specific language governing permissions and
/// limitations under the License.
///
/// Copyright holder is triAGENS GmbH, Cologne, Germany
///
/// @author Max Neunhoeffer
/// @author Copyright 2014, triagens GmbH, Cologne, Germany
////////////////////////////////////////////////////////////////////////////////

#ifndef ARANGODB_AQL_EXECUTION_NODE_H
#define ARANGODB_AQL_EXECUTION_NODE_H 1

#include <Basics/Common.h>

#include <Basics/JsonHelper.h>
#include <VocBase/voc-types.h>
#include <VocBase/vocbase.h>

#include "Aql/Collection.h"
#include "Aql/Expression.h"
#include "Aql/Index.h"
#include "Aql/ModificationOptions.h"
#include "Aql/Query.h"
#include "Aql/RangeInfo.h"
#include "Aql/Types.h"
#include "Aql/Variable.h"
#include "Aql/WalkerWorker.h"
#include "Aql/Ast.h"

#include "lib/Basics/json-utilities.h"

using Json = triagens::basics::Json;

namespace triagens {
  namespace basics {
    class StringBuffer;
  }

  namespace aql {

    class Ast;
    class ExecutionBlock;
    class ExecutionPlan;
<<<<<<< HEAD
    class RedundantCalculationsReplacer;
=======
>>>>>>> d147be8d

////////////////////////////////////////////////////////////////////////////////
/// @brief class ExecutionNode, abstract base class of all execution Nodes
////////////////////////////////////////////////////////////////////////////////

    class ExecutionNode {

////////////////////////////////////////////////////////////////////////////////
/// @brief node type
////////////////////////////////////////////////////////////////////////////////

      public:

        enum NodeType {
          ILLEGAL                 =  0,
          SINGLETON               =  1, 
          ENUMERATE_COLLECTION    =  2, 
          INDEX_RANGE             =  3,
          ENUMERATE_LIST          =  4, 
          FILTER                  =  5, 
          LIMIT                   =  6, 
          INTERSECTION            =  7,
          CALCULATION             =  9, 
          SUBQUERY                = 10, 
          SORT                    = 11, 
          AGGREGATE               = 12, 
          LOOKUP_JOIN             = 13,
          MERGE_JOIN              = 14,
          LOOKUP_INDEX_UNIQUE     = 15,
          LOOKUP_INDEX_RANGE      = 17,
          LOOKUP_FULL_COLLECTION  = 18,
          CONCATENATION           = 19,
          MERGE                   = 20,
          REMOTE                  = 21,
          INSERT                  = 22,
          REMOVE                  = 23,
          REPLACE                 = 24,
          UPDATE                  = 25,
          RETURN                  = 26,
          NORESULTS               = 27
        };

// -----------------------------------------------------------------------------
// --SECTION--                                        constructors / destructors
// -----------------------------------------------------------------------------

////////////////////////////////////////////////////////////////////////////////
/// @brief constructor using an id
////////////////////////////////////////////////////////////////////////////////

        ExecutionNode (ExecutionPlan* plan, size_t id)
          : _id(id), 
            _estimatedCost(0.0), 
            _estimatedCostSet(false),
            _varUsageValid(false),
            _plan(plan) {
        }

////////////////////////////////////////////////////////////////////////////////
/// @brief constructor using a JSON struct
////////////////////////////////////////////////////////////////////////////////

        ExecutionNode (ExecutionPlan* plan, triagens::basics::Json const& json);

////////////////////////////////////////////////////////////////////////////////
/// @brief destructor, free dependencies;
////////////////////////////////////////////////////////////////////////////////

        virtual ~ExecutionNode () { 
        }

// -----------------------------------------------------------------------------
// --SECTION--                                                    public methods
// -----------------------------------------------------------------------------
      
      public:

////////////////////////////////////////////////////////////////////////////////
/// @brief factory from json.
////////////////////////////////////////////////////////////////////////////////

        static ExecutionNode* fromJsonFactory (ExecutionPlan* plan,
                                               basics::Json const& json);

////////////////////////////////////////////////////////////////////////////////
/// @brief return the node's id
////////////////////////////////////////////////////////////////////////////////

        inline size_t id () const {
          return _id;
        }

////////////////////////////////////////////////////////////////////////////////
/// @brief return the type of the node
////////////////////////////////////////////////////////////////////////////////

        virtual NodeType getType () const = 0;

////////////////////////////////////////////////////////////////////////////////
/// @brief return the type name of the node
////////////////////////////////////////////////////////////////////////////////

        std::string const& getTypeString () const;

////////////////////////////////////////////////////////////////////////////////
/// @brief checks whether we know a type of this kind; throws exception if not.
////////////////////////////////////////////////////////////////////////////////

        static void validateType (int type);

////////////////////////////////////////////////////////////////////////////////
/// @brief add a dependency
////////////////////////////////////////////////////////////////////////////////

        void addDependency (ExecutionNode* ep) {
          _dependencies.push_back(ep);
          ep->_parents.push_back(this);
        }

////////////////////////////////////////////////////////////////////////////////
/// @brief get all dependencies
////////////////////////////////////////////////////////////////////////////////

        std::vector<ExecutionNode*> getDependencies () const {
          return _dependencies;
        }

////////////////////////////////////////////////////////////////////////////////
/// @brief get all parents
////////////////////////////////////////////////////////////////////////////////

        std::vector<ExecutionNode*> getParents () const {
          return _parents;
        }


////////////////////////////////////////////////////////////////////////////////
/// @brief inspect one index; only skiplist indices which match attrs in sequence.
/// @returns a a qualification how good they match;
///      match->index==nullptr means no match at all.
////////////////////////////////////////////////////////////////////////////////

        enum MatchType {
          FULL_MATCH,
          REVERSE_MATCH,
          NOT_COVERED_IDX,
          NOT_COVERED_ATTR,
          NO_MATCH
        };

        struct IndexMatch {
          TRI_index_t* index;     // The index concerned; if null, this is a nonmatch.
          vector<MatchType> Match;// qualification of the attrs match quality
          bool fullmatch;         // do all critereons match
        };

        typedef std::vector<std::pair<std::string, bool>> IndexMatchVec;

        static IndexMatch CompareIndex (TRI_index_t* idx,
                                        IndexMatchVec &attrs);


////////////////////////////////////////////////////////////////////////////////
/// @brief replace a dependency, returns true if the pointer was found and 
/// replaced, please note that this does not delete oldNode!
////////////////////////////////////////////////////////////////////////////////

        bool replaceDependency (ExecutionNode* oldNode, ExecutionNode* newNode) {
          auto it = _dependencies.begin(); 

          while (it != _dependencies.end()) {
            if (*it == oldNode) {
              *it = newNode;
              try {
                newNode->_parents.push_back(this);
              }
              catch (...) {
                *it = oldNode;  // roll back
                return false;
              }
              try {
                for (auto it2 = oldNode->_parents.begin();
                     it2 != oldNode->_parents.end();
                     ++it2) {
                  if (*it2 == this) {
                    oldNode->_parents.erase(it2);
                    break;
                  }
                }
              }
              catch (...) {
                // If this happens, we ignore that the _parents of oldNode
                // are not set correctly
              }
              return true;
            }
            ++it;
          }
          return false;
        }

////////////////////////////////////////////////////////////////////////////////
/// @brief remove a dependency, returns true if the pointer was found and 
/// removed, please note that this does not delete ep!
////////////////////////////////////////////////////////////////////////////////

        bool removeDependency (ExecutionNode* ep) {
          bool ok = false;
          for (auto it = _dependencies.begin();
               it != _dependencies.end();
               ++it) {
            if (*it == ep) {
              try {
                _dependencies.erase(it);
              }
              catch (...) {
                return false;
              }
              ok = true;
              break;
            }
          }
          if (! ok) {
            return false;
          }

          // Now remove us as a parent of the old dependency as well:
          for (auto it = ep->_parents.begin(); 
               it != ep->_parents.end(); 
               ++it) {
            if (*it == this) {
              try {
                ep->_parents.erase(it);
              }
              catch (...) {
              }
              return true;
            }
          }

          return false;
        }

////////////////////////////////////////////////////////////////////////////////
/// @brief remove all dependencies for the given node
////////////////////////////////////////////////////////////////////////////////

        void removeDependencies () {
          for (auto x : _dependencies) {
            for (auto it = x->_parents.begin();
                 it != x->_parents.end();
                 ++it) {
              if (*it == this) {
                try {
                  x->_parents.erase(it);
                }
                catch (...) {
                }
                break;
              }
            }
          }
          _dependencies.clear();
        }

////////////////////////////////////////////////////////////////////////////////
/// @brief clone execution Node recursively, this makes the class abstract
////////////////////////////////////////////////////////////////////////////////

        virtual ExecutionNode* clone (ExecutionPlan* plan) const = 0;   
          // make class abstract

////////////////////////////////////////////////////////////////////////////////
/// @brief helper for cloning, use virtual clone methods for dependencies
////////////////////////////////////////////////////////////////////////////////

        void cloneDependencies (ExecutionPlan* plan,
                                ExecutionNode* theClone) const {
          auto it = _dependencies.begin();
          while (it != _dependencies.end()) {
            auto c = (*it)->clone(plan);
            try {
              c->_parents.push_back(theClone);
              theClone->_dependencies.push_back(c);
            }
            catch (...) {
              delete c;
              throw;
            }
            ++it;
          }
        }

////////////////////////////////////////////////////////////////////////////////
/// @brief convert to a string, basically for debugging purposes
////////////////////////////////////////////////////////////////////////////////

        virtual void appendAsString (std::string& st, int indent = 0);
       
////////////////////////////////////////////////////////////////////////////////
/// @brief estimate the cost of the node . . .
////////////////////////////////////////////////////////////////////////////////
        
        double getCost () {
          if (! _estimatedCostSet) {
            _estimatedCost = estimateCost();
            _estimatedCostSet = true;
            TRI_ASSERT(_estimatedCost >= 0.0);
          }
          return _estimatedCost;
        };

        virtual double estimateCost () = 0;
        
        //TODO nodes should try harder to estimate their own cost, i.e. the cost
        //of performing the operation of the node . . .

////////////////////////////////////////////////////////////////////////////////
/// @brief walk a complete execution plan recursively
////////////////////////////////////////////////////////////////////////////////

        bool walk (WalkerWorker<ExecutionNode>* worker);

////////////////////////////////////////////////////////////////////////////////
/// @brief export to JSON, returns an AUTOFREE Json object
////////////////////////////////////////////////////////////////////////////////

        triagens::basics::Json toJson (TRI_memory_zone_t*,
                                       bool) const;

////////////////////////////////////////////////////////////////////////////////
/// @brief toJson
////////////////////////////////////////////////////////////////////////////////

        virtual void toJsonHelper (triagens::basics::Json&,
                                   TRI_memory_zone_t*,
                                   bool) const = 0;

////////////////////////////////////////////////////////////////////////////////
/// @brief getVariablesUsedHere
////////////////////////////////////////////////////////////////////////////////

        virtual std::vector<Variable const*> getVariablesUsedHere () const {
          return std::vector<Variable const*>();
        }

////////////////////////////////////////////////////////////////////////////////
/// @brief getVariablesSetHere
////////////////////////////////////////////////////////////////////////////////

        virtual std::vector<Variable const*> getVariablesSetHere () const {
          return std::vector<Variable const*>();
        }

////////////////////////////////////////////////////////////////////////////////
/// @brief setVarsUsedLater
////////////////////////////////////////////////////////////////////////////////

        void setVarsUsedLater (std::unordered_set<Variable const*>& v) {
          _varsUsedLater = v;
        }

////////////////////////////////////////////////////////////////////////////////
/// @brief getVarsUsedLater
////////////////////////////////////////////////////////////////////////////////

        std::unordered_set<Variable const*> const& getVarsUsedLater () const {
          TRI_ASSERT(_varUsageValid);
          return _varsUsedLater;
        }

////////////////////////////////////////////////////////////////////////////////
/// @brief setVarsValid
////////////////////////////////////////////////////////////////////////////////

        void setVarsValid (std::unordered_set<Variable const*>& v) {
          _varsValid = v;
        }

////////////////////////////////////////////////////////////////////////////////
/// @brief getVarsValid
////////////////////////////////////////////////////////////////////////////////

        std::unordered_set<Variable const*> const& getVarsValid () const {
          TRI_ASSERT(_varUsageValid);
          return _varsValid;
        }

////////////////////////////////////////////////////////////////////////////////
/// @brief setVarUsageValid
////////////////////////////////////////////////////////////////////////////////

        void setVarUsageValid () {
          _varUsageValid = true;
        }

////////////////////////////////////////////////////////////////////////////////
/// @brief invalidateVarUsage
////////////////////////////////////////////////////////////////////////////////

        void invalidateVarUsage () {
          _varsUsedLater.clear();
          _varsValid.clear();
          _varUsageValid = false;
        }

////////////////////////////////////////////////////////////////////////////////
/// @brief can the node throw?
////////////////////////////////////////////////////////////////////////////////

        virtual bool canThrow () {
          return false;
        }

// -----------------------------------------------------------------------------
// --SECTION--                                               protected functions
// -----------------------------------------------------------------------------
      
      protected:

////////////////////////////////////////////////////////////////////////////////
/// @brief factory for (optional) variables from json.
////////////////////////////////////////////////////////////////////////////////

        static Variable* varFromJson (Ast* ast,
                                      triagens::basics::Json const& base,
                                      const char *variableName,
                                      bool optional = false);

////////////////////////////////////////////////////////////////////////////////
/// @brief toJsonHelper, for a generic node
////////////////////////////////////////////////////////////////////////////////

        triagens::basics::Json toJsonHelperGeneric (triagens::basics::Json&,
                                                    TRI_memory_zone_t*,
                                                    bool) const;

// -----------------------------------------------------------------------------
// --SECTION--                                               protected variables
// -----------------------------------------------------------------------------
      
      protected:

////////////////////////////////////////////////////////////////////////////////
/// @brief node id
////////////////////////////////////////////////////////////////////////////////

        size_t const _id;

////////////////////////////////////////////////////////////////////////////////
/// @brief our dependent nodes
////////////////////////////////////////////////////////////////////////////////

        std::vector<ExecutionNode*> _dependencies;

////////////////////////////////////////////////////////////////////////////////
/// @brief our parent nodes
////////////////////////////////////////////////////////////////////////////////

        std::vector<ExecutionNode*> _parents;

////////////////////////////////////////////////////////////////////////////////
/// @brief NodeType to string mapping
////////////////////////////////////////////////////////////////////////////////
        
        static std::unordered_map<int, std::string const> const TypeNames;

////////////////////////////////////////////////////////////////////////////////
/// @brief _estimatedCost = 0 if uninitialised and otherwise stores the result
/// of estimateCost(), the bool indicates if the cost has been set, it starts
/// out as false
////////////////////////////////////////////////////////////////////////////////

        double _estimatedCost;
        bool _estimatedCostSet;

////////////////////////////////////////////////////////////////////////////////
/// @brief _varsUsedLater and _varsValid, the former contains those
/// variables that are still needed further down in the chain. The
/// latter contains the variables that are set from the dependent nodes
/// when an item comes into the current node. Both are only valid if
/// _varUsageValid is true. Use ExecutionPlan::findVarUsage to set
/// this.
////////////////////////////////////////////////////////////////////////////////

        std::unordered_set<Variable const*> _varsUsedLater;

        std::unordered_set<Variable const*> _varsValid;

        bool _varUsageValid;

////////////////////////////////////////////////////////////////////////////////
/// @brief _plan, the ExecutionPlan object
////////////////////////////////////////////////////////////////////////////////

        ExecutionPlan* _plan;

    };

// -----------------------------------------------------------------------------
// --SECTION--                                               class SingletonNode
// -----------------------------------------------------------------------------

////////////////////////////////////////////////////////////////////////////////
/// @brief class SingletonNode
////////////////////////////////////////////////////////////////////////////////

    class SingletonNode : public ExecutionNode {
      
      friend class ExecutionBlock;
      friend class SingletonBlock;
      
////////////////////////////////////////////////////////////////////////////////
/// @brief constructor with an id
////////////////////////////////////////////////////////////////////////////////

      public:
 
        SingletonNode (ExecutionPlan* plan, size_t id) 
          : ExecutionNode(plan, id) {
        }

        SingletonNode (ExecutionPlan*, basics::Json const& base);

////////////////////////////////////////////////////////////////////////////////
/// @brief return the type of the node
////////////////////////////////////////////////////////////////////////////////

        NodeType getType () const override {
          return SINGLETON;
        }

////////////////////////////////////////////////////////////////////////////////
/// @brief export to JSON
////////////////////////////////////////////////////////////////////////////////

        virtual void toJsonHelper (triagens::basics::Json&,
                                   TRI_memory_zone_t*,
                                   bool) const override;

////////////////////////////////////////////////////////////////////////////////
/// @brief clone ExecutionNode recursively
////////////////////////////////////////////////////////////////////////////////

        virtual ExecutionNode* clone (ExecutionPlan* plan) const {
          auto c = new SingletonNode(plan, _id);
          cloneDependencies(plan, c);
          return static_cast<ExecutionNode*>(c);
        }

////////////////////////////////////////////////////////////////////////////////
/// @brief the cost of a singleton is 1
////////////////////////////////////////////////////////////////////////////////
        
        double estimateCost () {
          return 1;
        }

    };

// -----------------------------------------------------------------------------
// --SECTION--                                     class EnumerateCollectionNode
// -----------------------------------------------------------------------------

////////////////////////////////////////////////////////////////////////////////
/// @brief class EnumerateCollectionNode
////////////////////////////////////////////////////////////////////////////////

    class EnumerateCollectionNode : public ExecutionNode {
      
      friend class ExecutionBlock;
      friend class EnumerateCollectionBlock;
      
////////////////////////////////////////////////////////////////////////////////
/// @brief constructor with a vocbase and a collection name
////////////////////////////////////////////////////////////////////////////////

      public:

        EnumerateCollectionNode (ExecutionPlan* plan,
                                 size_t id,
                                 TRI_vocbase_t* vocbase, 
                                 Collection* collection,
                                 Variable const* outVariable)
          : ExecutionNode(plan, id), 
            _vocbase(vocbase), 
            _collection(collection),
            _outVariable(outVariable){
          TRI_ASSERT(_vocbase != nullptr);
          TRI_ASSERT(_collection != nullptr);
          TRI_ASSERT(_outVariable != nullptr);
        }

        EnumerateCollectionNode (ExecutionPlan* plan,
                                 basics::Json const& base);

////////////////////////////////////////////////////////////////////////////////
/// @brief return the type of the node
////////////////////////////////////////////////////////////////////////////////

        NodeType getType () const override {
          return ENUMERATE_COLLECTION;
        }

////////////////////////////////////////////////////////////////////////////////
/// @brief export to JSON
////////////////////////////////////////////////////////////////////////////////

        virtual void toJsonHelper (triagens::basics::Json&,
                                   TRI_memory_zone_t*,
                                   bool) const override;

////////////////////////////////////////////////////////////////////////////////
/// @brief clone ExecutionNode recursively
////////////////////////////////////////////////////////////////////////////////

        virtual ExecutionNode* clone (ExecutionPlan* plan) const {
          auto c = new EnumerateCollectionNode(plan, _id, _vocbase, _collection, _outVariable);
          cloneDependencies(plan, c);
          return static_cast<ExecutionNode*>(c);
        }

////////////////////////////////////////////////////////////////////////////////
/// @brief the cost of an enumerate collection node is a multiple of the cost of
/// its unique dependency
////////////////////////////////////////////////////////////////////////////////
        
        double estimateCost () { 
          return static_cast<double>(_collection->count()) * _dependencies.at(0)->getCost(); 
          //FIXME improve this estimate . . .
        }

////////////////////////////////////////////////////////////////////////////////
/// @brief getVariablesSetHere
////////////////////////////////////////////////////////////////////////////////

        virtual std::vector<Variable const*> getVariablesSetHere () const {
          std::vector<Variable const*> v;
          v.push_back(_outVariable);
          return v;
        }

////////////////////////////////////////////////////////////////////////////////
/// @brief get the number of usable fields from the index (according to the
/// attributes passed)
////////////////////////////////////////////////////////////////////////////////

        size_t getUsableFieldsOfIndex (TRI_index_t const* idx,
                                       std::unordered_set<std::string> const&) const;

////////////////////////////////////////////////////////////////////////////////
/// @brief get vector of indices that has any match in its fields with <attrs> 
////////////////////////////////////////////////////////////////////////////////

        void getIndexesForIndexRangeNode (std::unordered_set<std::string> const& attrs, 
           std::vector<TRI_index_t*>& idxs, std::vector<size_t>& prefixes) const;

////////////////////////////////////////////////////////////////////////////////
/// @brief get vector of skiplist indices which match attrs in sequence.
/// @returns a list of indexes with a qualification how good they match 
///    the specified indexes.
////////////////////////////////////////////////////////////////////////////////

        std::vector<IndexMatch> getIndicesOrdered (IndexMatchVec &attrs) const;

        TRI_vocbase_t* vocbase () const {
          return _vocbase;
        }

        Collection* collection () const {
          return _collection;
        }

        Variable const* outVariable () const {
          return _outVariable;
        }

// -----------------------------------------------------------------------------
// --SECTION--                                                 private variables
// -----------------------------------------------------------------------------

      private:

////////////////////////////////////////////////////////////////////////////////
/// @brief the database
////////////////////////////////////////////////////////////////////////////////

        TRI_vocbase_t* _vocbase;

////////////////////////////////////////////////////////////////////////////////
/// @brief collection
////////////////////////////////////////////////////////////////////////////////

        Collection* _collection;

////////////////////////////////////////////////////////////////////////////////
/// @brief output variable
////////////////////////////////////////////////////////////////////////////////

        Variable const* _outVariable;

    };

// -----------------------------------------------------------------------------
// --SECTION--                                           class EnumerateListNode
// -----------------------------------------------------------------------------

////////////////////////////////////////////////////////////////////////////////
/// @brief class EnumerateListNode
////////////////////////////////////////////////////////////////////////////////

    class EnumerateListNode : public ExecutionNode {
      
      friend class ExecutionBlock;
      friend class EnumerateListBlock;
      friend class RedundantCalculationsReplacer;
      friend struct VarUsageFinder;

////////////////////////////////////////////////////////////////////////////////
/// @brief constructor
////////////////////////////////////////////////////////////////////////////////

      public:

        EnumerateListNode (ExecutionPlan* plan,
                           size_t id,
                           Variable const* inVariable,
                           Variable const* outVariable) 
          : ExecutionNode(plan, id), 
            _inVariable(inVariable), 
            _outVariable(outVariable) {

          TRI_ASSERT(_inVariable != nullptr);
          TRI_ASSERT(_outVariable != nullptr);
        }
        
        EnumerateListNode (ExecutionPlan*, basics::Json const& base);

////////////////////////////////////////////////////////////////////////////////
/// @brief return the type of the node
////////////////////////////////////////////////////////////////////////////////

        NodeType getType () const override {
          return ENUMERATE_LIST;
        }

////////////////////////////////////////////////////////////////////////////////
/// @brief export to JSON
////////////////////////////////////////////////////////////////////////////////

        virtual void toJsonHelper (triagens::basics::Json&,
                                   TRI_memory_zone_t*,
                                   bool) const override;

////////////////////////////////////////////////////////////////////////////////
/// @brief clone ExecutionNode recursively
////////////////////////////////////////////////////////////////////////////////

        virtual ExecutionNode* clone (ExecutionPlan* plan) const {
          auto c = new EnumerateListNode(plan, _id, _inVariable, _outVariable);
          cloneDependencies(plan, c);
          return static_cast<ExecutionNode*>(c);
        }

////////////////////////////////////////////////////////////////////////////////
/// @brief the cost of an enumerate list node is . . . FIXME
////////////////////////////////////////////////////////////////////////////////
        
        double estimateCost () {
          return 1000 * _dependencies.at(0)->getCost(); 
          //FIXME improve this estimate . . .
        }

////////////////////////////////////////////////////////////////////////////////
/// @brief getVariablesUsedHere
////////////////////////////////////////////////////////////////////////////////

        virtual std::vector<Variable const*> getVariablesUsedHere () const {
          std::vector<Variable const*> v;
          v.push_back(_inVariable);
          return v;
        }

////////////////////////////////////////////////////////////////////////////////
/// @brief getVariablesSetHere
////////////////////////////////////////////////////////////////////////////////

        virtual std::vector<Variable const*> getVariablesSetHere () const {
          std::vector<Variable const*> v;
          v.push_back(_outVariable);
          return v;
        }

// -----------------------------------------------------------------------------
// --SECTION--                                                 private variables
// -----------------------------------------------------------------------------

      private:

////////////////////////////////////////////////////////////////////////////////
/// @brief input variable to read from
////////////////////////////////////////////////////////////////////////////////

        Variable const* _inVariable;

////////////////////////////////////////////////////////////////////////////////
/// @brief output variable to write to
////////////////////////////////////////////////////////////////////////////////

        Variable const* _outVariable;

    };

////////////////////////////////////////////////////////////////////////////////
/// @brief class IndexRangeNode
////////////////////////////////////////////////////////////////////////////////

    class IndexRangeNode: public ExecutionNode {
      
      friend class ExecutionBlock;
      friend class IndexRangeBlock;

////////////////////////////////////////////////////////////////////////////////
/// @brief constructor with a vocbase and a collection name
////////////////////////////////////////////////////////////////////////////////

// _ranges must correspond to a prefix of the fields of the index <index>, i.e.
// _ranges.at(i) is a range of values for idx->_fields._buffer[i]. 

      public:

        IndexRangeNode (ExecutionPlan* plan,
                        size_t id,
                        TRI_vocbase_t* vocbase, 
                        Collection* collection,
                        Variable const* outVariable,
                        TRI_index_t* index, 
                        std::vector<std::vector<RangeInfo>> const ranges)
          : ExecutionNode(plan, id), 
            _vocbase(vocbase), 
            _collection(collection),
            _outVariable(outVariable),
            _index(index),
            _ranges(ranges) {
          TRI_ASSERT(_vocbase != nullptr);
          TRI_ASSERT(_collection != nullptr);
          TRI_ASSERT(_outVariable != nullptr);
          TRI_ASSERT(_index != nullptr);
          /*
          std::cout << "Hallole" << std::endl;
          for (auto x : ranges) {
            std::cout << "Or Entry:" << std::endl;
            for (auto y : x) {
              std::cout << y.toString() << std::endl;
            }
          }
          */
        }

        IndexRangeNode (ExecutionPlan*, basics::Json const& base);

        ~IndexRangeNode () {
        }

////////////////////////////////////////////////////////////////////////////////
/// @brief return the type of the node
////////////////////////////////////////////////////////////////////////////////

        NodeType getType () const override {
          return INDEX_RANGE;
        }

////////////////////////////////////////////////////////////////////////////////
/// @brief export to JSON
////////////////////////////////////////////////////////////////////////////////

        virtual void toJsonHelper (triagens::basics::Json&,
                                   TRI_memory_zone_t*,
                                   bool) const override;

////////////////////////////////////////////////////////////////////////////////
/// @brief clone ExecutionNode recursively
////////////////////////////////////////////////////////////////////////////////

        virtual ExecutionNode* clone (ExecutionPlan* plan) const {
          std::vector<std::vector<RangeInfo>> ranges;
          for (size_t i = 0; i < _ranges.size(); i++){
            ranges.push_back(std::vector<RangeInfo>());

            for (auto x: _ranges.at(i)){
              ranges.at(i).push_back(x);
            }
          }
          auto c = new IndexRangeNode(plan, _id, _vocbase, _collection, 
                                      _outVariable, _index, ranges);
          cloneDependencies(plan, c);
          return static_cast<ExecutionNode*>(c);
        }

////////////////////////////////////////////////////////////////////////////////
/// @brief getVariablesSetHere
////////////////////////////////////////////////////////////////////////////////

        virtual std::vector<Variable const*> getVariablesSetHere () const {
          std::vector<Variable const*> v;
          v.push_back(_outVariable);
          return v;
        }
        
////////////////////////////////////////////////////////////////////////////////
/// @brief getVariablesUsedHere
////////////////////////////////////////////////////////////////////////////////

        virtual std::vector<Variable const*> getVariablesUsedHere () const;

////////////////////////////////////////////////////////////////////////////////
/// @brief estimateCost
////////////////////////////////////////////////////////////////////////////////

        double estimateCost ();

////////////////////////////////////////////////////////////////////////////////
/// @brief check whether the pattern matches this nodes index
////////////////////////////////////////////////////////////////////////////////

        bool MatchesIndex (IndexMatchVec pattern) const;

// -----------------------------------------------------------------------------
// --SECTION--                                                 private variables
// -----------------------------------------------------------------------------

      private:

////////////////////////////////////////////////////////////////////////////////
/// @brief the database
////////////////////////////////////////////////////////////////////////////////

        TRI_vocbase_t* _vocbase;

////////////////////////////////////////////////////////////////////////////////
/// @brief collection
////////////////////////////////////////////////////////////////////////////////

        Collection* _collection;

////////////////////////////////////////////////////////////////////////////////
/// @brief output variable
////////////////////////////////////////////////////////////////////////////////

        Variable const* _outVariable;

////////////////////////////////////////////////////////////////////////////////
/// @brief the index
////////////////////////////////////////////////////////////////////////////////

        TRI_index_t* _index;

////////////////////////////////////////////////////////////////////////////////
/// @brief the range info
////////////////////////////////////////////////////////////////////////////////
        
        std::vector<std::vector<RangeInfo>> _ranges;
    };

// -----------------------------------------------------------------------------
// --SECTION--                                                   class LimitNode
// -----------------------------------------------------------------------------

////////////////////////////////////////////////////////////////////////////////
/// @brief class LimitNode
////////////////////////////////////////////////////////////////////////////////

    class LimitNode : public ExecutionNode {
      
      friend class ExecutionBlock;
      friend class LimitBlock;

////////////////////////////////////////////////////////////////////////////////
/// @brief constructors for various arguments, always with offset and limit
////////////////////////////////////////////////////////////////////////////////

      public:

        LimitNode (ExecutionPlan* plan,
                   size_t id,
                   size_t offset, 
                   size_t limit) 
          : ExecutionNode(plan, id), 
            _offset(offset), 
            _limit(limit) {
        }

        LimitNode (ExecutionPlan* plan,
                   size_t id,
                   size_t limit) 
          : ExecutionNode(plan, id), 
            _offset(0), 
            _limit(limit) {
        }
        
        LimitNode (ExecutionPlan*, basics::Json const& base);

////////////////////////////////////////////////////////////////////////////////
/// @brief return the type of the node
////////////////////////////////////////////////////////////////////////////////

        NodeType getType () const override {
          return LIMIT;
        }

////////////////////////////////////////////////////////////////////////////////
/// @brief export to JSON
////////////////////////////////////////////////////////////////////////////////

        virtual void toJsonHelper (triagens::basics::Json&,
                                   TRI_memory_zone_t*,
                                   bool) const override;

////////////////////////////////////////////////////////////////////////////////
/// @brief clone ExecutionNode recursively
////////////////////////////////////////////////////////////////////////////////

        virtual ExecutionNode* clone (ExecutionPlan* plan) const {
          auto c = new LimitNode(plan, _id, _offset, _limit);
          cloneDependencies(plan, c);
          return static_cast<ExecutionNode*>(c);
        }

////////////////////////////////////////////////////////////////////////////////
/// @brief the cost of a limit node is the minimum of the _limit, and the cost
/// the dependency . . .
////////////////////////////////////////////////////////////////////////////////
        
        double estimateCost () {
          return 1.005 * std::min(static_cast<double>(_limit), 
            _dependencies.at(0)->getCost());
          //FIXME improve this estimate . . .
        }

////////////////////////////////////////////////////////////////////////////////
/// @brief we need to know the offset and limit
////////////////////////////////////////////////////////////////////////////////

      private:

        size_t _offset;
        size_t _limit;

    };

// -----------------------------------------------------------------------------
// --SECTION--                                             class CalculationNode
// -----------------------------------------------------------------------------

////////////////////////////////////////////////////////////////////////////////
/// @brief class CalculationNode
////////////////////////////////////////////////////////////////////////////////

    class CalculationNode : public ExecutionNode {
      
      friend class ExecutionBlock;
      friend class CalculationBlock;
      friend class RedundantCalculationsReplacer;

      public:

////////////////////////////////////////////////////////////////////////////////
/// @brief constructor
////////////////////////////////////////////////////////////////////////////////

        CalculationNode (ExecutionPlan* plan,
                         size_t id,
                         Expression* expr, 
                         Variable const* outVariable)
          : ExecutionNode(plan, id), 
            _outVariable(outVariable),
            _expression(expr) {

          TRI_ASSERT(_expression != nullptr);
          TRI_ASSERT(_outVariable != nullptr);
        }

        CalculationNode (ExecutionPlan*, basics::Json const& base);

////////////////////////////////////////////////////////////////////////////////
/// @brief destructor
////////////////////////////////////////////////////////////////////////////////

        ~CalculationNode () {
          if (_expression != nullptr) {
            delete _expression;
          }
        }

////////////////////////////////////////////////////////////////////////////////
/// @brief return the type of the node
////////////////////////////////////////////////////////////////////////////////

        NodeType getType () const override {
          return CALCULATION;
        }

////////////////////////////////////////////////////////////////////////////////
/// @brief export to JSON
////////////////////////////////////////////////////////////////////////////////

        virtual void toJsonHelper (triagens::basics::Json&,
                                   TRI_memory_zone_t*,
                                   bool) const override;

////////////////////////////////////////////////////////////////////////////////
/// @brief clone ExecutionNode recursively
////////////////////////////////////////////////////////////////////////////////

        virtual ExecutionNode* clone (ExecutionPlan* plan) const {
          auto c = new CalculationNode(plan, _id, _expression->clone(),
                                       _outVariable);
          cloneDependencies(plan, c);
          return static_cast<ExecutionNode*>(c);
        }

////////////////////////////////////////////////////////////////////////////////
/// @brief return out variable
////////////////////////////////////////////////////////////////////////////////

        Variable const* outVariable () const {
          return _outVariable;
        }

////////////////////////////////////////////////////////////////////////////////
/// @brief return the expression
////////////////////////////////////////////////////////////////////////////////

        Expression* expression () const {
          return _expression;
        }

////////////////////////////////////////////////////////////////////////////////
/// @brief the cost of a calculation node is the cost of the unique dependency
//  times a constant
////////////////////////////////////////////////////////////////////////////////
        
        double estimateCost () {
          return 2 * _dependencies.at(0)->getCost(); 
          //FIXME improve this estimate . . . 
        }

////////////////////////////////////////////////////////////////////////////////
/// @brief getVariablesUsedHere
////////////////////////////////////////////////////////////////////////////////

        virtual std::vector<Variable const*> getVariablesUsedHere () const {
          std::unordered_set<Variable*> vars = _expression->variables();
          std::vector<Variable const*> v;
          for (auto vv : vars) {
            v.push_back(vv);
          }
          return v;
        }

////////////////////////////////////////////////////////////////////////////////
/// @brief getVariablesSetHere
////////////////////////////////////////////////////////////////////////////////

        virtual std::vector<Variable const*> getVariablesSetHere () const {
          std::vector<Variable const*> v;
          v.push_back(_outVariable);
          return v;
        }

////////////////////////////////////////////////////////////////////////////////
/// @brief can the node throw?
////////////////////////////////////////////////////////////////////////////////

        bool canThrow () {
          return _expression->canThrow();
        }

// -----------------------------------------------------------------------------
// --SECTION--                                                 private variables
// -----------------------------------------------------------------------------

      private:

////////////////////////////////////////////////////////////////////////////////
/// @brief output variable to write to
////////////////////////////////////////////////////////////////////////////////

        Variable const* _outVariable;

////////////////////////////////////////////////////////////////////////////////
/// @brief we need to have an expression and where to write the result
////////////////////////////////////////////////////////////////////////////////

        Expression* _expression;

    };

// -----------------------------------------------------------------------------
// --SECTION--                                                class SubqueryNode
// -----------------------------------------------------------------------------

////////////////////////////////////////////////////////////////////////////////
/// @brief class SubqueryNode
////////////////////////////////////////////////////////////////////////////////

    class SubqueryNode : public ExecutionNode {
      
      friend class ExecutionBlock;
      friend class SubqueryBlock;

////////////////////////////////////////////////////////////////////////////////
/// @brief constructor
////////////////////////////////////////////////////////////////////////////////

      public:

        SubqueryNode (ExecutionPlan*,
                      basics::Json const& base);

        SubqueryNode (ExecutionPlan* plan,
                      size_t id,
                      ExecutionNode* subquery, 
                      Variable const* outVariable)
          : ExecutionNode(plan, id), 
            _subquery(subquery), 
            _outVariable(outVariable) {

          TRI_ASSERT(_subquery != nullptr);
          TRI_ASSERT(_outVariable != nullptr);
        }

////////////////////////////////////////////////////////////////////////////////
/// @brief return the type of the node
////////////////////////////////////////////////////////////////////////////////

        NodeType getType () const override {
          return SUBQUERY;
        }

////////////////////////////////////////////////////////////////////////////////
/// @brief export to JSON
////////////////////////////////////////////////////////////////////////////////

        virtual void toJsonHelper (triagens::basics::Json&,
                                   TRI_memory_zone_t*,
                                   bool) const override;

////////////////////////////////////////////////////////////////////////////////
/// @brief clone ExecutionNode recursively
////////////////////////////////////////////////////////////////////////////////

        virtual ExecutionNode* clone (ExecutionPlan* plan) const {
          auto c = new SubqueryNode(plan, _id, _subquery->clone(plan), 
                                    _outVariable);
          cloneDependencies(plan, c);
          return static_cast<ExecutionNode*>(c);
        }

////////////////////////////////////////////////////////////////////////////////
/// @brief getter for subquery
////////////////////////////////////////////////////////////////////////////////

        ExecutionNode* getSubquery () {
          return _subquery;
        }

////////////////////////////////////////////////////////////////////////////////
/// @brief setter for subquery
////////////////////////////////////////////////////////////////////////////////

        void setSubquery (ExecutionNode* subquery) {
          TRI_ASSERT(subquery != nullptr);
          TRI_ASSERT(_subquery == nullptr); // do not allow overwriting an existing subquery
          _subquery = subquery;
        }

////////////////////////////////////////////////////////////////////////////////
/// @brief the cost of a subquery node is the cost of its unique dependency
/// times a small constant
////////////////////////////////////////////////////////////////////////////////
        
        double estimateCost () {
          return 1.005 * _dependencies.at(0)->getCost();
          //FIXME improve this estimate . . .
        }

////////////////////////////////////////////////////////////////////////////////
/// @brief getVariablesUsedHere
////////////////////////////////////////////////////////////////////////////////

        virtual std::vector<Variable const*> getVariablesUsedHere () const;

////////////////////////////////////////////////////////////////////////////////
/// @brief getVariablesSetHere
////////////////////////////////////////////////////////////////////////////////

        virtual std::vector<Variable const*> getVariablesSetHere () const {
          std::vector<Variable const*> v;
          v.push_back(_outVariable);
          return v;
        }

////////////////////////////////////////////////////////////////////////////////
/// @brief can the node throw? Note that this means that an exception can
/// *originate* from this node. That is, this method does not need to
/// return true just because a dependent node can throw an exception.
////////////////////////////////////////////////////////////////////////////////

        bool canThrow ();

// -----------------------------------------------------------------------------
// --SECTION--                                                 private variables
// -----------------------------------------------------------------------------

      private:

////////////////////////////////////////////////////////////////////////////////
/// @brief we need to have an expression and where to write the result
////////////////////////////////////////////////////////////////////////////////

        ExecutionNode* _subquery;

////////////////////////////////////////////////////////////////////////////////
/// @brief variable to write to
////////////////////////////////////////////////////////////////////////////////

        Variable const* _outVariable;

    };

// -----------------------------------------------------------------------------
// --SECTION--                                                  class FilterNode
// -----------------------------------------------------------------------------

////////////////////////////////////////////////////////////////////////////////
/// @brief class FilterNode
////////////////////////////////////////////////////////////////////////////////

    class FilterNode : public ExecutionNode {
      
      friend class ExecutionBlock;
      friend class FilterBlock;
      friend class RedundantCalculationsReplacer;

////////////////////////////////////////////////////////////////////////////////
/// @brief constructors for various arguments, always with offset and limit
////////////////////////////////////////////////////////////////////////////////

      public:

        FilterNode (ExecutionPlan* plan,
                    size_t id,
                    Variable const* inVariable)
          : ExecutionNode(plan, id), 
            _inVariable(inVariable) {

          TRI_ASSERT(_inVariable != nullptr);
        }
        
        FilterNode (ExecutionPlan*, basics::Json const& base);

////////////////////////////////////////////////////////////////////////////////
/// @brief return the type of the node
////////////////////////////////////////////////////////////////////////////////

        NodeType getType () const override {
          return FILTER;
        }

////////////////////////////////////////////////////////////////////////////////
/// @brief export to JSON
////////////////////////////////////////////////////////////////////////////////

        virtual void toJsonHelper (triagens::basics::Json&,
                                   TRI_memory_zone_t*,
                                   bool) const override;

////////////////////////////////////////////////////////////////////////////////
/// @brief clone ExecutionNode recursively
////////////////////////////////////////////////////////////////////////////////

        virtual ExecutionNode* clone (ExecutionPlan* plan) const {
          auto c = new FilterNode(plan, _id, _inVariable);
          cloneDependencies(plan, c);
          return static_cast<ExecutionNode*>(c);
        }

////////////////////////////////////////////////////////////////////////////////
/// @brief the cost of a filter node is . . . FIXME
////////////////////////////////////////////////////////////////////////////////
        
        double estimateCost () {
          return _dependencies.at(0)->getCost() * 0.105;
          //FIXME! 0.005 is the cost of doing the filter node under the
          //assumption that it returns 10% of the results of its dependency
        }

////////////////////////////////////////////////////////////////////////////////
/// @brief getVariablesUsedHere
////////////////////////////////////////////////////////////////////////////////

        virtual std::vector<Variable const*> getVariablesUsedHere () const {
          std::vector<Variable const*> v;
          v.push_back(_inVariable);
          return v;
        }

      private:

////////////////////////////////////////////////////////////////////////////////
/// @brief input variable to read from
////////////////////////////////////////////////////////////////////////////////

        Variable const* _inVariable;

    };

// -----------------------------------------------------------------------------
// --SECTION--                                            struct SortInformation
// -----------------------------------------------------------------------------

////////////////////////////////////////////////////////////////////////////////
/// @brief this is an auxilliary struct for processed sort criteria information
////////////////////////////////////////////////////////////////////////////////
    
    struct SortInformation {

      enum Match {
        unequal,                // criteria are unequal
        otherLessAccurate,      // leftmost sort criteria are equal, but other sort criteria are less accurate than ourselves
        ourselvesLessAccurate,  // leftmost sort criteria are equal, but our own sort criteria is less accurate than the other
        allEqual                // all criteria are equal
      };

      std::vector<std::tuple<ExecutionNode const*, std::string, bool>> criteria;
      bool isValid   = true;
      bool isComplex = false;
      bool canThrow  = false;
          
      Match isCoveredBy (SortInformation const& other) {
        if (! isValid || ! other.isValid) {
          return unequal;
        }

        if (isComplex || other.isComplex) {
          return unequal;
        }

        size_t const n = criteria.size();
        for (size_t i = 0; i < n; ++i) {
          if (other.criteria.size() <= i) {
            return otherLessAccurate;
          }

          auto ours   = criteria[i];
          auto theirs = other.criteria[i];

          if (std::get<2>(ours) != std::get<2>(theirs)) {
            // sort order is different
            return unequal;
          }

          if (std::get<1>(ours) != std::get<1>(theirs)) {
            // sort criterion is different
            return unequal;
          }
        }

        if (other.criteria.size() > n) {
          return ourselvesLessAccurate;
        }
          
        return allEqual;
      }
    };

// -----------------------------------------------------------------------------
// --SECTION--                                                    class SortNode
// -----------------------------------------------------------------------------

////////////////////////////////////////////////////////////////////////////////
/// @brief class SortNode
////////////////////////////////////////////////////////////////////////////////

    class SortNode : public ExecutionNode {
      
      friend class ExecutionBlock;
      friend class SortBlock;
      friend class RedundantCalculationsReplacer;

////////////////////////////////////////////////////////////////////////////////
/// @brief constructor
////////////////////////////////////////////////////////////////////////////////

      public:

        SortNode (ExecutionPlan* plan,
                  size_t id,
                  std::vector<std::pair<Variable const*, bool>> const& elements,
                  bool stable) 
          : ExecutionNode(plan, id),
            _elements(elements),
            _stable(stable) {
        }
        
        SortNode (ExecutionPlan* plan,
                  basics::Json const& base,
                  std::vector<std::pair<Variable const*, bool>> const& elements,
                  bool stable);

////////////////////////////////////////////////////////////////////////////////
/// @brief return the type of the node
////////////////////////////////////////////////////////////////////////////////

        NodeType getType () const override {
          return SORT;
        }

////////////////////////////////////////////////////////////////////////////////
/// @brief whether or not the sort is stable
////////////////////////////////////////////////////////////////////////////////

        inline bool isStable () const {
          return _stable;
        }

////////////////////////////////////////////////////////////////////////////////
/// @brief export to JSON
////////////////////////////////////////////////////////////////////////////////

        virtual void toJsonHelper (triagens::basics::Json&,
                                   TRI_memory_zone_t*,
                                   bool) const override;

////////////////////////////////////////////////////////////////////////////////
/// @brief clone ExecutionNode recursively
////////////////////////////////////////////////////////////////////////////////

        virtual ExecutionNode* clone (ExecutionPlan* plan) const {
          auto c = new SortNode(plan, _id, _elements, _stable);
          cloneDependencies(plan, c);
          return static_cast<ExecutionNode*>(c);
        }

////////////////////////////////////////////////////////////////////////////////
/// @brief the cost of a sort node is . . . FIXME
////////////////////////////////////////////////////////////////////////////////
        
        double estimateCost () {
          double depCost = _dependencies.at(0)->getCost();
          if (depCost <= 2.0) {
            return depCost;
          }
          else {
            return log(depCost) * depCost;
          }
        }

////////////////////////////////////////////////////////////////////////////////
/// @brief getVariablesUsedHere
////////////////////////////////////////////////////////////////////////////////

        virtual std::vector<Variable const*> getVariablesUsedHere () const {
          std::vector<Variable const*> v;
          for (auto p : _elements) {
            v.push_back(p.first);
          }
          return v;
        }

////////////////////////////////////////////////////////////////////////////////
/// @brief get Variables Used Here including ASC/DESC
////////////////////////////////////////////////////////////////////////////////

        std::vector<std::pair<Variable const*, bool>> getElements () const {
          return _elements;
        }

////////////////////////////////////////////////////////////////////////////////
/// @brief returns all sort information 
////////////////////////////////////////////////////////////////////////////////

<<<<<<< HEAD
        SortInformation getSortInformation (ExecutionPlan*,
                                            triagens::basics::StringBuffer*) const;
=======
        SortInformation getSortInformation () const;
>>>>>>> d147be8d

        std::vector<std::pair<ExecutionNode*, bool>> getCalcNodePairs ();

// -----------------------------------------------------------------------------
// --SECTION--                                                 private variables
// -----------------------------------------------------------------------------

      private:

////////////////////////////////////////////////////////////////////////////////
/// @brief pairs, consisting of variable and sort direction
/// (true = ascending | false = descending)
////////////////////////////////////////////////////////////////////////////////

        std::vector<std::pair<Variable const*, bool>> _elements;

////////////////////////////////////////////////////////////////////////////////
/// whether or not the sort is stable
////////////////////////////////////////////////////////////////////////////////

        bool _stable;
    };


// -----------------------------------------------------------------------------
// --SECTION--                                               class AggregateNode
// -----------------------------------------------------------------------------

////////////////////////////////////////////////////////////////////////////////
/// @brief class AggregateNode
////////////////////////////////////////////////////////////////////////////////

    class AggregateNode : public ExecutionNode {
      
      friend class ExecutionBlock;
      friend class AggregateBlock;
      friend class RedundantCalculationsReplacer;

////////////////////////////////////////////////////////////////////////////////
/// @brief constructor
////////////////////////////////////////////////////////////////////////////////

      public:

        AggregateNode (ExecutionPlan* plan,
                       size_t id,
                       std::vector<std::pair<Variable const*, Variable const*>> aggregateVariables,
                       Variable const* outVariable,
                       std::unordered_map<VariableId, std::string const> const& variableMap)
          : ExecutionNode(plan, id), 
            _aggregateVariables(aggregateVariables), 
            _outVariable(outVariable),
            _variableMap(variableMap) {
          // outVariable can be a nullptr
        }
        
        AggregateNode (ExecutionPlan*,
                       basics::Json const& base,
                       Variable const* outVariable,
                       std::unordered_map<VariableId, std::string const> const& variableMap,
                       std::vector<std::pair<Variable const*, Variable const*>> aggregateVariables);

////////////////////////////////////////////////////////////////////////////////
/// @brief return the type of the node
////////////////////////////////////////////////////////////////////////////////

        NodeType getType () const override {
          return AGGREGATE;
        }

////////////////////////////////////////////////////////////////////////////////
/// @brief export to JSON
////////////////////////////////////////////////////////////////////////////////

        virtual void toJsonHelper (triagens::basics::Json&,
                                   TRI_memory_zone_t*,
                                   bool) const override;

////////////////////////////////////////////////////////////////////////////////
/// @brief clone ExecutionNode recursively
////////////////////////////////////////////////////////////////////////////////

        virtual ExecutionNode* clone (ExecutionPlan* plan) const {
          auto c = new AggregateNode(plan, _id, _aggregateVariables, _outVariable, _variableMap);
          cloneDependencies(plan, c);
          return static_cast<ExecutionNode*>(c);
        }

////////////////////////////////////////////////////////////////////////////////
/// @brief the cost of an aggregate node is . . . FIXME
////////////////////////////////////////////////////////////////////////////////
        
        double estimateCost () {
          return 2 * _dependencies.at(0)->getCost();
          //FIXME improve this estimate . . .
        }

////////////////////////////////////////////////////////////////////////////////
/// @brief whether or not the node has an outVariable (i.e. INTO ...)
////////////////////////////////////////////////////////////////////////////////

        inline bool hasOutVariable () const {
          return _outVariable != nullptr;
        }

////////////////////////////////////////////////////////////////////////////////
/// @brief getVariablesUsedHere
////////////////////////////////////////////////////////////////////////////////

        virtual std::vector<Variable const*> getVariablesUsedHere () const;

////////////////////////////////////////////////////////////////////////////////
/// @brief getVariablesSetHere
////////////////////////////////////////////////////////////////////////////////

        virtual std::vector<Variable const*> getVariablesSetHere () const {
          std::vector<Variable const*> v;
          for (auto p : _aggregateVariables) {
            v.push_back(p.first);
          }
          if (_outVariable != nullptr) {
            v.push_back(_outVariable);
          }
          return v;
        }

// -----------------------------------------------------------------------------
// --SECTION--                                                 private variables
// -----------------------------------------------------------------------------

      private:

////////////////////////////////////////////////////////////////////////////////
/// @brief input/output variables for the aggregation (out, in)
////////////////////////////////////////////////////////////////////////////////

        std::vector<std::pair<Variable const*, Variable const*>> _aggregateVariables;

////////////////////////////////////////////////////////////////////////////////
/// @brief output variable to write to (might be null)
////////////////////////////////////////////////////////////////////////////////

        Variable const* _outVariable;

////////////////////////////////////////////////////////////////////////////////
/// @brief map of all variable ids and names (needed to construct group data)
////////////////////////////////////////////////////////////////////////////////
                       
        std::unordered_map<VariableId, std::string const> const _variableMap;

    };


// -----------------------------------------------------------------------------
// --SECTION--                                                  class ReturnNode
// -----------------------------------------------------------------------------

////////////////////////////////////////////////////////////////////////////////
/// @brief class ReturnNode
////////////////////////////////////////////////////////////////////////////////

    class ReturnNode : public ExecutionNode {
      
      friend class ExecutionBlock;
      friend class ReturnBlock;
      friend class RedundantCalculationsReplacer;
      
////////////////////////////////////////////////////////////////////////////////
/// @brief constructors for various arguments, always with offset and limit
////////////////////////////////////////////////////////////////////////////////

      public:

        ReturnNode (ExecutionPlan* plan,
                    size_t id,
                    Variable const* inVariable)
          : ExecutionNode(plan, id), 
            _inVariable(inVariable) {

          TRI_ASSERT(_inVariable != nullptr);
        }

        ReturnNode (ExecutionPlan*, basics::Json const& base);

////////////////////////////////////////////////////////////////////////////////
/// @brief return the type of the node
////////////////////////////////////////////////////////////////////////////////

        NodeType getType () const override {
          return RETURN;
        }

////////////////////////////////////////////////////////////////////////////////
/// @brief export to JSON
////////////////////////////////////////////////////////////////////////////////

        virtual void toJsonHelper (triagens::basics::Json&,
                                   TRI_memory_zone_t*,
                                   bool) const override;

////////////////////////////////////////////////////////////////////////////////
/// @brief clone ExecutionNode recursively
////////////////////////////////////////////////////////////////////////////////

        virtual ExecutionNode* clone (ExecutionPlan* plan) const {
          auto c = new ReturnNode(plan, _id, _inVariable);
          cloneDependencies(plan, c);
          return static_cast<ExecutionNode*>(c);
        }

////////////////////////////////////////////////////////////////////////////////
/// @brief the cost of a return node is the cost of its only dependency . . .
////////////////////////////////////////////////////////////////////////////////
        
        double estimateCost () {
          return _dependencies.at(0)->getCost();
        }

////////////////////////////////////////////////////////////////////////////////
/// @brief getVariablesUsedHere
////////////////////////////////////////////////////////////////////////////////

        virtual std::vector<Variable const*> getVariablesUsedHere () const {
          std::vector<Variable const*> v;
          v.push_back(_inVariable);
          return v;
        }

// -----------------------------------------------------------------------------
// --SECTION--                                                 private variables
// -----------------------------------------------------------------------------

      private:

////////////////////////////////////////////////////////////////////////////////
/// @brief we need to know the offset and limit
////////////////////////////////////////////////////////////////////////////////

        Variable const* _inVariable;

    };

// -----------------------------------------------------------------------------
// --SECTION--                                            class ModificationNode
// -----------------------------------------------------------------------------

////////////////////////////////////////////////////////////////////////////////
/// @brief abstract base class for modification operations
////////////////////////////////////////////////////////////////////////////////

    class ModificationNode : public ExecutionNode {
      
      friend class ExecutionBlock;
      friend class ModificationBlock;
      
////////////////////////////////////////////////////////////////////////////////
/// @brief constructor with a vocbase and a collection and options
////////////////////////////////////////////////////////////////////////////////

      protected:

        ModificationNode (ExecutionPlan* plan,
                          size_t id,
                          TRI_vocbase_t* vocbase, 
                          Collection* collection,
                          ModificationOptions const& options)
          : ExecutionNode(plan, id), 
            _vocbase(vocbase), 
            _collection(collection),
            _options(options) {

          TRI_ASSERT(_vocbase != nullptr);
          TRI_ASSERT(_collection != nullptr);
        }

        ModificationNode (ExecutionPlan*,
                          basics::Json const& json);

// -----------------------------------------------------------------------------
// --SECTION--                                               protected variables
// -----------------------------------------------------------------------------

      protected:

////////////////////////////////////////////////////////////////////////////////
/// @brief _vocbase, the database
////////////////////////////////////////////////////////////////////////////////

        TRI_vocbase_t* _vocbase;

////////////////////////////////////////////////////////////////////////////////
/// @brief collection
////////////////////////////////////////////////////////////////////////////////

        Collection* _collection;

////////////////////////////////////////////////////////////////////////////////
/// @brief modification operation options
////////////////////////////////////////////////////////////////////////////////

        ModificationOptions _options;

    };


// -----------------------------------------------------------------------------
// --SECTION--                                                  class RemoveNode
// -----------------------------------------------------------------------------

////////////////////////////////////////////////////////////////////////////////
/// @brief class RemoveNode
////////////////////////////////////////////////////////////////////////////////

    class RemoveNode : public ModificationNode {
      
      friend class ExecutionBlock;
      friend class RemoveBlock;
      
////////////////////////////////////////////////////////////////////////////////
/// @brief constructor 
////////////////////////////////////////////////////////////////////////////////

      public:

        RemoveNode (ExecutionPlan* plan,
                    size_t id,
                    TRI_vocbase_t* vocbase, 
                    Collection* collection,
                    ModificationOptions const& options,
                    Variable const* inVariable,
                    Variable const* outVariable)
          : ModificationNode(plan, id, vocbase, collection, options),
            _inVariable(inVariable),
            _outVariable(outVariable) {

          TRI_ASSERT(_inVariable != nullptr);
          // _outVariable might be a nullptr
        }
        
        RemoveNode (ExecutionPlan*, basics::Json const& base);

////////////////////////////////////////////////////////////////////////////////
/// @brief return the type of the node
////////////////////////////////////////////////////////////////////////////////

        NodeType getType () const override {
          return REMOVE;
        }

////////////////////////////////////////////////////////////////////////////////
/// @brief export to JSON
////////////////////////////////////////////////////////////////////////////////

        virtual void toJsonHelper (triagens::basics::Json&,
                                   TRI_memory_zone_t*,
                                   bool) const override;

////////////////////////////////////////////////////////////////////////////////
/// @brief clone ExecutionNode recursively
////////////////////////////////////////////////////////////////////////////////

        virtual ExecutionNode* clone (ExecutionPlan* plan) const {
          auto c = new RemoveNode(plan, _id, _vocbase, _collection, _options, _inVariable, _outVariable);
          cloneDependencies(plan, c);
          return static_cast<ExecutionNode*>(c);
        }

////////////////////////////////////////////////////////////////////////////////
/// @brief the cost of a remove node is a multiple of the cost of its unique 
/// dependency
////////////////////////////////////////////////////////////////////////////////
        
        double estimateCost () {
          return _dependencies.at(0)->getCost();
          // TODO: improve this estimate!
        }

////////////////////////////////////////////////////////////////////////////////
/// @brief getVariablesUsedHere
////////////////////////////////////////////////////////////////////////////////

        virtual std::vector<Variable const*> getVariablesUsedHere () const {
          std::vector<Variable const*> v;
          v.push_back(_inVariable);
          return v;
        }

////////////////////////////////////////////////////////////////////////////////
/// @brief getVariablesSetHere
////////////////////////////////////////////////////////////////////////////////

        virtual std::vector<Variable const*> getVariablesSetHere () const {
          std::vector<Variable const*> v;
          if (_outVariable != nullptr) {
            v.push_back(_outVariable);
          }
          return v;
        }

// -----------------------------------------------------------------------------
// --SECTION--                                                 private variables
// -----------------------------------------------------------------------------

      private:

////////////////////////////////////////////////////////////////////////////////
/// @brief input variable
////////////////////////////////////////////////////////////////////////////////

        Variable const* _inVariable;

////////////////////////////////////////////////////////////////////////////////
/// @brief output variable (might be a nullptr)
////////////////////////////////////////////////////////////////////////////////

        Variable const* _outVariable;

    };

// -----------------------------------------------------------------------------
// --SECTION--                                                  class InsertNode
// -----------------------------------------------------------------------------

////////////////////////////////////////////////////////////////////////////////
/// @brief class InsertNode
////////////////////////////////////////////////////////////////////////////////

    class InsertNode : public ModificationNode {
      
      friend class ExecutionBlock;
      friend class InsertBlock;
      
////////////////////////////////////////////////////////////////////////////////
/// @brief constructor 
////////////////////////////////////////////////////////////////////////////////

      public:

        InsertNode (ExecutionPlan* plan,
                    size_t id,
                    TRI_vocbase_t* vocbase, 
                    Collection* collection,
                    ModificationOptions const& options,
                    Variable const* inVariable,
                    Variable const* outVariable)
          : ModificationNode(plan, id, vocbase, collection, options),
            _inVariable(inVariable),
            _outVariable(outVariable) {

          TRI_ASSERT(_inVariable != nullptr);
          // _outVariable might be a nullptr
        }
        
        InsertNode (ExecutionPlan*, basics::Json const& base);

////////////////////////////////////////////////////////////////////////////////
/// @brief return the type of the node
////////////////////////////////////////////////////////////////////////////////

        NodeType getType () const override {
          return INSERT;
        }

////////////////////////////////////////////////////////////////////////////////
/// @brief export to JSON
////////////////////////////////////////////////////////////////////////////////

        virtual void toJsonHelper (triagens::basics::Json&,
                                   TRI_memory_zone_t*,
                                   bool) const override;

////////////////////////////////////////////////////////////////////////////////
/// @brief clone ExecutionNode recursively
////////////////////////////////////////////////////////////////////////////////

        virtual ExecutionNode* clone (ExecutionPlan* plan) const {
          auto c = new InsertNode(plan, _id, _vocbase, _collection,
                                  _options, _inVariable, _outVariable);
          cloneDependencies(plan,c);
          return static_cast<ExecutionNode*>(c);
        }

////////////////////////////////////////////////////////////////////////////////
/// @brief the cost of a remove node is a multiple of the cost of its unique 
/// dependency
////////////////////////////////////////////////////////////////////////////////
        
        double estimateCost () {
          return 1000 * _dependencies.at(0)->getCost(); //FIXME change this!
        }

////////////////////////////////////////////////////////////////////////////////
/// @brief getVariablesUsedHere
////////////////////////////////////////////////////////////////////////////////

        virtual std::vector<Variable const*> getVariablesUsedHere () const {
          std::vector<Variable const*> v;
          v.push_back(_inVariable);
          return v;
        }

////////////////////////////////////////////////////////////////////////////////
/// @brief getVariablesSetHere
////////////////////////////////////////////////////////////////////////////////

        virtual std::vector<Variable const*> getVariablesSetHere () const {
          std::vector<Variable const*> v;
          if (_outVariable != nullptr) {
            v.push_back(_outVariable);
          }
          return v;
        }

// -----------------------------------------------------------------------------
// --SECTION--                                                 private variables
// -----------------------------------------------------------------------------

      private:

////////////////////////////////////////////////////////////////////////////////
/// @brief input variable
////////////////////////////////////////////////////////////////////////////////

        Variable const* _inVariable;

////////////////////////////////////////////////////////////////////////////////
/// @brief output variable
////////////////////////////////////////////////////////////////////////////////

        Variable const* _outVariable;

    };

// -----------------------------------------------------------------------------
// --SECTION--                                                  class UpdateNode
// -----------------------------------------------------------------------------

////////////////////////////////////////////////////////////////////////////////
/// @brief class UpdateNode
////////////////////////////////////////////////////////////////////////////////

    class UpdateNode : public ModificationNode {
      
      friend class ExecutionBlock;
      friend class UpdateBlock;
      
////////////////////////////////////////////////////////////////////////////////
/// @brief constructor with a vocbase and a collection name
////////////////////////////////////////////////////////////////////////////////

      public:

        UpdateNode (ExecutionPlan* plan,
                    size_t id, 
                    TRI_vocbase_t* vocbase, 
                    Collection* collection,
                    ModificationOptions const& options,
                    Variable const* inDocVariable,
                    Variable const* inKeyVariable,
                    Variable const* outVariable)
          : ModificationNode(plan, id, vocbase, collection, options),
            _inDocVariable(inDocVariable),
            _inKeyVariable(inKeyVariable),
            _outVariable(outVariable) {

          TRI_ASSERT(_inDocVariable != nullptr);
          // _inKeyVariable might be a nullptr
          // _outVariable might be a nullptr
        }
        
        UpdateNode (ExecutionPlan*, basics::Json const& base);

////////////////////////////////////////////////////////////////////////////////
/// @brief return the type of the node
////////////////////////////////////////////////////////////////////////////////

        NodeType getType () const override {
          return UPDATE;
        }

////////////////////////////////////////////////////////////////////////////////
/// @brief export to JSON
////////////////////////////////////////////////////////////////////////////////

        virtual void toJsonHelper (triagens::basics::Json&,
                                   TRI_memory_zone_t*,
                                   bool) const override;

////////////////////////////////////////////////////////////////////////////////
/// @brief clone ExecutionNode recursively
////////////////////////////////////////////////////////////////////////////////

        virtual ExecutionNode* clone (ExecutionPlan* plan) const {
          auto c = new UpdateNode(plan, _id, _vocbase, _collection, _options, _inDocVariable, _inKeyVariable, _outVariable);
          cloneDependencies(plan, c);
          return static_cast<ExecutionNode*>(c);
        }

////////////////////////////////////////////////////////////////////////////////
/// @brief the cost of a remove node is a multiple of the cost of its unique 
/// dependency
////////////////////////////////////////////////////////////////////////////////
        
        double estimateCost () {
          return 1000 * _dependencies.at(0)->getCost(); //FIXME change this!
        }

////////////////////////////////////////////////////////////////////////////////
/// @brief getVariablesUsedHere
////////////////////////////////////////////////////////////////////////////////

        virtual std::vector<Variable const*> getVariablesUsedHere () const {
          std::vector<Variable const*> v;
          v.push_back(_inDocVariable);

          if (_inKeyVariable != nullptr) {
            v.push_back(_inKeyVariable);
          }
          return v;
        }

////////////////////////////////////////////////////////////////////////////////
/// @brief getVariablesSetHere
////////////////////////////////////////////////////////////////////////////////

        virtual std::vector<Variable const*> getVariablesSetHere () const {
          std::vector<Variable const*> v;
          if (_outVariable != nullptr) {
            v.push_back(_outVariable);
          }
          return v;
        }

// -----------------------------------------------------------------------------
// --SECTION--                                                 private variables
// -----------------------------------------------------------------------------

      private:

////////////////////////////////////////////////////////////////////////////////
/// @brief input variable for documents
////////////////////////////////////////////////////////////////////////////////

        Variable const* _inDocVariable;

////////////////////////////////////////////////////////////////////////////////
/// @brief input variable for keys
////////////////////////////////////////////////////////////////////////////////

        Variable const* _inKeyVariable;

////////////////////////////////////////////////////////////////////////////////
/// @brief output variable
////////////////////////////////////////////////////////////////////////////////

        Variable const* _outVariable;

    };

// -----------------------------------------------------------------------------
// --SECTION--                                                 class ReplaceNode
// -----------------------------------------------------------------------------

////////////////////////////////////////////////////////////////////////////////
/// @brief class ReplaceNode
////////////////////////////////////////////////////////////////////////////////

    class ReplaceNode : public ModificationNode {
      
      friend class ExecutionBlock;
      friend class ReplaceBlock;
      
////////////////////////////////////////////////////////////////////////////////
/// @brief constructor with a vocbase and a collection name
////////////////////////////////////////////////////////////////////////////////

      public:

        ReplaceNode (ExecutionPlan* plan,
                     size_t id,
                     TRI_vocbase_t* vocbase, 
                     Collection* collection,
                     ModificationOptions const& options,
                     Variable const* inDocVariable,
                     Variable const* inKeyVariable,
                     Variable const* outVariable)
          : ModificationNode(plan, id, vocbase, collection, options),
            _inDocVariable(inDocVariable),
            _inKeyVariable(inKeyVariable),
            _outVariable(outVariable) {

          TRI_ASSERT(_inDocVariable != nullptr);
          // _inKeyVariable might be a nullptr
          // _outVariable might be a nullptr
        }

        ReplaceNode (ExecutionPlan*, basics::Json const& base);

////////////////////////////////////////////////////////////////////////////////
/// @brief return the type of the node
////////////////////////////////////////////////////////////////////////////////

        NodeType getType () const override {
          return REPLACE;
        }

////////////////////////////////////////////////////////////////////////////////
/// @brief export to JSON
////////////////////////////////////////////////////////////////////////////////

        virtual void toJsonHelper (triagens::basics::Json&,
                                   TRI_memory_zone_t*,
                                   bool) const override;

////////////////////////////////////////////////////////////////////////////////
/// @brief clone ExecutionNode recursively
////////////////////////////////////////////////////////////////////////////////

        virtual ExecutionNode* clone (ExecutionPlan* plan) const {
          auto c = new ReplaceNode(plan, _id, _vocbase, _collection, 
                                   _options, _inDocVariable, _inKeyVariable,
                                   _outVariable);
          cloneDependencies(plan, c);
          return static_cast<ExecutionNode*>(c);
        }

////////////////////////////////////////////////////////////////////////////////
/// @brief the cost of a remove node is a multiple of the cost of its unique 
/// dependency
////////////////////////////////////////////////////////////////////////////////
        
        double estimateCost () {
          return 1000 * _dependencies.at(0)->getCost(); //FIXME change this!
        }

////////////////////////////////////////////////////////////////////////////////
/// @brief getVariablesUsedHere
////////////////////////////////////////////////////////////////////////////////

        virtual std::vector<Variable const*> getVariablesUsedHere () const {
          std::vector<Variable const*> v;
          v.push_back(_inDocVariable);

          if (_inKeyVariable != nullptr) {
            v.push_back(_inKeyVariable);
          }
          return v;
        }

////////////////////////////////////////////////////////////////////////////////
/// @brief getVariablesSetHere
////////////////////////////////////////////////////////////////////////////////

        virtual std::vector<Variable const*> getVariablesSetHere () const {
          std::vector<Variable const*> v;
          if (_outVariable != nullptr) {
            v.push_back(_outVariable);
          }
          return v;
        }

// -----------------------------------------------------------------------------
// --SECTION--                                                 private variables
// -----------------------------------------------------------------------------

      private:

////////////////////////////////////////////////////////////////////////////////
/// @brief input variable for documents
////////////////////////////////////////////////////////////////////////////////

        Variable const* _inDocVariable;

////////////////////////////////////////////////////////////////////////////////
/// @brief input variable for keys
////////////////////////////////////////////////////////////////////////////////

        Variable const* _inKeyVariable;

////////////////////////////////////////////////////////////////////////////////
/// @brief output variable
////////////////////////////////////////////////////////////////////////////////

        Variable const* _outVariable;

    };

// -----------------------------------------------------------------------------
// --SECTION--                                               class NoResultsNode
// -----------------------------------------------------------------------------

////////////////////////////////////////////////////////////////////////////////
/// @brief class NoResultsNode
////////////////////////////////////////////////////////////////////////////////

    class NoResultsNode : public ExecutionNode {
      
      friend class ExecutionBlock;
      friend class NoResultsBlock;
      
////////////////////////////////////////////////////////////////////////////////
/// @brief constructor with an id
////////////////////////////////////////////////////////////////////////////////

      public:
  
        NoResultsNode (ExecutionPlan* plan, size_t id) 
          : ExecutionNode(plan, id) {
        }

        NoResultsNode (ExecutionPlan* plan, basics::Json const& base)
          : ExecutionNode(plan, base) {
        }

////////////////////////////////////////////////////////////////////////////////
/// @brief return the type of the node
////////////////////////////////////////////////////////////////////////////////

        NodeType getType () const override {
          return NORESULTS;
        }

////////////////////////////////////////////////////////////////////////////////
/// @brief export to JSON
////////////////////////////////////////////////////////////////////////////////

        virtual void toJsonHelper (triagens::basics::Json&,
                                   TRI_memory_zone_t*,
                                   bool) const override;

////////////////////////////////////////////////////////////////////////////////
/// @brief clone ExecutionNode recursively
////////////////////////////////////////////////////////////////////////////////

        virtual ExecutionNode* clone (ExecutionPlan* plan) const {
          auto c = new NoResultsNode(plan, _id);
          cloneDependencies(plan, c);
          return static_cast<ExecutionNode*>(c);
        }

////////////////////////////////////////////////////////////////////////////////
/// @brief the cost of a NoResults is 0
////////////////////////////////////////////////////////////////////////////////
        
        double estimateCost () {
          return 0;
        }

    };

  }   // namespace triagens::aql
}  // namespace triagens

#endif

// Local Variables:
// mode: outline-minor
// outline-regexp: "^\\(/// @brief\\|/// {@inheritDoc}\\|/// @addtogroup\\|// --SECTION--\\|/// @\\}\\)"
// End:

<|MERGE_RESOLUTION|>--- conflicted
+++ resolved
@@ -59,10 +59,7 @@
     class Ast;
     class ExecutionBlock;
     class ExecutionPlan;
-<<<<<<< HEAD
     class RedundantCalculationsReplacer;
-=======
->>>>>>> d147be8d
 
 ////////////////////////////////////////////////////////////////////////////////
 /// @brief class ExecutionNode, abstract base class of all execution Nodes
@@ -1646,12 +1643,8 @@
 /// @brief returns all sort information 
 ////////////////////////////////////////////////////////////////////////////////
 
-<<<<<<< HEAD
         SortInformation getSortInformation (ExecutionPlan*,
                                             triagens::basics::StringBuffer*) const;
-=======
-        SortInformation getSortInformation () const;
->>>>>>> d147be8d
 
         std::vector<std::pair<ExecutionNode*, bool>> getCalcNodePairs ();
 
