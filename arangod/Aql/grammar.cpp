/* A Bison parser, made by GNU Bison 3.0.2.  */

/* Bison implementation for Yacc-like parsers in C

   Copyright (C) 1984, 1989-1990, 2000-2013 Free Software Foundation, Inc.

   This program is free software: you can redistribute it and/or modify
   it under the terms of the GNU General Public License as published by
   the Free Software Foundation, either version 3 of the License, or
   (at your option) any later version.

   This program is distributed in the hope that it will be useful,
   but WITHOUT ANY WARRANTY; without even the implied warranty of
   MERCHANTABILITY or FITNESS FOR A PARTICULAR PURPOSE.  See the
   GNU General Public License for more details.

   You should have received a copy of the GNU General Public License
   along with this program.  If not, see <http://www.gnu.org/licenses/>.  */

/* As a special exception, you may create a larger work that contains
   part or all of the Bison parser skeleton and distribute that work
   under terms of your choice, so long as that work isn't itself a
   parser generator using the skeleton or a modified version thereof
   as a parser skeleton.  Alternatively, if you modify or redistribute
   the parser skeleton itself, you may (at your option) remove this
   special exception, which will cause the skeleton and the resulting
   Bison output files to be licensed under the GNU General Public
   License without this special exception.

   This special exception was added by the Free Software Foundation in
   version 2.2 of Bison.  */

/* C LALR(1) parser skeleton written by Richard Stallman, by
   simplifying the original so-called "semantic" parser.  */

/* All symbols defined below should begin with yy or YY, to avoid
   infringing on user name space.  This should be done even for local
   variables, as they might otherwise be expanded by user macros.
   There are some unavoidable exceptions within include files to
   define necessary library symbols; they are noted "INFRINGES ON
   USER NAME SPACE" below.  */

/* Identify Bison output.  */
#define YYBISON 1

/* Bison version.  */
#define YYBISON_VERSION "3.0.2"

/* Skeleton name.  */
#define YYSKELETON_NAME "yacc.c"

/* Pure parsers.  */
#define YYPURE 1

/* Push parsers.  */
#define YYPUSH 0

/* Pull parsers.  */
#define YYPULL 1


/* Substitute the variable and function names.  */
#define yyparse         Aqlparse
#define yylex           Aqllex
#define yyerror         Aqlerror
#define yydebug         Aqldebug
#define yynerrs         Aqlnerrs


/* Copy the first part of user declarations.  */
#line 10 "arangod/Aql/grammar.y" /* yacc.c:339  */

#include <stdio.h>
#include <stdlib.h>

#include <Basics/Common.h>
#include <Basics/conversions.h>
#include <Basics/tri-strings.h>

#include "Aql/AstNode.h"
#include "Aql/Parser.h"

#line 84 "arangod/Aql/grammar.cpp" /* yacc.c:339  */

# ifndef YY_NULLPTR
#  if defined __cplusplus && 201103L <= __cplusplus
#   define YY_NULLPTR nullptr
#  else
#   define YY_NULLPTR 0
#  endif
# endif

/* Enabling verbose error messages.  */
#ifdef YYERROR_VERBOSE
# undef YYERROR_VERBOSE
# define YYERROR_VERBOSE 1
#else
# define YYERROR_VERBOSE 1
#endif

/* In a future release of Bison, this section will be replaced
   by #include "grammar.hpp".  */
#ifndef YY_AQL_ARANGOD_AQL_GRAMMAR_HPP_INCLUDED
# define YY_AQL_ARANGOD_AQL_GRAMMAR_HPP_INCLUDED
/* Debug traces.  */
#ifndef YYDEBUG
# define YYDEBUG 0
#endif
#if YYDEBUG
extern int Aqldebug;
#endif

/* Token type.  */
#ifndef YYTOKENTYPE
# define YYTOKENTYPE
  enum yytokentype
  {
    T_END = 0,
    T_FOR = 258,
    T_LET = 259,
    T_FILTER = 260,
    T_RETURN = 261,
    T_COLLECT = 262,
    T_SORT = 263,
    T_LIMIT = 264,
    T_ASC = 265,
    T_DESC = 266,
    T_IN = 267,
    T_WITH = 268,
    T_INTO = 269,
    T_REMOVE = 270,
    T_INSERT = 271,
    T_UPDATE = 272,
    T_REPLACE = 273,
    T_NULL = 274,
    T_TRUE = 275,
    T_FALSE = 276,
    T_STRING = 277,
    T_QUOTED_STRING = 278,
    T_INTEGER = 279,
    T_DOUBLE = 280,
    T_PARAMETER = 281,
    T_ASSIGN = 282,
    T_NOT = 283,
    T_AND = 284,
    T_OR = 285,
    T_EQ = 286,
    T_NE = 287,
    T_LT = 288,
    T_GT = 289,
    T_LE = 290,
    T_GE = 291,
    T_PLUS = 292,
    T_MINUS = 293,
    T_TIMES = 294,
    T_DIV = 295,
    T_MOD = 296,
    T_EXPAND = 297,
    T_QUESTION = 298,
    T_COLON = 299,
    T_SCOPE = 300,
    T_RANGE = 301,
    T_COMMA = 302,
    T_OPEN = 303,
    T_CLOSE = 304,
    T_DOC_OPEN = 305,
    T_DOC_CLOSE = 306,
    T_LIST_OPEN = 307,
    T_LIST_CLOSE = 308,
    UMINUS = 309,
    UPLUS = 310,
    FUNCCALL = 311,
    REFERENCE = 312,
    INDEXED = 313
  };
#endif

/* Value type.  */
#if ! defined YYSTYPE && ! defined YYSTYPE_IS_DECLARED
typedef union YYSTYPE YYSTYPE;
union YYSTYPE
{
#line 22 "arangod/Aql/grammar.y" /* yacc.c:355  */

  triagens::aql::AstNode*  node;
  char*                    strval;
  bool                     boolval;
  int64_t                  intval;

#line 191 "arangod/Aql/grammar.cpp" /* yacc.c:355  */
};
# define YYSTYPE_IS_TRIVIAL 1
# define YYSTYPE_IS_DECLARED 1
#endif

/* Location type.  */
#if ! defined YYLTYPE && ! defined YYLTYPE_IS_DECLARED
typedef struct YYLTYPE YYLTYPE;
struct YYLTYPE
{
  int first_line;
  int first_column;
  int last_line;
  int last_column;
};
# define YYLTYPE_IS_DECLARED 1
# define YYLTYPE_IS_TRIVIAL 1
#endif



int Aqlparse (triagens::aql::Parser* parser);

#endif /* !YY_AQL_ARANGOD_AQL_GRAMMAR_HPP_INCLUDED  */

/* Copy the second part of user declarations.  */
#line 29 "arangod/Aql/grammar.y" /* yacc.c:358  */


using namespace triagens::aql;

////////////////////////////////////////////////////////////////////////////////
/// @brief forward for lexer function defined in Aql/tokens.ll
////////////////////////////////////////////////////////////////////////////////

int Aqllex (YYSTYPE*, 
            YYLTYPE*, 
            void*);
 
////////////////////////////////////////////////////////////////////////////////
/// @brief register parse error
////////////////////////////////////////////////////////////////////////////////

void Aqlerror (YYLTYPE* locp, 
               triagens::aql::Parser* parser,
               char const* message) {
  parser->registerParseError(TRI_ERROR_QUERY_PARSE, message, locp->first_line, locp->first_column);
}

////////////////////////////////////////////////////////////////////////////////
/// @brief shortcut macro for signalling out of memory
////////////////////////////////////////////////////////////////////////////////

#define ABORT_OOM                                   \
  parser->registerError(TRI_ERROR_OUT_OF_MEMORY);   \
  YYABORT;

#define scanner parser->scanner()


#line 252 "arangod/Aql/grammar.cpp" /* yacc.c:358  */

#ifdef short
# undef short
#endif

#ifdef YYTYPE_UINT8
typedef YYTYPE_UINT8 yytype_uint8;
#else
typedef unsigned char yytype_uint8;
#endif

#ifdef YYTYPE_INT8
typedef YYTYPE_INT8 yytype_int8;
#else
typedef signed char yytype_int8;
#endif

#ifdef YYTYPE_UINT16
typedef YYTYPE_UINT16 yytype_uint16;
#else
typedef unsigned short int yytype_uint16;
#endif

#ifdef YYTYPE_INT16
typedef YYTYPE_INT16 yytype_int16;
#else
typedef short int yytype_int16;
#endif

#ifndef YYSIZE_T
# ifdef __SIZE_TYPE__
#  define YYSIZE_T __SIZE_TYPE__
# elif defined size_t
#  define YYSIZE_T size_t
# elif ! defined YYSIZE_T
#  include <stddef.h> /* INFRINGES ON USER NAME SPACE */
#  define YYSIZE_T size_t
# else
#  define YYSIZE_T unsigned int
# endif
#endif

#define YYSIZE_MAXIMUM ((YYSIZE_T) -1)

#ifndef YY_
# if defined YYENABLE_NLS && YYENABLE_NLS
#  if ENABLE_NLS
#   include <libintl.h> /* INFRINGES ON USER NAME SPACE */
#   define YY_(Msgid) dgettext ("bison-runtime", Msgid)
#  endif
# endif
# ifndef YY_
#  define YY_(Msgid) Msgid
# endif
#endif

#ifndef YY_ATTRIBUTE
# if (defined __GNUC__                                               \
      && (2 < __GNUC__ || (__GNUC__ == 2 && 96 <= __GNUC_MINOR__)))  \
     || defined __SUNPRO_C && 0x5110 <= __SUNPRO_C
#  define YY_ATTRIBUTE(Spec) __attribute__(Spec)
# else
#  define YY_ATTRIBUTE(Spec) /* empty */
# endif
#endif

#ifndef YY_ATTRIBUTE_PURE
# define YY_ATTRIBUTE_PURE   YY_ATTRIBUTE ((__pure__))
#endif

#ifndef YY_ATTRIBUTE_UNUSED
# define YY_ATTRIBUTE_UNUSED YY_ATTRIBUTE ((__unused__))
#endif

#if !defined _Noreturn \
     && (!defined __STDC_VERSION__ || __STDC_VERSION__ < 201112)
# if defined _MSC_VER && 1200 <= _MSC_VER
#  define _Noreturn __declspec (noreturn)
# else
#  define _Noreturn YY_ATTRIBUTE ((__noreturn__))
# endif
#endif

/* Suppress unused-variable warnings by "using" E.  */
#if ! defined lint || defined __GNUC__
# define YYUSE(E) ((void) (E))
#else
# define YYUSE(E) /* empty */
#endif

#if defined __GNUC__ && 407 <= __GNUC__ * 100 + __GNUC_MINOR__
/* Suppress an incorrect diagnostic about yylval being uninitialized.  */
# define YY_IGNORE_MAYBE_UNINITIALIZED_BEGIN \
    _Pragma ("GCC diagnostic push") \
    _Pragma ("GCC diagnostic ignored \"-Wuninitialized\"")\
    _Pragma ("GCC diagnostic ignored \"-Wmaybe-uninitialized\"")
# define YY_IGNORE_MAYBE_UNINITIALIZED_END \
    _Pragma ("GCC diagnostic pop")
#else
# define YY_INITIAL_VALUE(Value) Value
#endif
#ifndef YY_IGNORE_MAYBE_UNINITIALIZED_BEGIN
# define YY_IGNORE_MAYBE_UNINITIALIZED_BEGIN
# define YY_IGNORE_MAYBE_UNINITIALIZED_END
#endif
#ifndef YY_INITIAL_VALUE
# define YY_INITIAL_VALUE(Value) /* Nothing. */
#endif


#if ! defined yyoverflow || YYERROR_VERBOSE

/* The parser invokes alloca or malloc; define the necessary symbols.  */

# ifdef YYSTACK_USE_ALLOCA
#  if YYSTACK_USE_ALLOCA
#   ifdef __GNUC__
#    define YYSTACK_ALLOC __builtin_alloca
#   elif defined __BUILTIN_VA_ARG_INCR
#    include <alloca.h> /* INFRINGES ON USER NAME SPACE */
#   elif defined _AIX
#    define YYSTACK_ALLOC __alloca
#   elif defined _MSC_VER
#    include <malloc.h> /* INFRINGES ON USER NAME SPACE */
#    define alloca _alloca
#   else
#    define YYSTACK_ALLOC alloca
#    if ! defined _ALLOCA_H && ! defined EXIT_SUCCESS
#     include <stdlib.h> /* INFRINGES ON USER NAME SPACE */
      /* Use EXIT_SUCCESS as a witness for stdlib.h.  */
#     ifndef EXIT_SUCCESS
#      define EXIT_SUCCESS 0
#     endif
#    endif
#   endif
#  endif
# endif

# ifdef YYSTACK_ALLOC
   /* Pacify GCC's 'empty if-body' warning.  */
#  define YYSTACK_FREE(Ptr) do { /* empty */; } while (0)
#  ifndef YYSTACK_ALLOC_MAXIMUM
    /* The OS might guarantee only one guard page at the bottom of the stack,
       and a page size can be as small as 4096 bytes.  So we cannot safely
       invoke alloca (N) if N exceeds 4096.  Use a slightly smaller number
       to allow for a few compiler-allocated temporary stack slots.  */
#   define YYSTACK_ALLOC_MAXIMUM 4032 /* reasonable circa 2006 */
#  endif
# else
#  define YYSTACK_ALLOC YYMALLOC
#  define YYSTACK_FREE YYFREE
#  ifndef YYSTACK_ALLOC_MAXIMUM
#   define YYSTACK_ALLOC_MAXIMUM YYSIZE_MAXIMUM
#  endif
#  if (defined __cplusplus && ! defined EXIT_SUCCESS \
       && ! ((defined YYMALLOC || defined malloc) \
             && (defined YYFREE || defined free)))
#   include <stdlib.h> /* INFRINGES ON USER NAME SPACE */
#   ifndef EXIT_SUCCESS
#    define EXIT_SUCCESS 0
#   endif
#  endif
#  ifndef YYMALLOC
#   define YYMALLOC malloc
#   if ! defined malloc && ! defined EXIT_SUCCESS
void *malloc (YYSIZE_T); /* INFRINGES ON USER NAME SPACE */
#   endif
#  endif
#  ifndef YYFREE
#   define YYFREE free
#   if ! defined free && ! defined EXIT_SUCCESS
void free (void *); /* INFRINGES ON USER NAME SPACE */
#   endif
#  endif
# endif
#endif /* ! defined yyoverflow || YYERROR_VERBOSE */


#if (! defined yyoverflow \
     && (! defined __cplusplus \
         || (defined YYLTYPE_IS_TRIVIAL && YYLTYPE_IS_TRIVIAL \
             && defined YYSTYPE_IS_TRIVIAL && YYSTYPE_IS_TRIVIAL)))

/* A type that is properly aligned for any stack member.  */
union yyalloc
{
  yytype_int16 yyss_alloc;
  YYSTYPE yyvs_alloc;
  YYLTYPE yyls_alloc;
};

/* The size of the maximum gap between one aligned stack and the next.  */
# define YYSTACK_GAP_MAXIMUM (sizeof (union yyalloc) - 1)

/* The size of an array large to enough to hold all stacks, each with
   N elements.  */
# define YYSTACK_BYTES(N) \
     ((N) * (sizeof (yytype_int16) + sizeof (YYSTYPE) + sizeof (YYLTYPE)) \
      + 2 * YYSTACK_GAP_MAXIMUM)

# define YYCOPY_NEEDED 1

/* Relocate STACK from its old location to the new one.  The
   local variables YYSIZE and YYSTACKSIZE give the old and new number of
   elements in the stack, and YYPTR gives the new location of the
   stack.  Advance YYPTR to a properly aligned location for the next
   stack.  */
# define YYSTACK_RELOCATE(Stack_alloc, Stack)                           \
    do                                                                  \
      {                                                                 \
        YYSIZE_T yynewbytes;                                            \
        YYCOPY (&yyptr->Stack_alloc, Stack, yysize);                    \
        Stack = &yyptr->Stack_alloc;                                    \
        yynewbytes = yystacksize * sizeof (*Stack) + YYSTACK_GAP_MAXIMUM; \
        yyptr += yynewbytes / sizeof (*yyptr);                          \
      }                                                                 \
    while (0)

#endif

#if defined YYCOPY_NEEDED && YYCOPY_NEEDED
/* Copy COUNT objects from SRC to DST.  The source and destination do
   not overlap.  */
# ifndef YYCOPY
#  if defined __GNUC__ && 1 < __GNUC__
#   define YYCOPY(Dst, Src, Count) \
      __builtin_memcpy (Dst, Src, (Count) * sizeof (*(Src)))
#  else
#   define YYCOPY(Dst, Src, Count)              \
      do                                        \
        {                                       \
          YYSIZE_T yyi;                         \
          for (yyi = 0; yyi < (Count); yyi++)   \
            (Dst)[yyi] = (Src)[yyi];            \
        }                                       \
      while (0)
#  endif
# endif
#endif /* !YYCOPY_NEEDED */

/* YYFINAL -- State number of the termination state.  */
#define YYFINAL  3
/* YYLAST -- Last index in YYTABLE.  */
<<<<<<< HEAD
#define YYLAST   593
=======
#define YYLAST   602
>>>>>>> f274de08

/* YYNTOKENS -- Number of terminals.  */
#define YYNTOKENS  60
/* YYNNTS -- Number of nonterminals.  */
#define YYNNTS  59
/* YYNRULES -- Number of rules.  */
#define YYNRULES  131
/* YYNSTATES -- Number of states.  */
#define YYNSTATES  219

/* YYTRANSLATE[YYX] -- Symbol number corresponding to YYX as returned
   by yylex, with out-of-bounds checking.  */
#define YYUNDEFTOK  2
#define YYMAXUTOK   313

#define YYTRANSLATE(YYX)                                                \
  ((unsigned int) (YYX) <= YYMAXUTOK ? yytranslate[YYX] : YYUNDEFTOK)

/* YYTRANSLATE[TOKEN-NUM] -- Symbol number corresponding to TOKEN-NUM
   as returned by yylex, without out-of-bounds checking.  */
static const yytype_uint8 yytranslate[] =
{
       0,     2,     2,     2,     2,     2,     2,     2,     2,     2,
       2,     2,     2,     2,     2,     2,     2,     2,     2,     2,
       2,     2,     2,     2,     2,     2,     2,     2,     2,     2,
       2,     2,     2,     2,     2,     2,     2,     2,     2,     2,
       2,     2,     2,     2,     2,     2,    59,     2,     2,     2,
       2,     2,     2,     2,     2,     2,     2,     2,     2,     2,
       2,     2,     2,     2,     2,     2,     2,     2,     2,     2,
       2,     2,     2,     2,     2,     2,     2,     2,     2,     2,
       2,     2,     2,     2,     2,     2,     2,     2,     2,     2,
       2,     2,     2,     2,     2,     2,     2,     2,     2,     2,
       2,     2,     2,     2,     2,     2,     2,     2,     2,     2,
       2,     2,     2,     2,     2,     2,     2,     2,     2,     2,
       2,     2,     2,     2,     2,     2,     2,     2,     2,     2,
       2,     2,     2,     2,     2,     2,     2,     2,     2,     2,
       2,     2,     2,     2,     2,     2,     2,     2,     2,     2,
       2,     2,     2,     2,     2,     2,     2,     2,     2,     2,
       2,     2,     2,     2,     2,     2,     2,     2,     2,     2,
       2,     2,     2,     2,     2,     2,     2,     2,     2,     2,
       2,     2,     2,     2,     2,     2,     2,     2,     2,     2,
       2,     2,     2,     2,     2,     2,     2,     2,     2,     2,
       2,     2,     2,     2,     2,     2,     2,     2,     2,     2,
       2,     2,     2,     2,     2,     2,     2,     2,     2,     2,
       2,     2,     2,     2,     2,     2,     2,     2,     2,     2,
       2,     2,     2,     2,     2,     2,     2,     2,     2,     2,
       2,     2,     2,     2,     2,     2,     2,     2,     2,     2,
       2,     2,     2,     2,     2,     2,     1,     2,     3,     4,
       5,     6,     7,     8,     9,    10,    11,    12,    13,    14,
      15,    16,    17,    18,    19,    20,    21,    22,    23,    24,
      25,    26,    27,    28,    29,    30,    31,    32,    33,    34,
      35,    36,    37,    38,    39,    40,    41,    42,    43,    44,
      45,    46,    47,    48,    49,    50,    51,    52,    53,    54,
      55,    56,    57,    58
};

#if YYDEBUG
  /* YYRLINE[YYN] -- Source line where rule number YYN was defined.  */
static const yytype_uint16 yyrline[] =
{
<<<<<<< HEAD
       0,   195,   195,   197,   199,   201,   203,   208,   210,   215,
     217,   219,   221,   223,   225,   230,   239,   247,   252,   254,
     259,   266,   266,   305,   307,   312,   319,   322,   328,   328,
     339,   342,   348,   354,   357,   360,   366,   371,   378,   386,
     389,   395,   406,   417,   425,   436,   444,   455,   458,   458,
     471,   474,   477,   480,   483,   486,   489,   495,   502,   519,
     519,   531,   534,   537,   543,   546,   549,   552,   555,   558,
     561,   564,   567,   570,   573,   576,   579,   582,   585,   591,
     597,   599,   604,   607,   613,   616,   622,   622,   631,   633,
     638,   641,   647,   650,   664,   664,   673,   675,   680,   682,
     687,   693,   697,   697,   725,   738,   745,   749,   753,   760,
     765,   770,   775,   779,   783,   790,   793,   799,   802,   819,
     822,   825,   828,   831,   837,   844,   851,   865,   871,   878,
     887,   893
=======
       0,   197,   197,   199,   201,   203,   205,   210,   212,   217,
     219,   221,   223,   225,   227,   232,   241,   249,   254,   256,
     261,   268,   268,   311,   313,   318,   325,   328,   334,   348,
     365,   368,   368,   382,   382,   393,   396,   402,   408,   411,
     414,   420,   425,   432,   440,   443,   449,   460,   471,   479,
     490,   498,   509,   512,   512,   525,   528,   531,   534,   537,
     540,   543,   549,   556,   573,   573,   585,   588,   591,   597,
     600,   603,   606,   609,   612,   615,   618,   621,   624,   627,
     630,   633,   636,   639,   645,   651,   653,   658,   661,   667,
     670,   676,   676,   685,   687,   692,   695,   701,   704,   718,
     718,   727,   729,   734,   736,   741,   747,   751,   751,   779,
     792,   799,   803,   807,   814,   819,   824,   829,   833,   837,
     844,   847,   853,   856,   873,   876,   879,   882,   885,   891,
     898,   905,   919,   925,   932,   941,   947
>>>>>>> f274de08
};
#endif

#if YYDEBUG || YYERROR_VERBOSE || 1
/* YYTNAME[SYMBOL-NUM] -- String name of the symbol SYMBOL-NUM.
   First, the terminals, then, starting at YYNTOKENS, nonterminals.  */
static const char *const yytname[] =
{
  "\"end of query string\"", "error", "$undefined", "\"FOR declaration\"",
  "\"LET declaration\"", "\"FILTER declaration\"",
  "\"RETURN declaration\"", "\"COLLECT declaration\"",
  "\"SORT declaration\"", "\"LIMIT declaration\"", "\"ASC keyword\"",
  "\"DESC keyword\"", "\"IN keyword\"", "\"WITH keyword\"",
  "\"INTO keyword\"", "\"REMOVE command\"", "\"INSERT command\"",
  "\"UPDATE command\"", "\"REPLACE command\"", "\"null\"", "\"true\"",
  "\"false\"", "\"identifier\"", "\"quoted string\"", "\"integer number\"",
  "\"number\"", "\"bind parameter\"", "\"assignment\"", "\"not operator\"",
  "\"and operator\"", "\"or operator\"", "\"== operator\"",
  "\"!= operator\"", "\"< operator\"", "\"> operator\"", "\"<= operator\"",
  "\">= operator\"", "\"+ operator\"", "\"- operator\"", "\"* operator\"",
  "\"/ operator\"", "\"% operator\"", "\"[*] operator\"", "\"?\"", "\":\"",
  "\"::\"", "\"..\"", "\",\"", "\"(\"", "\")\"", "\"{\"", "\"}\"", "\"[\"",
  "\"]\"", "UMINUS", "UPLUS", "FUNCCALL", "REFERENCE", "INDEXED", "'.'",
  "$accept", "query", "optional_statement_block_statements",
  "statement_block_statement", "for_statement", "filter_statement",
  "let_statement", "let_list", "let_element", "collect_statement", "$@1",
  "collect_list", "collect_element", "optional_into", "sort_statement",
  "$@2", "sort_list", "sort_element", "sort_direction", "limit_statement",
  "return_statement", "in_or_into_collection", "remove_statement",
  "insert_statement", "update_statement", "replace_statement",
  "expression", "$@3", "function_name", "function_call", "$@4",
  "operator_unary", "operator_binary", "operator_ternary",
  "optional_function_call_arguments", "function_arguments_list",
  "compound_type", "list", "$@5", "optional_list_elements",
  "list_elements_list", "query_options", "array", "$@6",
  "optional_array_elements", "array_elements_list", "array_element",
  "reference", "$@7", "single_reference", "expansion", "atomic_value",
  "numeric_value", "value_literal", "collection_name", "bind_parameter",
  "array_element_name", "variable_name", "integer_value", YY_NULLPTR
};
#endif

# ifdef YYPRINT
/* YYTOKNUM[NUM] -- (External) token number corresponding to the
   (internal) symbol number NUM (which must be that of a token).  */
static const yytype_uint16 yytoknum[] =
{
       0,   256,   257,   258,   259,   260,   261,   262,   263,   264,
     265,   266,   267,   268,   269,   270,   271,   272,   273,   274,
     275,   276,   277,   278,   279,   280,   281,   282,   283,   284,
     285,   286,   287,   288,   289,   290,   291,   292,   293,   294,
     295,   296,   297,   298,   299,   300,   301,   302,   303,   304,
     305,   306,   307,   308,   309,   310,   311,   312,   313,    46
};
# endif

#define YYPACT_NINF -100

#define yypact_value_is_default(Yystate) \
  (!!((Yystate) == (-100)))

#define YYTABLE_NINF -127

#define yytable_value_is_error(Yytable_value) \
  0

  /* YYPACT[STATE-NUM] -- Index in YYTABLE of the portion describing
     STATE-NUM.  */
static const yytype_int16 yypact[] =
{
<<<<<<< HEAD
    -100,    22,   490,  -100,     1,     1,   143,   143,  -100,  -100,
     207,   143,   143,   143,   143,  -100,  -100,  -100,  -100,  -100,
    -100,  -100,  -100,  -100,  -100,  -100,  -100,  -100,    13,    -5,
    -100,    30,  -100,  -100,  -100,   -24,  -100,  -100,  -100,  -100,
     143,   143,   143,   143,  -100,  -100,   436,    15,  -100,  -100,
    -100,  -100,  -100,  -100,  -100,    27,   -32,  -100,  -100,  -100,
    -100,  -100,   436,     1,   143,    23,   376,   376,   311,   346,
     143,     1,   143,    43,    43,    43,   236,  -100,    40,   143,
     143,    63,   143,   143,   143,   143,   143,   143,   143,   143,
     143,   143,   143,   143,   143,   143,   143,    69,    45,    53,
     143,    17,     0,  -100,    70,    49,  -100,   276,   207,   464,
      33,    76,    76,   143,    76,   143,    76,   436,  -100,   436,
    -100,    52,  -100,  -100,    51,    57,  -100,    61,   436,    55,
      59,   256,   143,   535,   521,   552,   552,    -9,    -9,    -9,
      -9,     5,     5,    43,    43,    43,   406,   491,  -100,   143,
     -11,   101,  -100,  -100,     1,     1,  -100,   143,   143,  -100,
    -100,  -100,  -100,     4,    16,    18,  -100,  -100,  -100,  -100,
    -100,    64,  -100,  -100,   376,  -100,   376,  -100,  -100,  -100,
      40,   143,  -100,   143,   256,   143,   436,    62,    68,   143,
      28,    -1,  -100,  -100,  -100,   436,  -100,  -100,    76,    76,
    -100,   436,   436,   491,  -100,   143,   176,  -100,  -100,   143,
      46,  -100,  -100,   436,  -100,   206,  -100,  -100,  -100
=======
     -99,    34,   584,   -99,    25,    25,   525,   525,   -99,   -99,
     192,   525,   525,   525,   525,   -99,   -99,   -99,   -99,   -99,
     -99,   -99,   -99,   -99,   -99,   -99,   -99,   -99,    37,     9,
     -99,    30,   -99,   -99,   -99,    10,   -99,   -99,   -99,   -99,
     525,   525,   525,   525,   -99,   -99,   423,    21,   -99,   -99,
     -99,   -99,   -99,   -99,   -99,    28,   -36,   -99,   -99,   -99,
     -99,   -99,   423,    25,   525,    29,   363,   363,   298,   333,
     525,    25,   525,    40,    40,    40,   223,   -99,    -8,   525,
     525,    60,   525,   525,   525,   525,   525,   525,   525,   525,
     525,   525,   525,   525,   525,   525,   525,    51,    45,    52,
     525,     2,    -1,   -99,    69,    50,   -99,   263,   192,   546,
      17,    76,    76,   525,    76,   525,    76,   423,   -99,   423,
     -99,    54,   -99,   -99,    48,    53,   -99,    57,   423,    56,
      64,   121,   525,   483,   453,   497,   497,   239,   239,   239,
     239,   -10,   -10,    40,    40,    40,   393,    23,   -99,   525,
     -27,   100,   -99,   -99,    25,    25,    85,   525,   525,   -99,
     -99,   -99,   -99,     5,    20,    22,   -99,   -99,   -99,   -99,
     -99,    63,   -99,   -99,   363,   -99,   363,   -99,   -99,   -99,
      -8,   525,   -99,   525,   121,   525,   423,    66,    71,   525,
      19,   -26,   -99,   -99,   -99,   -99,   -99,   423,   -99,   -99,
      76,    76,   -99,   423,   423,   423,   -99,   525,   157,   -99,
     -99,   525,    26,    25,   -99,   -99,   423,   -99,   193,   -99,
     -99,    73,   -99,   -99,    25,   -99
>>>>>>> f274de08
};

  /* YYDEFACT[STATE-NUM] -- Default reduction number in state STATE-NUM.
     Performed when YYTABLE does not specify something else to do.  Zero
     means the default is an error.  */
static const yytype_uint8 yydefact[] =
{
       7,     0,     0,     1,     0,     0,     0,     0,    21,    28,
       0,     0,     0,     0,     0,     8,     9,    11,    10,    12,
      13,    14,     2,     3,     4,     5,     6,   130,     0,    17,
      18,     0,   121,   122,   123,   104,   119,   131,   118,   127,
       0,     0,     0,    48,    94,    86,    16,    59,   105,    50,
      51,    52,    53,    84,    85,    55,   101,    54,   120,   115,
     116,   117,    38,     0,     0,    36,     0,     0,     0,     0,
       0,     0,     0,    63,    61,    62,     0,     7,    96,    88,
       0,     0,     0,     0,     0,     0,     0,     0,     0,     0,
       0,     0,     0,     0,     0,     0,     0,     0,     0,     0,
       0,     0,    26,    23,     0,    29,    30,    33,     0,     0,
       0,    92,    92,     0,    92,     0,    92,    15,    19,    20,
      47,     0,   128,   129,     0,    97,    98,     0,    90,     0,
      89,    77,     0,    65,    64,    71,    72,    73,    74,    75,
      76,    66,    67,    68,    69,    70,     0,    56,    58,    80,
       0,     0,   106,   107,     0,     0,    22,     0,     0,    34,
      35,    32,    37,   104,   119,   127,    39,   124,   125,   126,
      40,     0,    41,    42,     0,    43,     0,    45,    49,    95,
       0,     0,    87,     0,    78,     0,    82,     0,    81,     0,
       0,   103,   108,    27,    24,    25,    31,    93,    92,    92,
      99,   100,    91,    79,    60,     0,     0,   109,   110,     0,
       0,    44,    46,    83,   111,     0,   112,   113,   114
};

  /* YYPGOTO[NTERM-NUM].  */
static const yytype_int8 yypgoto[] =
{
    -100,    42,  -100,  -100,  -100,  -100,  -100,  -100,    50,  -100,
    -100,  -100,   -38,  -100,  -100,  -100,  -100,   -36,  -100,  -100,
    -100,   -58,  -100,  -100,  -100,  -100,    -6,  -100,  -100,  -100,
    -100,  -100,  -100,  -100,  -100,  -100,  -100,  -100,  -100,  -100,
    -100,   -99,   -51,  -100,  -100,  -100,   -57,  -100,  -100,  -100,
    -100,     2,  -100,  -100,    14,   -98,  -100,    -2,  -100
};

  /* YYDEFGOTO[NTERM-NUM].  */
static const yytype_int16 yydefgoto[] =
{
      -1,     1,     2,    15,    16,    17,    18,    29,    30,    19,
      63,   102,   103,   156,    20,    64,   105,   106,   161,    21,
      22,   111,    23,    24,    25,    26,   107,    77,    47,    48,
      98,    49,    50,    51,   187,   188,    52,    53,    79,   129,
     130,   172,    54,    78,   124,   125,   126,    55,    99,    56,
     191,    57,    58,    59,   166,    60,   127,    31,    61
};

  /* YYTABLE[YYPACT[STATE-NUM]] -- What to do in state STATE-NUM.  If
     positive, shift that token.  If negative, reduce the rule whose
     number is the opposite.  If YYTABLE_NINF, syntax error.  */
static const yytype_int16 yytable[] =
{
<<<<<<< HEAD
      46,    62,    28,   153,  -124,    66,    67,    68,    69,   112,
     114,   116,    65,   173,   154,   175,  -125,   177,  -126,    81,
     100,   -57,     3,    27,   -57,    70,  -124,   101,    90,    91,
      92,    93,    94,    81,    73,    74,    75,    76,  -125,   152,
    -126,   189,    71,    39,    92,    93,    94,   155,   190,   -57,
     207,   209,   -57,  -124,    39,   167,   168,    72,   210,   169,
      97,   104,   122,   123,   117,  -125,   119,  -126,   216,  -102,
     108,    81,    39,   128,   131,   132,   133,   134,   135,   136,
     137,   138,   139,   140,   141,   142,   143,   144,   145,   146,
     147,   148,   208,   149,   151,   150,   158,   157,   171,   211,
     212,   178,   179,   131,   180,   181,   183,   174,   182,   176,
     162,   204,   217,    80,    44,   205,   198,   194,   199,   121,
     197,   118,   196,   200,   170,     0,   184,     0,     0,    81,
      82,    83,    84,    85,    86,    87,    88,    89,    90,    91,
      92,    93,    94,   186,    95,     0,     0,    96,     0,     0,
       0,   195,   193,   104,   192,     0,     0,     0,     0,     0,
       0,     0,    32,    33,    34,    35,    36,    37,    38,    39,
       0,    40,     0,     0,     0,   201,     0,   202,     0,   203,
      41,    42,     0,   206,     0,     0,     0,     0,    80,     0,
       0,    43,     0,    44,     0,    45,     0,     0,     0,   213,
       0,     0,     0,   215,    81,    82,    83,    84,    85,    86,
      87,    88,    89,    90,    91,    92,    93,    94,    80,    95,
       0,     0,    96,     0,     0,     0,    32,    33,    34,   214,
      36,    37,    38,    39,    81,    82,    83,    84,    85,    86,
      87,    88,    89,    90,    91,    92,    93,    94,    80,    95,
       0,     0,    96,     0,     0,     0,     0,     0,     0,   218,
       0,     0,     0,     0,    81,    82,    83,    84,    85,    86,
      87,    88,    89,    90,    91,    92,    93,    94,     0,    95,
       0,     0,    96,     0,    81,   120,   159,   160,    80,    86,
      87,    88,    89,    90,    91,    92,    93,    94,     0,     0,
       0,     0,     0,     0,    81,    82,    83,    84,    85,    86,
      87,    88,    89,    90,    91,    92,    93,    94,     0,    95,
       0,     0,    96,   109,   113,   110,     0,     0,     0,     0,
       0,     0,     0,     0,     0,     0,     0,     0,     0,    81,
      82,    83,    84,    85,    86,    87,    88,    89,    90,    91,
      92,    93,    94,     0,    95,     0,     0,    96,   109,   115,
     110,     0,     0,     0,     0,     0,     0,     0,     0,     0,
       0,     0,     0,     0,    81,    82,    83,    84,    85,    86,
      87,    88,    89,    90,    91,    92,    93,    94,   109,    95,
     110,     0,    96,     0,     0,     0,     0,     0,     0,     0,
       0,     0,     0,     0,    81,    82,    83,    84,    85,    86,
      87,    88,    89,    90,    91,    92,    93,    94,    80,    95,
       0,     0,    96,     0,     0,     0,     0,     0,     0,     0,
       0,     0,     0,     0,    81,    82,    83,    84,    85,    86,
      87,    88,    89,    90,    91,    92,    93,    94,    80,    95,
     185,     0,    96,     0,     0,     0,     0,     0,     0,     0,
       0,     0,     0,     0,    81,    82,    83,    84,    85,    86,
      87,    88,    89,    90,    91,    92,    93,    94,     0,    95,
       0,     0,    96,    32,    33,    34,   163,   164,    37,    38,
     165,     0,    40,     4,     5,     6,     7,     8,     9,    10,
       0,    41,    42,    80,     0,    11,    12,    13,    14,     0,
       0,     0,    43,     0,    44,     0,    45,     0,     0,    81,
      82,    83,    84,    85,    86,    87,    88,    89,    90,    91,
      92,    93,    94,    80,    95,     0,     0,     0,     0,     0,
       0,     0,     0,     0,     0,     0,     0,    80,     0,    81,
      82,     0,    84,    85,    86,    87,    88,    89,    90,    91,
      92,    93,    94,    81,    80,     0,    84,    85,    86,    87,
      88,    89,    90,    91,    92,    93,    94,     0,     0,     0,
      81,     0,     0,     0,     0,    86,    87,    88,    89,    90,
      91,    92,    93,    94
=======
      28,    46,    62,   153,    65,  -129,    66,    67,    68,    69,
     112,   114,   116,   154,   122,   123,   100,   173,    81,   175,
    -130,   177,  -131,   101,   152,   189,   211,  -129,    39,    92,
      93,    94,   190,   212,     3,    73,    74,    75,    76,   167,
     168,   209,  -130,   169,  -131,    39,   155,    27,   219,    70,
     -62,    81,    39,   -62,  -129,   -62,    71,    72,   -62,   104,
      90,    91,    92,    93,    94,   117,    97,   119,    81,  -130,
    -107,  -131,   132,   148,   128,   131,   108,   133,   134,   135,
     136,   137,   138,   139,   140,   141,   142,   143,   144,   145,
     146,   147,   210,   149,   150,   151,   157,   158,   171,   179,
     180,   181,   162,   178,   131,   214,   215,   195,   174,   182,
     176,   183,    80,    44,   220,   206,   121,   200,   207,   201,
     224,   194,   199,   198,   202,   170,   118,   184,    81,    82,
      83,    84,    85,    86,    87,    88,    89,    90,    91,    92,
      93,    94,     0,    95,   186,     0,    96,     0,     0,    81,
     193,   104,   197,   192,    86,    87,    88,    89,    90,    91,
      92,    93,    94,     0,     0,     0,     0,    96,     0,    80,
       0,     0,     0,     0,     0,     0,   203,     0,   204,     0,
     205,     0,     0,     0,   208,    81,    82,    83,    84,    85,
      86,    87,    88,    89,    90,    91,    92,    93,    94,     0,
      95,     0,   216,    96,     0,    80,   218,     0,     0,   222,
     217,    32,    33,    34,     0,    36,    37,    38,    39,     0,
     225,    81,    82,    83,    84,    85,    86,    87,    88,    89,
      90,    91,    92,    93,    94,    80,    95,     0,     0,    96,
       0,     0,     0,     0,     0,     0,   223,     0,     0,     0,
       0,    81,    82,    83,    84,    85,    86,    87,    88,    89,
      90,    91,    92,    93,    94,     0,    95,    81,     0,    96,
       0,     0,   120,   159,   160,    80,    90,    91,    92,    93,
      94,     0,     0,     0,     0,    96,     0,     0,     0,     0,
       0,    81,    82,    83,    84,    85,    86,    87,    88,    89,
      90,    91,    92,    93,    94,     0,    95,     0,     0,    96,
     109,   113,   110,     0,     0,     0,     0,     0,     0,     0,
       0,     0,     0,     0,     0,     0,    81,    82,    83,    84,
      85,    86,    87,    88,    89,    90,    91,    92,    93,    94,
       0,    95,     0,     0,    96,   109,   115,   110,     0,     0,
       0,     0,     0,     0,     0,     0,     0,     0,     0,     0,
       0,    81,    82,    83,    84,    85,    86,    87,    88,    89,
      90,    91,    92,    93,    94,   109,    95,   110,     0,    96,
       0,     0,     0,     0,     0,     0,     0,     0,     0,     0,
       0,    81,    82,    83,    84,    85,    86,    87,    88,    89,
      90,    91,    92,    93,    94,    80,    95,     0,     0,    96,
       0,     0,     0,     0,     0,     0,     0,     0,     0,     0,
       0,    81,    82,    83,    84,    85,    86,    87,    88,    89,
      90,    91,    92,    93,    94,    80,    95,   185,     0,    96,
       0,     0,     0,     0,     0,     0,     0,     0,     0,     0,
       0,    81,    82,    83,    84,    85,    86,    87,    88,    89,
      90,    91,    92,    93,    94,    80,    95,     0,     0,    96,
       0,     0,     0,     0,     0,     0,     0,     0,     0,     0,
       0,    81,    82,     0,    84,    85,    86,    87,    88,    89,
      90,    91,    92,    93,    94,    80,     0,     0,     0,    96,
       0,     0,     0,     0,     0,     0,     0,     0,     0,    80,
       0,    81,     0,     0,    84,    85,    86,    87,    88,    89,
      90,    91,    92,    93,    94,    81,     0,     0,     0,    96,
      86,    87,    88,    89,    90,    91,    92,    93,    94,     0,
       0,     0,     0,    96,    32,    33,    34,    35,    36,    37,
      38,    39,     0,    40,     0,     0,     0,     0,     0,     0,
       0,     0,    41,    42,     0,    32,    33,    34,   163,   164,
      37,    38,   165,    43,    40,    44,     0,    45,     0,     0,
       0,     0,     0,    41,    42,     0,     0,     4,     5,     6,
       7,     8,     9,    10,    43,     0,    44,     0,    45,    11,
      12,    13,    14
>>>>>>> f274de08
};

static const yytype_int16 yycheck[] =
{
<<<<<<< HEAD
       6,     7,     4,   101,     0,    11,    12,    13,    14,    67,
      68,    69,    10,   112,    14,   114,     0,   116,     0,    28,
      52,    45,     0,    22,    48,    12,    22,    59,    37,    38,
      39,    40,    41,    28,    40,    41,    42,    43,    22,    22,
      22,    52,    47,    26,    39,    40,    41,    47,    59,    45,
      22,    52,    48,    49,    26,    22,    23,    27,    59,    26,
      45,    63,    22,    23,    70,    49,    72,    49,    22,    42,
      47,    28,    26,    79,    80,    12,    82,    83,    84,    85,
      86,    87,    88,    89,    90,    91,    92,    93,    94,    95,
      96,    22,   190,    48,   100,    42,    47,    27,    22,   198,
     199,    49,    51,   109,    47,    44,    47,   113,    53,   115,
     108,    49,   210,    12,    50,    47,   174,   155,   176,    77,
     171,    71,   158,   180,   110,    -1,   132,    -1,    -1,    28,
      29,    30,    31,    32,    33,    34,    35,    36,    37,    38,
      39,    40,    41,   149,    43,    -1,    -1,    46,    -1,    -1,
      -1,   157,   154,   155,    53,    -1,    -1,    -1,    -1,    -1,
      -1,    -1,    19,    20,    21,    22,    23,    24,    25,    26,
      -1,    28,    -1,    -1,    -1,   181,    -1,   183,    -1,   185,
      37,    38,    -1,   189,    -1,    -1,    -1,    -1,    12,    -1,
      -1,    48,    -1,    50,    -1,    52,    -1,    -1,    -1,   205,
      -1,    -1,    -1,   209,    28,    29,    30,    31,    32,    33,
      34,    35,    36,    37,    38,    39,    40,    41,    12,    43,
      -1,    -1,    46,    -1,    -1,    -1,    19,    20,    21,    53,
      23,    24,    25,    26,    28,    29,    30,    31,    32,    33,
      34,    35,    36,    37,    38,    39,    40,    41,    12,    43,
      -1,    -1,    46,    -1,    -1,    -1,    -1,    -1,    -1,    53,
      -1,    -1,    -1,    -1,    28,    29,    30,    31,    32,    33,
      34,    35,    36,    37,    38,    39,    40,    41,    -1,    43,
      -1,    -1,    46,    -1,    28,    49,    10,    11,    12,    33,
      34,    35,    36,    37,    38,    39,    40,    41,    -1,    -1,
      -1,    -1,    -1,    -1,    28,    29,    30,    31,    32,    33,
      34,    35,    36,    37,    38,    39,    40,    41,    -1,    43,
      -1,    -1,    46,    12,    13,    14,    -1,    -1,    -1,    -1,
      -1,    -1,    -1,    -1,    -1,    -1,    -1,    -1,    -1,    28,
      29,    30,    31,    32,    33,    34,    35,    36,    37,    38,
      39,    40,    41,    -1,    43,    -1,    -1,    46,    12,    13,
      14,    -1,    -1,    -1,    -1,    -1,    -1,    -1,    -1,    -1,
      -1,    -1,    -1,    -1,    28,    29,    30,    31,    32,    33,
      34,    35,    36,    37,    38,    39,    40,    41,    12,    43,
      14,    -1,    46,    -1,    -1,    -1,    -1,    -1,    -1,    -1,
      -1,    -1,    -1,    -1,    28,    29,    30,    31,    32,    33,
      34,    35,    36,    37,    38,    39,    40,    41,    12,    43,
      -1,    -1,    46,    -1,    -1,    -1,    -1,    -1,    -1,    -1,
      -1,    -1,    -1,    -1,    28,    29,    30,    31,    32,    33,
      34,    35,    36,    37,    38,    39,    40,    41,    12,    43,
      44,    -1,    46,    -1,    -1,    -1,    -1,    -1,    -1,    -1,
      -1,    -1,    -1,    -1,    28,    29,    30,    31,    32,    33,
      34,    35,    36,    37,    38,    39,    40,    41,    -1,    43,
      -1,    -1,    46,    19,    20,    21,    22,    23,    24,    25,
      26,    -1,    28,     3,     4,     5,     6,     7,     8,     9,
      -1,    37,    38,    12,    -1,    15,    16,    17,    18,    -1,
      -1,    -1,    48,    -1,    50,    -1,    52,    -1,    -1,    28,
      29,    30,    31,    32,    33,    34,    35,    36,    37,    38,
      39,    40,    41,    12,    43,    -1,    -1,    -1,    -1,    -1,
      -1,    -1,    -1,    -1,    -1,    -1,    -1,    12,    -1,    28,
      29,    -1,    31,    32,    33,    34,    35,    36,    37,    38,
      39,    40,    41,    28,    12,    -1,    31,    32,    33,    34,
      35,    36,    37,    38,    39,    40,    41,    -1,    -1,    -1,
      28,    -1,    -1,    -1,    -1,    33,    34,    35,    36,    37,
      38,    39,    40,    41
=======
       4,     6,     7,   101,    10,     0,    11,    12,    13,    14,
      67,    68,    69,    14,    22,    23,    52,   112,    28,   114,
       0,   116,     0,    59,    22,    52,    52,    22,    26,    39,
      40,    41,    59,    59,     0,    40,    41,    42,    43,    22,
      23,    22,    22,    26,    22,    26,    47,    22,    22,    12,
      45,    28,    26,    48,    49,    45,    47,    27,    48,    63,
      37,    38,    39,    40,    41,    70,    45,    72,    28,    49,
      42,    49,    12,    22,    79,    80,    47,    82,    83,    84,
      85,    86,    87,    88,    89,    90,    91,    92,    93,    94,
      95,    96,   190,    48,    42,   100,    27,    47,    22,    51,
      47,    44,   108,    49,   109,   200,   201,    22,   113,    53,
     115,    47,    12,    50,   212,    49,    77,   174,    47,   176,
      47,   155,   171,   158,   180,   110,    71,   132,    28,    29,
      30,    31,    32,    33,    34,    35,    36,    37,    38,    39,
      40,    41,    -1,    43,   149,    -1,    46,    -1,    -1,    28,
     154,   155,   157,    53,    33,    34,    35,    36,    37,    38,
      39,    40,    41,    -1,    -1,    -1,    -1,    46,    -1,    12,
      -1,    -1,    -1,    -1,    -1,    -1,   181,    -1,   183,    -1,
     185,    -1,    -1,    -1,   189,    28,    29,    30,    31,    32,
      33,    34,    35,    36,    37,    38,    39,    40,    41,    -1,
      43,    -1,   207,    46,    -1,    12,   211,    -1,    -1,   213,
      53,    19,    20,    21,    -1,    23,    24,    25,    26,    -1,
     224,    28,    29,    30,    31,    32,    33,    34,    35,    36,
      37,    38,    39,    40,    41,    12,    43,    -1,    -1,    46,
      -1,    -1,    -1,    -1,    -1,    -1,    53,    -1,    -1,    -1,
      -1,    28,    29,    30,    31,    32,    33,    34,    35,    36,
      37,    38,    39,    40,    41,    -1,    43,    28,    -1,    46,
      -1,    -1,    49,    10,    11,    12,    37,    38,    39,    40,
      41,    -1,    -1,    -1,    -1,    46,    -1,    -1,    -1,    -1,
      -1,    28,    29,    30,    31,    32,    33,    34,    35,    36,
      37,    38,    39,    40,    41,    -1,    43,    -1,    -1,    46,
      12,    13,    14,    -1,    -1,    -1,    -1,    -1,    -1,    -1,
      -1,    -1,    -1,    -1,    -1,    -1,    28,    29,    30,    31,
      32,    33,    34,    35,    36,    37,    38,    39,    40,    41,
      -1,    43,    -1,    -1,    46,    12,    13,    14,    -1,    -1,
      -1,    -1,    -1,    -1,    -1,    -1,    -1,    -1,    -1,    -1,
      -1,    28,    29,    30,    31,    32,    33,    34,    35,    36,
      37,    38,    39,    40,    41,    12,    43,    14,    -1,    46,
      -1,    -1,    -1,    -1,    -1,    -1,    -1,    -1,    -1,    -1,
      -1,    28,    29,    30,    31,    32,    33,    34,    35,    36,
      37,    38,    39,    40,    41,    12,    43,    -1,    -1,    46,
      -1,    -1,    -1,    -1,    -1,    -1,    -1,    -1,    -1,    -1,
      -1,    28,    29,    30,    31,    32,    33,    34,    35,    36,
      37,    38,    39,    40,    41,    12,    43,    44,    -1,    46,
      -1,    -1,    -1,    -1,    -1,    -1,    -1,    -1,    -1,    -1,
      -1,    28,    29,    30,    31,    32,    33,    34,    35,    36,
      37,    38,    39,    40,    41,    12,    43,    -1,    -1,    46,
      -1,    -1,    -1,    -1,    -1,    -1,    -1,    -1,    -1,    -1,
      -1,    28,    29,    -1,    31,    32,    33,    34,    35,    36,
      37,    38,    39,    40,    41,    12,    -1,    -1,    -1,    46,
      -1,    -1,    -1,    -1,    -1,    -1,    -1,    -1,    -1,    12,
      -1,    28,    -1,    -1,    31,    32,    33,    34,    35,    36,
      37,    38,    39,    40,    41,    28,    -1,    -1,    -1,    46,
      33,    34,    35,    36,    37,    38,    39,    40,    41,    -1,
      -1,    -1,    -1,    46,    19,    20,    21,    22,    23,    24,
      25,    26,    -1,    28,    -1,    -1,    -1,    -1,    -1,    -1,
      -1,    -1,    37,    38,    -1,    19,    20,    21,    22,    23,
      24,    25,    26,    48,    28,    50,    -1,    52,    -1,    -1,
      -1,    -1,    -1,    37,    38,    -1,    -1,     3,     4,     5,
       6,     7,     8,     9,    48,    -1,    50,    -1,    52,    15,
      16,    17,    18
>>>>>>> f274de08
};

  /* YYSTOS[STATE-NUM] -- The (internal number of the) accessing
     symbol of state STATE-NUM.  */
static const yytype_uint8 yystos[] =
{
       0,    61,    62,     0,     3,     4,     5,     6,     7,     8,
       9,    15,    16,    17,    18,    63,    64,    65,    66,    69,
      74,    79,    80,    82,    83,    84,    85,    22,   117,    67,
      68,   117,    19,    20,    21,    22,    23,    24,    25,    26,
      28,    37,    38,    48,    50,    52,    86,    88,    89,    91,
      92,    93,    96,    97,   102,   107,   109,   111,   112,   113,
     115,   118,    86,    70,    75,   111,    86,    86,    86,    86,
      12,    47,    27,    86,    86,    86,    86,    87,   103,    98,
      12,    28,    29,    30,    31,    32,    33,    34,    35,    36,
      37,    38,    39,    40,    41,    43,    46,    45,    90,   108,
      52,    59,    71,    72,   117,    76,    77,    86,    47,    12,
      14,    81,    81,    13,    81,    13,    81,    86,    68,    86,
      49,    61,    22,    23,   104,   105,   106,   116,    86,    99,
     100,    86,    12,    86,    86,    86,    86,    86,    86,    86,
      86,    86,    86,    86,    86,    86,    86,    86,    22,    48,
      42,    86,    22,   115,    14,    47,    73,    27,    47,    10,
      11,    78,   111,    22,    23,    26,   114,    22,    23,    26,
     114,    22,   101,   101,    86,   101,    86,   101,    49,    51,
      47,    44,    53,    47,    86,    44,    86,    94,    95,    52,
      59,   110,    53,   117,    72,    86,    77,   102,    81,    81,
     106,    86,    86,    86,    49,    47,    86,    22,   115,    52,
      59,   101,   101,    86,    53,    86,    22,   115,    53
};

  /* YYR1[YYN] -- Symbol number of symbol that rule YYN derives.  */
static const yytype_uint8 yyr1[] =
{
       0,    60,    61,    61,    61,    61,    61,    62,    62,    63,
      63,    63,    63,    63,    63,    64,    65,    66,    67,    67,
      68,    70,    69,    71,    71,    72,    73,    73,    75,    74,
      76,    76,    77,    78,    78,    78,    79,    79,    80,    81,
      81,    82,    83,    84,    84,    85,    85,    86,    87,    86,
      86,    86,    86,    86,    86,    86,    86,    88,    88,    90,
      89,    91,    91,    91,    92,    92,    92,    92,    92,    92,
      92,    92,    92,    92,    92,    92,    92,    92,    92,    93,
      94,    94,    95,    95,    96,    96,    98,    97,    99,    99,
     100,   100,   101,   101,   103,   102,   104,   104,   105,   105,
     106,   107,   108,   107,   109,   109,   109,   109,   109,   110,
     110,   110,   110,   110,   110,   111,   111,   112,   112,   113,
     113,   113,   113,   113,   114,   114,   114,   115,   116,   116,
     117,   118
};

  /* YYR2[YYN] -- Number of symbols on the right hand side of rule YYN.  */
static const yytype_uint8 yyr2[] =
{
       0,     2,     2,     2,     2,     2,     2,     0,     2,     1,
       1,     1,     1,     1,     1,     4,     2,     2,     1,     3,
       3,     0,     4,     1,     3,     3,     0,     2,     0,     3,
       1,     3,     2,     0,     1,     1,     2,     4,     2,     2,
       2,     4,     4,     4,     6,     4,     6,     3,     0,     4,
       1,     1,     1,     1,     1,     1,     3,     1,     3,     0,
       5,     2,     2,     2,     3,     3,     3,     3,     3,     3,
       3,     3,     3,     3,     3,     3,     3,     3,     4,     5,
       0,     1,     1,     3,     1,     1,     0,     4,     0,     1,
       1,     3,     0,     2,     0,     4,     0,     1,     1,     3,
       3,     1,     0,     4,     1,     1,     3,     3,     4,     2,
       2,     3,     3,     3,     4,     1,     1,     1,     1,     1,
       1,     1,     1,     1,     1,     1,     1,     1,     1,     1,
       1,     1
};


#define yyerrok         (yyerrstatus = 0)
#define yyclearin       (yychar = YYEMPTY)
#define YYEMPTY         (-2)
#define YYEOF           0

#define YYACCEPT        goto yyacceptlab
#define YYABORT         goto yyabortlab
#define YYERROR         goto yyerrorlab


#define YYRECOVERING()  (!!yyerrstatus)

#define YYBACKUP(Token, Value)                                  \
do                                                              \
  if (yychar == YYEMPTY)                                        \
    {                                                           \
      yychar = (Token);                                         \
      yylval = (Value);                                         \
      YYPOPSTACK (yylen);                                       \
      yystate = *yyssp;                                         \
      goto yybackup;                                            \
    }                                                           \
  else                                                          \
    {                                                           \
      yyerror (&yylloc, parser, YY_("syntax error: cannot back up")); \
      YYERROR;                                                  \
    }                                                           \
while (0)

/* Error token number */
#define YYTERROR        1
#define YYERRCODE       256


/* YYLLOC_DEFAULT -- Set CURRENT to span from RHS[1] to RHS[N].
   If N is 0, then set CURRENT to the empty location which ends
   the previous symbol: RHS[0] (always defined).  */

#ifndef YYLLOC_DEFAULT
# define YYLLOC_DEFAULT(Current, Rhs, N)                                \
    do                                                                  \
      if (N)                                                            \
        {                                                               \
          (Current).first_line   = YYRHSLOC (Rhs, 1).first_line;        \
          (Current).first_column = YYRHSLOC (Rhs, 1).first_column;      \
          (Current).last_line    = YYRHSLOC (Rhs, N).last_line;         \
          (Current).last_column  = YYRHSLOC (Rhs, N).last_column;       \
        }                                                               \
      else                                                              \
        {                                                               \
          (Current).first_line   = (Current).last_line   =              \
            YYRHSLOC (Rhs, 0).last_line;                                \
          (Current).first_column = (Current).last_column =              \
            YYRHSLOC (Rhs, 0).last_column;                              \
        }                                                               \
    while (0)
#endif

#define YYRHSLOC(Rhs, K) ((Rhs)[K])


/* Enable debugging if requested.  */
#if YYDEBUG

# ifndef YYFPRINTF
#  include <stdio.h> /* INFRINGES ON USER NAME SPACE */
#  define YYFPRINTF fprintf
# endif

# define YYDPRINTF(Args)                        \
do {                                            \
  if (yydebug)                                  \
    YYFPRINTF Args;                             \
} while (0)


/* YY_LOCATION_PRINT -- Print the location on the stream.
   This macro was not mandated originally: define only if we know
   we won't break user code: when these are the locations we know.  */

#ifndef YY_LOCATION_PRINT
# if defined YYLTYPE_IS_TRIVIAL && YYLTYPE_IS_TRIVIAL

/* Print *YYLOCP on YYO.  Private, do not rely on its existence. */

YY_ATTRIBUTE_UNUSED
static unsigned
yy_location_print_ (FILE *yyo, YYLTYPE const * const yylocp)
{
  unsigned res = 0;
  int end_col = 0 != yylocp->last_column ? yylocp->last_column - 1 : 0;
  if (0 <= yylocp->first_line)
    {
      res += YYFPRINTF (yyo, "%d", yylocp->first_line);
      if (0 <= yylocp->first_column)
        res += YYFPRINTF (yyo, ".%d", yylocp->first_column);
    }
  if (0 <= yylocp->last_line)
    {
      if (yylocp->first_line < yylocp->last_line)
        {
          res += YYFPRINTF (yyo, "-%d", yylocp->last_line);
          if (0 <= end_col)
            res += YYFPRINTF (yyo, ".%d", end_col);
        }
      else if (0 <= end_col && yylocp->first_column < end_col)
        res += YYFPRINTF (yyo, "-%d", end_col);
    }
  return res;
 }

#  define YY_LOCATION_PRINT(File, Loc)          \
  yy_location_print_ (File, &(Loc))

# else
#  define YY_LOCATION_PRINT(File, Loc) ((void) 0)
# endif
#endif


# define YY_SYMBOL_PRINT(Title, Type, Value, Location)                    \
do {                                                                      \
  if (yydebug)                                                            \
    {                                                                     \
      YYFPRINTF (stderr, "%s ", Title);                                   \
      yy_symbol_print (stderr,                                            \
                  Type, Value, Location, parser); \
      YYFPRINTF (stderr, "\n");                                           \
    }                                                                     \
} while (0)


/*----------------------------------------.
| Print this symbol's value on YYOUTPUT.  |
`----------------------------------------*/

static void
yy_symbol_value_print (FILE *yyoutput, int yytype, YYSTYPE const * const yyvaluep, YYLTYPE const * const yylocationp, triagens::aql::Parser* parser)
{
  FILE *yyo = yyoutput;
  YYUSE (yyo);
  YYUSE (yylocationp);
  YYUSE (parser);
  if (!yyvaluep)
    return;
# ifdef YYPRINT
  if (yytype < YYNTOKENS)
    YYPRINT (yyoutput, yytoknum[yytype], *yyvaluep);
# endif
  YYUSE (yytype);
}


/*--------------------------------.
| Print this symbol on YYOUTPUT.  |
`--------------------------------*/

static void
yy_symbol_print (FILE *yyoutput, int yytype, YYSTYPE const * const yyvaluep, YYLTYPE const * const yylocationp, triagens::aql::Parser* parser)
{
  YYFPRINTF (yyoutput, "%s %s (",
             yytype < YYNTOKENS ? "token" : "nterm", yytname[yytype]);

  YY_LOCATION_PRINT (yyoutput, *yylocationp);
  YYFPRINTF (yyoutput, ": ");
  yy_symbol_value_print (yyoutput, yytype, yyvaluep, yylocationp, parser);
  YYFPRINTF (yyoutput, ")");
}

/*------------------------------------------------------------------.
| yy_stack_print -- Print the state stack from its BOTTOM up to its |
| TOP (included).                                                   |
`------------------------------------------------------------------*/

static void
yy_stack_print (yytype_int16 *yybottom, yytype_int16 *yytop)
{
  YYFPRINTF (stderr, "Stack now");
  for (; yybottom <= yytop; yybottom++)
    {
      int yybot = *yybottom;
      YYFPRINTF (stderr, " %d", yybot);
    }
  YYFPRINTF (stderr, "\n");
}

# define YY_STACK_PRINT(Bottom, Top)                            \
do {                                                            \
  if (yydebug)                                                  \
    yy_stack_print ((Bottom), (Top));                           \
} while (0)


/*------------------------------------------------.
| Report that the YYRULE is going to be reduced.  |
`------------------------------------------------*/

static void
yy_reduce_print (yytype_int16 *yyssp, YYSTYPE *yyvsp, YYLTYPE *yylsp, int yyrule, triagens::aql::Parser* parser)
{
  unsigned long int yylno = yyrline[yyrule];
  int yynrhs = yyr2[yyrule];
  int yyi;
  YYFPRINTF (stderr, "Reducing stack by rule %d (line %lu):\n",
             yyrule - 1, yylno);
  /* The symbols being reduced.  */
  for (yyi = 0; yyi < yynrhs; yyi++)
    {
      YYFPRINTF (stderr, "   $%d = ", yyi + 1);
      yy_symbol_print (stderr,
                       yystos[yyssp[yyi + 1 - yynrhs]],
                       &(yyvsp[(yyi + 1) - (yynrhs)])
                       , &(yylsp[(yyi + 1) - (yynrhs)])                       , parser);
      YYFPRINTF (stderr, "\n");
    }
}

# define YY_REDUCE_PRINT(Rule)          \
do {                                    \
  if (yydebug)                          \
    yy_reduce_print (yyssp, yyvsp, yylsp, Rule, parser); \
} while (0)

/* Nonzero means print parse trace.  It is left uninitialized so that
   multiple parsers can coexist.  */
int yydebug;
#else /* !YYDEBUG */
# define YYDPRINTF(Args)
# define YY_SYMBOL_PRINT(Title, Type, Value, Location)
# define YY_STACK_PRINT(Bottom, Top)
# define YY_REDUCE_PRINT(Rule)
#endif /* !YYDEBUG */


/* YYINITDEPTH -- initial size of the parser's stacks.  */
#ifndef YYINITDEPTH
# define YYINITDEPTH 200
#endif

/* YYMAXDEPTH -- maximum size the stacks can grow to (effective only
   if the built-in stack extension method is used).

   Do not make this value too large; the results are undefined if
   YYSTACK_ALLOC_MAXIMUM < YYSTACK_BYTES (YYMAXDEPTH)
   evaluated with infinite-precision integer arithmetic.  */

#ifndef YYMAXDEPTH
# define YYMAXDEPTH 10000
#endif


#if YYERROR_VERBOSE

# ifndef yystrlen
#  if defined __GLIBC__ && defined _STRING_H
#   define yystrlen strlen
#  else
/* Return the length of YYSTR.  */
static YYSIZE_T
yystrlen (const char *yystr)
{
  YYSIZE_T yylen;
  for (yylen = 0; yystr[yylen]; yylen++)
    continue;
  return yylen;
}
#  endif
# endif

# ifndef yystpcpy
#  if defined __GLIBC__ && defined _STRING_H && defined _GNU_SOURCE
#   define yystpcpy stpcpy
#  else
/* Copy YYSRC to YYDEST, returning the address of the terminating '\0' in
   YYDEST.  */
static char *
yystpcpy (char *yydest, const char *yysrc)
{
  char *yyd = yydest;
  const char *yys = yysrc;

  while ((*yyd++ = *yys++) != '\0')
    continue;

  return yyd - 1;
}
#  endif
# endif

# ifndef yytnamerr
/* Copy to YYRES the contents of YYSTR after stripping away unnecessary
   quotes and backslashes, so that it's suitable for yyerror.  The
   heuristic is that double-quoting is unnecessary unless the string
   contains an apostrophe, a comma, or backslash (other than
   backslash-backslash).  YYSTR is taken from yytname.  If YYRES is
   null, do not copy; instead, return the length of what the result
   would have been.  */
static YYSIZE_T
yytnamerr (char *yyres, const char *yystr)
{
  if (*yystr == '"')
    {
      YYSIZE_T yyn = 0;
      char const *yyp = yystr;

      for (;;)
        switch (*++yyp)
          {
          case '\'':
          case ',':
            goto do_not_strip_quotes;

          case '\\':
            if (*++yyp != '\\')
              goto do_not_strip_quotes;
            /* Fall through.  */
          default:
            if (yyres)
              yyres[yyn] = *yyp;
            yyn++;
            break;

          case '"':
            if (yyres)
              yyres[yyn] = '\0';
            return yyn;
          }
    do_not_strip_quotes: ;
    }

  if (! yyres)
    return yystrlen (yystr);

  return yystpcpy (yyres, yystr) - yyres;
}
# endif

/* Copy into *YYMSG, which is of size *YYMSG_ALLOC, an error message
   about the unexpected token YYTOKEN for the state stack whose top is
   YYSSP.

   Return 0 if *YYMSG was successfully written.  Return 1 if *YYMSG is
   not large enough to hold the message.  In that case, also set
   *YYMSG_ALLOC to the required number of bytes.  Return 2 if the
   required number of bytes is too large to store.  */
static int
yysyntax_error (YYSIZE_T *yymsg_alloc, char **yymsg,
                yytype_int16 *yyssp, int yytoken)
{
  YYSIZE_T yysize0 = yytnamerr (YY_NULLPTR, yytname[yytoken]);
  YYSIZE_T yysize = yysize0;
  enum { YYERROR_VERBOSE_ARGS_MAXIMUM = 5 };
  /* Internationalized format string. */
  const char *yyformat = YY_NULLPTR;
  /* Arguments of yyformat. */
  char const *yyarg[YYERROR_VERBOSE_ARGS_MAXIMUM];
  /* Number of reported tokens (one for the "unexpected", one per
     "expected"). */
  int yycount = 0;

  /* There are many possibilities here to consider:
     - If this state is a consistent state with a default action, then
       the only way this function was invoked is if the default action
       is an error action.  In that case, don't check for expected
       tokens because there are none.
     - The only way there can be no lookahead present (in yychar) is if
       this state is a consistent state with a default action.  Thus,
       detecting the absence of a lookahead is sufficient to determine
       that there is no unexpected or expected token to report.  In that
       case, just report a simple "syntax error".
     - Don't assume there isn't a lookahead just because this state is a
       consistent state with a default action.  There might have been a
       previous inconsistent state, consistent state with a non-default
       action, or user semantic action that manipulated yychar.
     - Of course, the expected token list depends on states to have
       correct lookahead information, and it depends on the parser not
       to perform extra reductions after fetching a lookahead from the
       scanner and before detecting a syntax error.  Thus, state merging
       (from LALR or IELR) and default reductions corrupt the expected
       token list.  However, the list is correct for canonical LR with
       one exception: it will still contain any token that will not be
       accepted due to an error action in a later state.
  */
  if (yytoken != YYEMPTY)
    {
      int yyn = yypact[*yyssp];
      yyarg[yycount++] = yytname[yytoken];
      if (!yypact_value_is_default (yyn))
        {
          /* Start YYX at -YYN if negative to avoid negative indexes in
             YYCHECK.  In other words, skip the first -YYN actions for
             this state because they are default actions.  */
          int yyxbegin = yyn < 0 ? -yyn : 0;
          /* Stay within bounds of both yycheck and yytname.  */
          int yychecklim = YYLAST - yyn + 1;
          int yyxend = yychecklim < YYNTOKENS ? yychecklim : YYNTOKENS;
          int yyx;

          for (yyx = yyxbegin; yyx < yyxend; ++yyx)
            if (yycheck[yyx + yyn] == yyx && yyx != YYTERROR
                && !yytable_value_is_error (yytable[yyx + yyn]))
              {
                if (yycount == YYERROR_VERBOSE_ARGS_MAXIMUM)
                  {
                    yycount = 1;
                    yysize = yysize0;
                    break;
                  }
                yyarg[yycount++] = yytname[yyx];
                {
                  YYSIZE_T yysize1 = yysize + yytnamerr (YY_NULLPTR, yytname[yyx]);
                  if (! (yysize <= yysize1
                         && yysize1 <= YYSTACK_ALLOC_MAXIMUM))
                    return 2;
                  yysize = yysize1;
                }
              }
        }
    }

  switch (yycount)
    {
# define YYCASE_(N, S)                      \
      case N:                               \
        yyformat = S;                       \
      break
      YYCASE_(0, YY_("syntax error"));
      YYCASE_(1, YY_("syntax error, unexpected %s"));
      YYCASE_(2, YY_("syntax error, unexpected %s, expecting %s"));
      YYCASE_(3, YY_("syntax error, unexpected %s, expecting %s or %s"));
      YYCASE_(4, YY_("syntax error, unexpected %s, expecting %s or %s or %s"));
      YYCASE_(5, YY_("syntax error, unexpected %s, expecting %s or %s or %s or %s"));
# undef YYCASE_
    }

  {
    YYSIZE_T yysize1 = yysize + yystrlen (yyformat);
    if (! (yysize <= yysize1 && yysize1 <= YYSTACK_ALLOC_MAXIMUM))
      return 2;
    yysize = yysize1;
  }

  if (*yymsg_alloc < yysize)
    {
      *yymsg_alloc = 2 * yysize;
      if (! (yysize <= *yymsg_alloc
             && *yymsg_alloc <= YYSTACK_ALLOC_MAXIMUM))
        *yymsg_alloc = YYSTACK_ALLOC_MAXIMUM;
      return 1;
    }

  /* Avoid sprintf, as that infringes on the user's name space.
     Don't have undefined behavior even if the translation
     produced a string with the wrong number of "%s"s.  */
  {
    char *yyp = *yymsg;
    int yyi = 0;
    while ((*yyp = *yyformat) != '\0')
      if (*yyp == '%' && yyformat[1] == 's' && yyi < yycount)
        {
          yyp += yytnamerr (yyp, yyarg[yyi++]);
          yyformat += 2;
        }
      else
        {
          yyp++;
          yyformat++;
        }
  }
  return 0;
}
#endif /* YYERROR_VERBOSE */

/*-----------------------------------------------.
| Release the memory associated to this symbol.  |
`-----------------------------------------------*/

static void
yydestruct (const char *yymsg, int yytype, YYSTYPE *yyvaluep, YYLTYPE *yylocationp, triagens::aql::Parser* parser)
{
  YYUSE (yyvaluep);
  YYUSE (yylocationp);
  YYUSE (parser);
  if (!yymsg)
    yymsg = "Deleting";
  YY_SYMBOL_PRINT (yymsg, yytype, yyvaluep, yylocationp);

  YY_IGNORE_MAYBE_UNINITIALIZED_BEGIN
  YYUSE (yytype);
  YY_IGNORE_MAYBE_UNINITIALIZED_END
}




/*----------.
| yyparse.  |
`----------*/

int
yyparse (triagens::aql::Parser* parser)
{
/* The lookahead symbol.  */
int yychar;


/* The semantic value of the lookahead symbol.  */
/* Default value used for initialization, for pacifying older GCCs
   or non-GCC compilers.  */
YY_INITIAL_VALUE (static YYSTYPE yyval_default;)
YYSTYPE yylval YY_INITIAL_VALUE (= yyval_default);

/* Location data for the lookahead symbol.  */
static YYLTYPE yyloc_default
# if defined YYLTYPE_IS_TRIVIAL && YYLTYPE_IS_TRIVIAL
  = { 1, 1, 1, 1 }
# endif
;
YYLTYPE yylloc = yyloc_default;

    /* Number of syntax errors so far.  */
    int yynerrs;

    int yystate;
    /* Number of tokens to shift before error messages enabled.  */
    int yyerrstatus;

    /* The stacks and their tools:
       'yyss': related to states.
       'yyvs': related to semantic values.
       'yyls': related to locations.

       Refer to the stacks through separate pointers, to allow yyoverflow
       to reallocate them elsewhere.  */

    /* The state stack.  */
    yytype_int16 yyssa[YYINITDEPTH];
    yytype_int16 *yyss;
    yytype_int16 *yyssp;

    /* The semantic value stack.  */
    YYSTYPE yyvsa[YYINITDEPTH];
    YYSTYPE *yyvs;
    YYSTYPE *yyvsp;

    /* The location stack.  */
    YYLTYPE yylsa[YYINITDEPTH];
    YYLTYPE *yyls;
    YYLTYPE *yylsp;

    /* The locations where the error started and ended.  */
    YYLTYPE yyerror_range[3];

    YYSIZE_T yystacksize;

  int yyn;
  int yyresult;
  /* Lookahead token as an internal (translated) token number.  */
  int yytoken = 0;
  /* The variables used to return semantic value and location from the
     action routines.  */
  YYSTYPE yyval;
  YYLTYPE yyloc;

#if YYERROR_VERBOSE
  /* Buffer for error messages, and its allocated size.  */
  char yymsgbuf[128];
  char *yymsg = yymsgbuf;
  YYSIZE_T yymsg_alloc = sizeof yymsgbuf;
#endif

#define YYPOPSTACK(N)   (yyvsp -= (N), yyssp -= (N), yylsp -= (N))

  /* The number of symbols on the RHS of the reduced rule.
     Keep to zero when no symbol should be popped.  */
  int yylen = 0;

  yyssp = yyss = yyssa;
  yyvsp = yyvs = yyvsa;
  yylsp = yyls = yylsa;
  yystacksize = YYINITDEPTH;

  YYDPRINTF ((stderr, "Starting parse\n"));

  yystate = 0;
  yyerrstatus = 0;
  yynerrs = 0;
  yychar = YYEMPTY; /* Cause a token to be read.  */
  yylsp[0] = yylloc;
  goto yysetstate;

/*------------------------------------------------------------.
| yynewstate -- Push a new state, which is found in yystate.  |
`------------------------------------------------------------*/
 yynewstate:
  /* In all cases, when you get here, the value and location stacks
     have just been pushed.  So pushing a state here evens the stacks.  */
  yyssp++;

 yysetstate:
  *yyssp = yystate;

  if (yyss + yystacksize - 1 <= yyssp)
    {
      /* Get the current used size of the three stacks, in elements.  */
      YYSIZE_T yysize = yyssp - yyss + 1;

#ifdef yyoverflow
      {
        /* Give user a chance to reallocate the stack.  Use copies of
           these so that the &'s don't force the real ones into
           memory.  */
        YYSTYPE *yyvs1 = yyvs;
        yytype_int16 *yyss1 = yyss;
        YYLTYPE *yyls1 = yyls;

        /* Each stack pointer address is followed by the size of the
           data in use in that stack, in bytes.  This used to be a
           conditional around just the two extra args, but that might
           be undefined if yyoverflow is a macro.  */
        yyoverflow (YY_("memory exhausted"),
                    &yyss1, yysize * sizeof (*yyssp),
                    &yyvs1, yysize * sizeof (*yyvsp),
                    &yyls1, yysize * sizeof (*yylsp),
                    &yystacksize);

        yyls = yyls1;
        yyss = yyss1;
        yyvs = yyvs1;
      }
#else /* no yyoverflow */
# ifndef YYSTACK_RELOCATE
      goto yyexhaustedlab;
# else
      /* Extend the stack our own way.  */
      if (YYMAXDEPTH <= yystacksize)
        goto yyexhaustedlab;
      yystacksize *= 2;
      if (YYMAXDEPTH < yystacksize)
        yystacksize = YYMAXDEPTH;

      {
        yytype_int16 *yyss1 = yyss;
        union yyalloc *yyptr =
          (union yyalloc *) YYSTACK_ALLOC (YYSTACK_BYTES (yystacksize));
        if (! yyptr)
          goto yyexhaustedlab;
        YYSTACK_RELOCATE (yyss_alloc, yyss);
        YYSTACK_RELOCATE (yyvs_alloc, yyvs);
        YYSTACK_RELOCATE (yyls_alloc, yyls);
#  undef YYSTACK_RELOCATE
        if (yyss1 != yyssa)
          YYSTACK_FREE (yyss1);
      }
# endif
#endif /* no yyoverflow */

      yyssp = yyss + yysize - 1;
      yyvsp = yyvs + yysize - 1;
      yylsp = yyls + yysize - 1;

      YYDPRINTF ((stderr, "Stack size increased to %lu\n",
                  (unsigned long int) yystacksize));

      if (yyss + yystacksize - 1 <= yyssp)
        YYABORT;
    }

  YYDPRINTF ((stderr, "Entering state %d\n", yystate));

  if (yystate == YYFINAL)
    YYACCEPT;

  goto yybackup;

/*-----------.
| yybackup.  |
`-----------*/
yybackup:

  /* Do appropriate processing given the current state.  Read a
     lookahead token if we need one and don't already have one.  */

  /* First try to decide what to do without reference to lookahead token.  */
  yyn = yypact[yystate];
  if (yypact_value_is_default (yyn))
    goto yydefault;

  /* Not known => get a lookahead token if don't already have one.  */

  /* YYCHAR is either YYEMPTY or YYEOF or a valid lookahead symbol.  */
  if (yychar == YYEMPTY)
    {
      YYDPRINTF ((stderr, "Reading a token: "));
      yychar = yylex (&yylval, &yylloc, scanner);
    }

  if (yychar <= YYEOF)
    {
      yychar = yytoken = YYEOF;
      YYDPRINTF ((stderr, "Now at end of input.\n"));
    }
  else
    {
      yytoken = YYTRANSLATE (yychar);
      YY_SYMBOL_PRINT ("Next token is", yytoken, &yylval, &yylloc);
    }

  /* If the proper action on seeing token YYTOKEN is to reduce or to
     detect an error, take that action.  */
  yyn += yytoken;
  if (yyn < 0 || YYLAST < yyn || yycheck[yyn] != yytoken)
    goto yydefault;
  yyn = yytable[yyn];
  if (yyn <= 0)
    {
      if (yytable_value_is_error (yyn))
        goto yyerrlab;
      yyn = -yyn;
      goto yyreduce;
    }

  /* Count tokens shifted since error; after three, turn off error
     status.  */
  if (yyerrstatus)
    yyerrstatus--;

  /* Shift the lookahead token.  */
  YY_SYMBOL_PRINT ("Shifting", yytoken, &yylval, &yylloc);

  /* Discard the shifted token.  */
  yychar = YYEMPTY;

  yystate = yyn;
  YY_IGNORE_MAYBE_UNINITIALIZED_BEGIN
  *++yyvsp = yylval;
  YY_IGNORE_MAYBE_UNINITIALIZED_END
  *++yylsp = yylloc;
  goto yynewstate;


/*-----------------------------------------------------------.
| yydefault -- do the default action for the current state.  |
`-----------------------------------------------------------*/
yydefault:
  yyn = yydefact[yystate];
  if (yyn == 0)
    goto yyerrlab;
  goto yyreduce;


/*-----------------------------.
| yyreduce -- Do a reduction.  |
`-----------------------------*/
yyreduce:
  /* yyn is the number of a rule to reduce with.  */
  yylen = yyr2[yyn];

  /* If YYLEN is nonzero, implement the default value of the action:
     '$$ = $1'.

     Otherwise, the following line sets YYVAL to garbage.
     This behavior is undocumented and Bison
     users should not rely upon it.  Assigning to YYVAL
     unconditionally makes the parser a bit smaller, and it avoids a
     GCC warning that YYVAL may be used uninitialized.  */
  yyval = yyvsp[1-yylen];

  /* Default location.  */
  YYLLOC_DEFAULT (yyloc, (yylsp - yylen), yylen);
  YY_REDUCE_PRINT (yyn);
  switch (yyn)
    {
        case 2:
<<<<<<< HEAD
#line 195 "arangod/Aql/grammar.y" /* yacc.c:1661  */
=======
#line 197 "arangod/Aql/grammar.y" /* yacc.c:1646  */
>>>>>>> f274de08
    {
    }
#line 1691 "arangod/Aql/grammar.cpp" /* yacc.c:1661  */
    break;

  case 3:
<<<<<<< HEAD
#line 197 "arangod/Aql/grammar.y" /* yacc.c:1661  */
=======
#line 199 "arangod/Aql/grammar.y" /* yacc.c:1646  */
>>>>>>> f274de08
    {
    }
#line 1698 "arangod/Aql/grammar.cpp" /* yacc.c:1661  */
    break;

  case 4:
<<<<<<< HEAD
#line 199 "arangod/Aql/grammar.y" /* yacc.c:1661  */
=======
#line 201 "arangod/Aql/grammar.y" /* yacc.c:1646  */
>>>>>>> f274de08
    {
    }
#line 1705 "arangod/Aql/grammar.cpp" /* yacc.c:1661  */
    break;

  case 5:
<<<<<<< HEAD
#line 201 "arangod/Aql/grammar.y" /* yacc.c:1661  */
=======
#line 203 "arangod/Aql/grammar.y" /* yacc.c:1646  */
>>>>>>> f274de08
    {
    }
#line 1712 "arangod/Aql/grammar.cpp" /* yacc.c:1661  */
    break;

  case 6:
<<<<<<< HEAD
#line 203 "arangod/Aql/grammar.y" /* yacc.c:1661  */
=======
#line 205 "arangod/Aql/grammar.y" /* yacc.c:1646  */
>>>>>>> f274de08
    {
    }
#line 1719 "arangod/Aql/grammar.cpp" /* yacc.c:1661  */
    break;

  case 7:
<<<<<<< HEAD
#line 208 "arangod/Aql/grammar.y" /* yacc.c:1661  */
=======
#line 210 "arangod/Aql/grammar.y" /* yacc.c:1646  */
>>>>>>> f274de08
    {
    }
#line 1726 "arangod/Aql/grammar.cpp" /* yacc.c:1661  */
    break;

  case 8:
<<<<<<< HEAD
#line 210 "arangod/Aql/grammar.y" /* yacc.c:1661  */
=======
#line 212 "arangod/Aql/grammar.y" /* yacc.c:1646  */
>>>>>>> f274de08
    {
    }
#line 1733 "arangod/Aql/grammar.cpp" /* yacc.c:1661  */
    break;

  case 9:
<<<<<<< HEAD
#line 215 "arangod/Aql/grammar.y" /* yacc.c:1661  */
=======
#line 217 "arangod/Aql/grammar.y" /* yacc.c:1646  */
>>>>>>> f274de08
    {
    }
#line 1740 "arangod/Aql/grammar.cpp" /* yacc.c:1661  */
    break;

  case 10:
<<<<<<< HEAD
#line 217 "arangod/Aql/grammar.y" /* yacc.c:1661  */
=======
#line 219 "arangod/Aql/grammar.y" /* yacc.c:1646  */
>>>>>>> f274de08
    {
    }
#line 1747 "arangod/Aql/grammar.cpp" /* yacc.c:1661  */
    break;

  case 11:
<<<<<<< HEAD
#line 219 "arangod/Aql/grammar.y" /* yacc.c:1661  */
=======
#line 221 "arangod/Aql/grammar.y" /* yacc.c:1646  */
>>>>>>> f274de08
    {
    }
#line 1754 "arangod/Aql/grammar.cpp" /* yacc.c:1661  */
    break;

  case 12:
<<<<<<< HEAD
#line 221 "arangod/Aql/grammar.y" /* yacc.c:1661  */
=======
#line 223 "arangod/Aql/grammar.y" /* yacc.c:1646  */
>>>>>>> f274de08
    {
    }
#line 1761 "arangod/Aql/grammar.cpp" /* yacc.c:1661  */
    break;

  case 13:
<<<<<<< HEAD
#line 223 "arangod/Aql/grammar.y" /* yacc.c:1661  */
=======
#line 225 "arangod/Aql/grammar.y" /* yacc.c:1646  */
>>>>>>> f274de08
    {
    }
#line 1768 "arangod/Aql/grammar.cpp" /* yacc.c:1661  */
    break;

  case 14:
<<<<<<< HEAD
#line 225 "arangod/Aql/grammar.y" /* yacc.c:1661  */
=======
#line 227 "arangod/Aql/grammar.y" /* yacc.c:1646  */
>>>>>>> f274de08
    {
    }
#line 1775 "arangod/Aql/grammar.cpp" /* yacc.c:1661  */
    break;

  case 15:
<<<<<<< HEAD
#line 230 "arangod/Aql/grammar.y" /* yacc.c:1661  */
=======
#line 232 "arangod/Aql/grammar.y" /* yacc.c:1646  */
>>>>>>> f274de08
    {
      parser->ast()->scopes()->start(triagens::aql::AQL_SCOPE_FOR);
     
      auto node = parser->ast()->createNodeFor((yyvsp[-2].strval), (yyvsp[0].node));
      parser->ast()->addOperation(node);
    }
#line 1786 "arangod/Aql/grammar.cpp" /* yacc.c:1661  */
    break;

  case 16:
<<<<<<< HEAD
#line 239 "arangod/Aql/grammar.y" /* yacc.c:1661  */
=======
#line 241 "arangod/Aql/grammar.y" /* yacc.c:1646  */
>>>>>>> f274de08
    {
      // operand is a reference. can use it directly
      auto node = parser->ast()->createNodeFilter((yyvsp[0].node));
      parser->ast()->addOperation(node);
    }
#line 1796 "arangod/Aql/grammar.cpp" /* yacc.c:1661  */
    break;

  case 17:
<<<<<<< HEAD
#line 247 "arangod/Aql/grammar.y" /* yacc.c:1661  */
=======
#line 249 "arangod/Aql/grammar.y" /* yacc.c:1646  */
>>>>>>> f274de08
    {
    }
#line 1803 "arangod/Aql/grammar.cpp" /* yacc.c:1661  */
    break;

  case 18:
<<<<<<< HEAD
#line 252 "arangod/Aql/grammar.y" /* yacc.c:1661  */
=======
#line 254 "arangod/Aql/grammar.y" /* yacc.c:1646  */
>>>>>>> f274de08
    {
    }
#line 1810 "arangod/Aql/grammar.cpp" /* yacc.c:1661  */
    break;

  case 19:
<<<<<<< HEAD
#line 254 "arangod/Aql/grammar.y" /* yacc.c:1661  */
=======
#line 256 "arangod/Aql/grammar.y" /* yacc.c:1646  */
>>>>>>> f274de08
    {
    }
#line 1817 "arangod/Aql/grammar.cpp" /* yacc.c:1661  */
    break;

  case 20:
<<<<<<< HEAD
#line 259 "arangod/Aql/grammar.y" /* yacc.c:1661  */
=======
#line 261 "arangod/Aql/grammar.y" /* yacc.c:1646  */
>>>>>>> f274de08
    {
      auto node = parser->ast()->createNodeLet((yyvsp[-2].strval), (yyvsp[0].node), true);
      parser->ast()->addOperation(node);
    }
#line 1826 "arangod/Aql/grammar.cpp" /* yacc.c:1661  */
    break;

  case 21:
<<<<<<< HEAD
#line 266 "arangod/Aql/grammar.y" /* yacc.c:1661  */
=======
#line 268 "arangod/Aql/grammar.y" /* yacc.c:1646  */
>>>>>>> f274de08
    {
      auto node = parser->ast()->createNodeList();
      parser->pushStack(node);
    }
#line 1835 "arangod/Aql/grammar.cpp" /* yacc.c:1661  */
    break;

  case 22:
<<<<<<< HEAD
#line 269 "arangod/Aql/grammar.y" /* yacc.c:1661  */
=======
#line 271 "arangod/Aql/grammar.y" /* yacc.c:1646  */
>>>>>>> f274de08
    {
      auto list = static_cast<AstNode const*>(parser->popStack());

      if (list == nullptr) {
        ABORT_OOM
      }

      auto scopes = parser->ast()->scopes();

      // check if we are in the main scope
      bool reRegisterVariables = (scopes->type() != triagens::aql::AQL_SCOPE_MAIN); 

      if (reRegisterVariables) {
        // end the active scopes
        scopes->endNested();
        // start a new scope
        scopes->start(triagens::aql::AQL_SCOPE_COLLECT);

        size_t const n = list->numMembers();
        for (size_t i = 0; i < n; ++i) {
          auto member = list->getMember(i);

          if (member != nullptr) {
            TRI_ASSERT(member->type == NODE_TYPE_ASSIGN);
            auto v = static_cast<Variable*>(member->getMember(0)->getData());
            scopes->addVariable(v);
          }
        }
      }

<<<<<<< HEAD
      auto node = parser->ast()->createNodeCollect(list, (yyvsp[0].strval));
      parser->ast()->addOperation(node);
    }
#line 1873 "arangod/Aql/grammar.cpp" /* yacc.c:1661  */
    break;

  case 23:
#line 305 "arangod/Aql/grammar.y" /* yacc.c:1661  */
    {
    }
#line 1880 "arangod/Aql/grammar.cpp" /* yacc.c:1661  */
    break;

  case 24:
#line 307 "arangod/Aql/grammar.y" /* yacc.c:1661  */
    {
    }
#line 1887 "arangod/Aql/grammar.cpp" /* yacc.c:1661  */
    break;

  case 25:
#line 312 "arangod/Aql/grammar.y" /* yacc.c:1661  */
=======
      if ((yyvsp[-1].strval) == nullptr && (yyvsp[0].node) != nullptr) {
        parser->registerParseError(TRI_ERROR_QUERY_PARSE, "use of 'KEEP' without 'INTO'", yylloc.first_line, yylloc.first_column);
      } 

      auto node = parser->ast()->createNodeCollect(list, (yyvsp[-1].strval), (yyvsp[0].node));
      parser->ast()->addOperation(node);
    }
#line 1885 "arangod/Aql/grammar.cpp" /* yacc.c:1646  */
    break;

  case 23:
#line 311 "arangod/Aql/grammar.y" /* yacc.c:1646  */
    {
    }
#line 1892 "arangod/Aql/grammar.cpp" /* yacc.c:1646  */
    break;

  case 24:
#line 313 "arangod/Aql/grammar.y" /* yacc.c:1646  */
    {
    }
#line 1899 "arangod/Aql/grammar.cpp" /* yacc.c:1646  */
    break;

  case 25:
#line 318 "arangod/Aql/grammar.y" /* yacc.c:1646  */
>>>>>>> f274de08
    {
      auto node = parser->ast()->createNodeAssign((yyvsp[-2].strval), (yyvsp[0].node));
      parser->pushList(node);
    }
<<<<<<< HEAD
#line 1896 "arangod/Aql/grammar.cpp" /* yacc.c:1661  */
    break;

  case 26:
#line 319 "arangod/Aql/grammar.y" /* yacc.c:1661  */
    {
      (yyval.strval) = nullptr;
    }
#line 1904 "arangod/Aql/grammar.cpp" /* yacc.c:1661  */
    break;

  case 27:
#line 322 "arangod/Aql/grammar.y" /* yacc.c:1661  */
    {
      (yyval.strval) = (yyvsp[0].strval);
    }
#line 1912 "arangod/Aql/grammar.cpp" /* yacc.c:1661  */
    break;

  case 28:
#line 328 "arangod/Aql/grammar.y" /* yacc.c:1661  */
    {
      auto node = parser->ast()->createNodeList();
      parser->pushStack(node);
    }
#line 1921 "arangod/Aql/grammar.cpp" /* yacc.c:1661  */
    break;

  case 29:
#line 331 "arangod/Aql/grammar.y" /* yacc.c:1661  */
=======
#line 1908 "arangod/Aql/grammar.cpp" /* yacc.c:1646  */
    break;

  case 26:
#line 325 "arangod/Aql/grammar.y" /* yacc.c:1646  */
    {
      (yyval.strval) = nullptr;
    }
#line 1916 "arangod/Aql/grammar.cpp" /* yacc.c:1646  */
    break;

  case 27:
#line 328 "arangod/Aql/grammar.y" /* yacc.c:1646  */
    {
      (yyval.strval) = (yyvsp[0].strval);
    }
#line 1924 "arangod/Aql/grammar.cpp" /* yacc.c:1646  */
    break;

  case 28:
#line 334 "arangod/Aql/grammar.y" /* yacc.c:1646  */
    {
      if (! parser->ast()->scopes()->existsVariable((yyvsp[0].strval))) {
        parser->registerParseError(TRI_ERROR_QUERY_PARSE, "use of unknown variable '%s' for KEEP", (yyvsp[0].strval), yylloc.first_line, yylloc.first_column);
      }
        
      auto node = parser->ast()->createNodeReference((yyvsp[0].strval));
      if (node == nullptr) {
        ABORT_OOM
      }

      // indicate the this node is a reference to the variable name, not the variable value
      node->setFlag(FLAG_KEEP_VARIABLENAME);
      parser->pushList(node);
    }
#line 1943 "arangod/Aql/grammar.cpp" /* yacc.c:1646  */
    break;

  case 29:
#line 348 "arangod/Aql/grammar.y" /* yacc.c:1646  */
    {
      if (! parser->ast()->scopes()->existsVariable((yyvsp[0].strval))) {
        parser->registerParseError(TRI_ERROR_QUERY_PARSE, "use of unknown variable '%s' for KEEP", (yyvsp[0].strval), yylloc.first_line, yylloc.first_column);
      }
        
      auto node = parser->ast()->createNodeReference((yyvsp[0].strval));
      if (node == nullptr) {
        ABORT_OOM
      }

      // indicate the this node is a reference to the variable name, not the variable value
      node->setFlag(FLAG_KEEP_VARIABLENAME);
      parser->pushList(node);
    }
#line 1962 "arangod/Aql/grammar.cpp" /* yacc.c:1646  */
    break;

  case 30:
#line 365 "arangod/Aql/grammar.y" /* yacc.c:1646  */
    {
      (yyval.node) = nullptr;
    }
#line 1970 "arangod/Aql/grammar.cpp" /* yacc.c:1646  */
    break;

  case 31:
#line 368 "arangod/Aql/grammar.y" /* yacc.c:1646  */
    {
      if (! TRI_CaseEqualString((yyvsp[0].strval), "KEEP")) {
        parser->registerParseError(TRI_ERROR_QUERY_PARSE, "unexpected qualifier '%s', expecting 'KEEP'", (yyvsp[0].strval), yylloc.first_line, yylloc.first_column);
      }

      auto node = parser->ast()->createNodeList();
      parser->pushStack(node);
    }
#line 1983 "arangod/Aql/grammar.cpp" /* yacc.c:1646  */
    break;

  case 32:
#line 375 "arangod/Aql/grammar.y" /* yacc.c:1646  */
    {
      auto list = static_cast<AstNode*>(parser->popStack());
      (yyval.node) = list;
    }
#line 1992 "arangod/Aql/grammar.cpp" /* yacc.c:1646  */
    break;

  case 33:
#line 382 "arangod/Aql/grammar.y" /* yacc.c:1646  */
    {
      auto node = parser->ast()->createNodeList();
      parser->pushStack(node);
    }
#line 2001 "arangod/Aql/grammar.cpp" /* yacc.c:1646  */
    break;

  case 34:
#line 385 "arangod/Aql/grammar.y" /* yacc.c:1646  */
>>>>>>> f274de08
    {
      auto list = static_cast<AstNode const*>(parser->popStack());
      auto node = parser->ast()->createNodeSort(list);
      parser->ast()->addOperation(node);
    }
<<<<<<< HEAD
#line 1931 "arangod/Aql/grammar.cpp" /* yacc.c:1661  */
    break;

  case 30:
#line 339 "arangod/Aql/grammar.y" /* yacc.c:1661  */
    {
      parser->pushList((yyvsp[0].node));
    }
#line 1939 "arangod/Aql/grammar.cpp" /* yacc.c:1661  */
    break;

  case 31:
#line 342 "arangod/Aql/grammar.y" /* yacc.c:1661  */
    {
      parser->pushList((yyvsp[0].node));
    }
#line 1947 "arangod/Aql/grammar.cpp" /* yacc.c:1661  */
    break;

  case 32:
#line 348 "arangod/Aql/grammar.y" /* yacc.c:1661  */
    {
      (yyval.node) = parser->ast()->createNodeSortElement((yyvsp[-1].node), (yyvsp[0].boolval));
    }
#line 1955 "arangod/Aql/grammar.cpp" /* yacc.c:1661  */
    break;

  case 33:
#line 354 "arangod/Aql/grammar.y" /* yacc.c:1661  */
    {
      (yyval.boolval) = true;
    }
#line 1963 "arangod/Aql/grammar.cpp" /* yacc.c:1661  */
    break;

  case 34:
#line 357 "arangod/Aql/grammar.y" /* yacc.c:1661  */
    {
      (yyval.boolval) = true;
    }
#line 1971 "arangod/Aql/grammar.cpp" /* yacc.c:1661  */
    break;

  case 35:
#line 360 "arangod/Aql/grammar.y" /* yacc.c:1661  */
    {
      (yyval.boolval) = false;
    }
#line 1979 "arangod/Aql/grammar.cpp" /* yacc.c:1661  */
    break;

  case 36:
#line 366 "arangod/Aql/grammar.y" /* yacc.c:1661  */
=======
#line 2011 "arangod/Aql/grammar.cpp" /* yacc.c:1646  */
    break;

  case 35:
#line 393 "arangod/Aql/grammar.y" /* yacc.c:1646  */
    {
      parser->pushList((yyvsp[0].node));
    }
#line 2019 "arangod/Aql/grammar.cpp" /* yacc.c:1646  */
    break;

  case 36:
#line 396 "arangod/Aql/grammar.y" /* yacc.c:1646  */
    {
      parser->pushList((yyvsp[0].node));
    }
#line 2027 "arangod/Aql/grammar.cpp" /* yacc.c:1646  */
    break;

  case 37:
#line 402 "arangod/Aql/grammar.y" /* yacc.c:1646  */
    {
      (yyval.node) = parser->ast()->createNodeSortElement((yyvsp[-1].node), (yyvsp[0].boolval));
    }
#line 2035 "arangod/Aql/grammar.cpp" /* yacc.c:1646  */
    break;

  case 38:
#line 408 "arangod/Aql/grammar.y" /* yacc.c:1646  */
    {
      (yyval.boolval) = true;
    }
#line 2043 "arangod/Aql/grammar.cpp" /* yacc.c:1646  */
    break;

  case 39:
#line 411 "arangod/Aql/grammar.y" /* yacc.c:1646  */
    {
      (yyval.boolval) = true;
    }
#line 2051 "arangod/Aql/grammar.cpp" /* yacc.c:1646  */
    break;

  case 40:
#line 414 "arangod/Aql/grammar.y" /* yacc.c:1646  */
    {
      (yyval.boolval) = false;
    }
#line 2059 "arangod/Aql/grammar.cpp" /* yacc.c:1646  */
    break;

  case 41:
#line 420 "arangod/Aql/grammar.y" /* yacc.c:1646  */
>>>>>>> f274de08
    {
      auto offset = parser->ast()->createNodeValueInt(0);
      auto node = parser->ast()->createNodeLimit(offset, (yyvsp[0].node));
      parser->ast()->addOperation(node);
    }
<<<<<<< HEAD
#line 1989 "arangod/Aql/grammar.cpp" /* yacc.c:1661  */
    break;

  case 37:
#line 371 "arangod/Aql/grammar.y" /* yacc.c:1661  */
=======
#line 2069 "arangod/Aql/grammar.cpp" /* yacc.c:1646  */
    break;

  case 42:
#line 425 "arangod/Aql/grammar.y" /* yacc.c:1646  */
>>>>>>> f274de08
    {
      auto node = parser->ast()->createNodeLimit((yyvsp[-2].node), (yyvsp[0].node));
      parser->ast()->addOperation(node);
    }
<<<<<<< HEAD
#line 1998 "arangod/Aql/grammar.cpp" /* yacc.c:1661  */
    break;

  case 38:
#line 378 "arangod/Aql/grammar.y" /* yacc.c:1661  */
=======
#line 2078 "arangod/Aql/grammar.cpp" /* yacc.c:1646  */
    break;

  case 43:
#line 432 "arangod/Aql/grammar.y" /* yacc.c:1646  */
>>>>>>> f274de08
    {
      auto node = parser->ast()->createNodeReturn((yyvsp[0].node));
      parser->ast()->addOperation(node);
      parser->ast()->scopes()->endNested();
    }
<<<<<<< HEAD
#line 2008 "arangod/Aql/grammar.cpp" /* yacc.c:1661  */
    break;

  case 39:
#line 386 "arangod/Aql/grammar.y" /* yacc.c:1661  */
    {
      (yyval.node) = (yyvsp[0].node);
    }
#line 2016 "arangod/Aql/grammar.cpp" /* yacc.c:1661  */
    break;

  case 40:
#line 389 "arangod/Aql/grammar.y" /* yacc.c:1661  */
    {
      (yyval.node) = (yyvsp[0].node);
    }
#line 2024 "arangod/Aql/grammar.cpp" /* yacc.c:1661  */
    break;

  case 41:
#line 395 "arangod/Aql/grammar.y" /* yacc.c:1661  */
=======
#line 2088 "arangod/Aql/grammar.cpp" /* yacc.c:1646  */
    break;

  case 44:
#line 440 "arangod/Aql/grammar.y" /* yacc.c:1646  */
    {
      (yyval.node) = (yyvsp[0].node);
    }
#line 2096 "arangod/Aql/grammar.cpp" /* yacc.c:1646  */
    break;

  case 45:
#line 443 "arangod/Aql/grammar.y" /* yacc.c:1646  */
    {
      (yyval.node) = (yyvsp[0].node);
    }
#line 2104 "arangod/Aql/grammar.cpp" /* yacc.c:1646  */
    break;

  case 46:
#line 449 "arangod/Aql/grammar.y" /* yacc.c:1646  */
>>>>>>> f274de08
    {
      if (! parser->configureWriteQuery(AQL_QUERY_REMOVE, (yyvsp[-1].node), (yyvsp[0].node))) {
        YYABORT;
      }
      auto node = parser->ast()->createNodeRemove((yyvsp[-2].node), (yyvsp[-1].node), (yyvsp[0].node));
      parser->ast()->addOperation(node);
      parser->ast()->scopes()->endNested();
    }
<<<<<<< HEAD
#line 2037 "arangod/Aql/grammar.cpp" /* yacc.c:1661  */
    break;

  case 42:
#line 406 "arangod/Aql/grammar.y" /* yacc.c:1661  */
=======
#line 2117 "arangod/Aql/grammar.cpp" /* yacc.c:1646  */
    break;

  case 47:
#line 460 "arangod/Aql/grammar.y" /* yacc.c:1646  */
>>>>>>> f274de08
    {
      if (! parser->configureWriteQuery(AQL_QUERY_INSERT, (yyvsp[-1].node), (yyvsp[0].node))) {
        YYABORT;
      }
      auto node = parser->ast()->createNodeInsert((yyvsp[-2].node), (yyvsp[-1].node), (yyvsp[0].node));
      parser->ast()->addOperation(node);
      parser->ast()->scopes()->endNested();
    }
<<<<<<< HEAD
#line 2050 "arangod/Aql/grammar.cpp" /* yacc.c:1661  */
    break;

  case 43:
#line 417 "arangod/Aql/grammar.y" /* yacc.c:1661  */
=======
#line 2130 "arangod/Aql/grammar.cpp" /* yacc.c:1646  */
    break;

  case 48:
#line 471 "arangod/Aql/grammar.y" /* yacc.c:1646  */
>>>>>>> f274de08
    {
      if (! parser->configureWriteQuery(AQL_QUERY_UPDATE, (yyvsp[-1].node), (yyvsp[0].node))) {
        YYABORT;
      }
      auto node = parser->ast()->createNodeUpdate(nullptr, (yyvsp[-2].node), (yyvsp[-1].node), (yyvsp[0].node));
      parser->ast()->addOperation(node);
      parser->ast()->scopes()->endNested();
    }
<<<<<<< HEAD
#line 2063 "arangod/Aql/grammar.cpp" /* yacc.c:1661  */
    break;

  case 44:
#line 425 "arangod/Aql/grammar.y" /* yacc.c:1661  */
=======
#line 2143 "arangod/Aql/grammar.cpp" /* yacc.c:1646  */
    break;

  case 49:
#line 479 "arangod/Aql/grammar.y" /* yacc.c:1646  */
>>>>>>> f274de08
    {
      if (! parser->configureWriteQuery(AQL_QUERY_UPDATE, (yyvsp[-1].node), (yyvsp[0].node))) {
        YYABORT;
      }
      auto node = parser->ast()->createNodeUpdate((yyvsp[-4].node), (yyvsp[-2].node), (yyvsp[-1].node), (yyvsp[0].node));
      parser->ast()->addOperation(node);
      parser->ast()->scopes()->endNested();
    }
<<<<<<< HEAD
#line 2076 "arangod/Aql/grammar.cpp" /* yacc.c:1661  */
    break;

  case 45:
#line 436 "arangod/Aql/grammar.y" /* yacc.c:1661  */
=======
#line 2156 "arangod/Aql/grammar.cpp" /* yacc.c:1646  */
    break;

  case 50:
#line 490 "arangod/Aql/grammar.y" /* yacc.c:1646  */
>>>>>>> f274de08
    {
      if (! parser->configureWriteQuery(AQL_QUERY_REPLACE, (yyvsp[-1].node), (yyvsp[0].node))) {
        YYABORT;
      }
      auto node = parser->ast()->createNodeReplace(nullptr, (yyvsp[-2].node), (yyvsp[-1].node), (yyvsp[0].node));
      parser->ast()->addOperation(node);
      parser->ast()->scopes()->endNested();
    }
<<<<<<< HEAD
#line 2089 "arangod/Aql/grammar.cpp" /* yacc.c:1661  */
    break;

  case 46:
#line 444 "arangod/Aql/grammar.y" /* yacc.c:1661  */
=======
#line 2169 "arangod/Aql/grammar.cpp" /* yacc.c:1646  */
    break;

  case 51:
#line 498 "arangod/Aql/grammar.y" /* yacc.c:1646  */
>>>>>>> f274de08
    {
      if (! parser->configureWriteQuery(AQL_QUERY_REPLACE, (yyvsp[-1].node), (yyvsp[0].node))) {
        YYABORT;
      }
      auto node = parser->ast()->createNodeReplace((yyvsp[-4].node), (yyvsp[-2].node), (yyvsp[-1].node), (yyvsp[0].node));
      parser->ast()->addOperation(node);
      parser->ast()->scopes()->endNested();
    }
<<<<<<< HEAD
#line 2102 "arangod/Aql/grammar.cpp" /* yacc.c:1661  */
    break;

  case 47:
#line 455 "arangod/Aql/grammar.y" /* yacc.c:1661  */
    {
      (yyval.node) = (yyvsp[-1].node);
    }
#line 2110 "arangod/Aql/grammar.cpp" /* yacc.c:1661  */
    break;

  case 48:
#line 458 "arangod/Aql/grammar.y" /* yacc.c:1661  */
=======
#line 2182 "arangod/Aql/grammar.cpp" /* yacc.c:1646  */
    break;

  case 52:
#line 509 "arangod/Aql/grammar.y" /* yacc.c:1646  */
    {
      (yyval.node) = (yyvsp[-1].node);
    }
#line 2190 "arangod/Aql/grammar.cpp" /* yacc.c:1646  */
    break;

  case 53:
#line 512 "arangod/Aql/grammar.y" /* yacc.c:1646  */
>>>>>>> f274de08
    {
      parser->ast()->scopes()->start(triagens::aql::AQL_SCOPE_SUBQUERY);
      parser->ast()->startSubQuery();
    }
<<<<<<< HEAD
#line 2119 "arangod/Aql/grammar.cpp" /* yacc.c:1661  */
    break;

  case 49:
#line 461 "arangod/Aql/grammar.y" /* yacc.c:1661  */
=======
#line 2199 "arangod/Aql/grammar.cpp" /* yacc.c:1646  */
    break;

  case 54:
#line 515 "arangod/Aql/grammar.y" /* yacc.c:1646  */
>>>>>>> f274de08
    {
      AstNode* node = parser->ast()->endSubQuery();
      parser->ast()->scopes()->endCurrent();

      std::string const variableName = parser->ast()->variables()->nextName();
      auto subQuery = parser->ast()->createNodeLet(variableName.c_str(), node, false);
      parser->ast()->addOperation(subQuery);

      (yyval.node) = parser->ast()->createNodeReference(variableName.c_str());
    }
<<<<<<< HEAD
#line 2134 "arangod/Aql/grammar.cpp" /* yacc.c:1661  */
    break;

  case 50:
#line 471 "arangod/Aql/grammar.y" /* yacc.c:1661  */
    {
      (yyval.node) = (yyvsp[0].node);
    }
#line 2142 "arangod/Aql/grammar.cpp" /* yacc.c:1661  */
    break;

  case 51:
#line 474 "arangod/Aql/grammar.y" /* yacc.c:1661  */
    {
      (yyval.node) = (yyvsp[0].node);
    }
#line 2150 "arangod/Aql/grammar.cpp" /* yacc.c:1661  */
    break;

  case 52:
#line 477 "arangod/Aql/grammar.y" /* yacc.c:1661  */
    {
      (yyval.node) = (yyvsp[0].node);
    }
#line 2158 "arangod/Aql/grammar.cpp" /* yacc.c:1661  */
    break;

  case 53:
#line 480 "arangod/Aql/grammar.y" /* yacc.c:1661  */
    {
      (yyval.node) = (yyvsp[0].node);
    }
#line 2166 "arangod/Aql/grammar.cpp" /* yacc.c:1661  */
    break;

  case 54:
#line 483 "arangod/Aql/grammar.y" /* yacc.c:1661  */
    {
      (yyval.node) = (yyvsp[0].node);
    }
#line 2174 "arangod/Aql/grammar.cpp" /* yacc.c:1661  */
    break;

  case 55:
#line 486 "arangod/Aql/grammar.y" /* yacc.c:1661  */
    {
      (yyval.node) = (yyvsp[0].node);
    }
#line 2182 "arangod/Aql/grammar.cpp" /* yacc.c:1661  */
    break;

  case 56:
#line 489 "arangod/Aql/grammar.y" /* yacc.c:1661  */
    {
      (yyval.node) = parser->ast()->createNodeRange((yyvsp[-2].node), (yyvsp[0].node));
    }
#line 2190 "arangod/Aql/grammar.cpp" /* yacc.c:1661  */
    break;

  case 57:
#line 495 "arangod/Aql/grammar.y" /* yacc.c:1661  */
=======
#line 2214 "arangod/Aql/grammar.cpp" /* yacc.c:1646  */
    break;

  case 55:
#line 525 "arangod/Aql/grammar.y" /* yacc.c:1646  */
    {
      (yyval.node) = (yyvsp[0].node);
    }
#line 2222 "arangod/Aql/grammar.cpp" /* yacc.c:1646  */
    break;

  case 56:
#line 528 "arangod/Aql/grammar.y" /* yacc.c:1646  */
    {
      (yyval.node) = (yyvsp[0].node);
    }
#line 2230 "arangod/Aql/grammar.cpp" /* yacc.c:1646  */
    break;

  case 57:
#line 531 "arangod/Aql/grammar.y" /* yacc.c:1646  */
    {
      (yyval.node) = (yyvsp[0].node);
    }
#line 2238 "arangod/Aql/grammar.cpp" /* yacc.c:1646  */
    break;

  case 58:
#line 534 "arangod/Aql/grammar.y" /* yacc.c:1646  */
    {
      (yyval.node) = (yyvsp[0].node);
    }
#line 2246 "arangod/Aql/grammar.cpp" /* yacc.c:1646  */
    break;

  case 59:
#line 537 "arangod/Aql/grammar.y" /* yacc.c:1646  */
    {
      (yyval.node) = (yyvsp[0].node);
    }
#line 2254 "arangod/Aql/grammar.cpp" /* yacc.c:1646  */
    break;

  case 60:
#line 540 "arangod/Aql/grammar.y" /* yacc.c:1646  */
    {
      (yyval.node) = (yyvsp[0].node);
    }
#line 2262 "arangod/Aql/grammar.cpp" /* yacc.c:1646  */
    break;

  case 61:
#line 543 "arangod/Aql/grammar.y" /* yacc.c:1646  */
    {
      (yyval.node) = parser->ast()->createNodeRange((yyvsp[-2].node), (yyvsp[0].node));
    }
#line 2270 "arangod/Aql/grammar.cpp" /* yacc.c:1646  */
    break;

  case 62:
#line 549 "arangod/Aql/grammar.y" /* yacc.c:1646  */
>>>>>>> f274de08
    {
      (yyval.strval) = (yyvsp[0].strval);

      if ((yyval.strval) == nullptr) {
        ABORT_OOM
      }
    }
<<<<<<< HEAD
#line 2202 "arangod/Aql/grammar.cpp" /* yacc.c:1661  */
    break;

  case 58:
#line 502 "arangod/Aql/grammar.y" /* yacc.c:1661  */
=======
#line 2282 "arangod/Aql/grammar.cpp" /* yacc.c:1646  */
    break;

  case 63:
#line 556 "arangod/Aql/grammar.y" /* yacc.c:1646  */
>>>>>>> f274de08
    {
      if ((yyvsp[-2].strval) == nullptr || (yyvsp[0].strval) == nullptr) {
        ABORT_OOM
      }

      std::string temp((yyvsp[-2].strval));
      temp.append("::");
      temp.append((yyvsp[0].strval));
      (yyval.strval) = parser->query()->registerString(temp.c_str(), temp.size(), false);

      if ((yyval.strval) == nullptr) {
        ABORT_OOM
      }
    }
<<<<<<< HEAD
#line 2221 "arangod/Aql/grammar.cpp" /* yacc.c:1661  */
    break;

  case 59:
#line 519 "arangod/Aql/grammar.y" /* yacc.c:1661  */
=======
#line 2301 "arangod/Aql/grammar.cpp" /* yacc.c:1646  */
    break;

  case 64:
#line 573 "arangod/Aql/grammar.y" /* yacc.c:1646  */
>>>>>>> f274de08
    {
      parser->pushStack((yyvsp[0].strval));

      auto node = parser->ast()->createNodeList();
      parser->pushStack(node);
    }
<<<<<<< HEAD
#line 2232 "arangod/Aql/grammar.cpp" /* yacc.c:1661  */
    break;

  case 60:
#line 524 "arangod/Aql/grammar.y" /* yacc.c:1661  */
=======
#line 2312 "arangod/Aql/grammar.cpp" /* yacc.c:1646  */
    break;

  case 65:
#line 578 "arangod/Aql/grammar.y" /* yacc.c:1646  */
>>>>>>> f274de08
    {
      auto list = static_cast<AstNode const*>(parser->popStack());
      (yyval.node) = parser->ast()->createNodeFunctionCall(static_cast<char const*>(parser->popStack()), list);
    }
<<<<<<< HEAD
#line 2241 "arangod/Aql/grammar.cpp" /* yacc.c:1661  */
    break;

  case 61:
#line 531 "arangod/Aql/grammar.y" /* yacc.c:1661  */
    {
      (yyval.node) = parser->ast()->createNodeUnaryOperator(NODE_TYPE_OPERATOR_UNARY_PLUS, (yyvsp[0].node));
    }
#line 2249 "arangod/Aql/grammar.cpp" /* yacc.c:1661  */
    break;

  case 62:
#line 534 "arangod/Aql/grammar.y" /* yacc.c:1661  */
    {
      (yyval.node) = parser->ast()->createNodeUnaryOperator(NODE_TYPE_OPERATOR_UNARY_MINUS, (yyvsp[0].node));
    }
#line 2257 "arangod/Aql/grammar.cpp" /* yacc.c:1661  */
    break;

  case 63:
#line 537 "arangod/Aql/grammar.y" /* yacc.c:1661  */
    { 
      (yyval.node) = parser->ast()->createNodeUnaryOperator(NODE_TYPE_OPERATOR_UNARY_NOT, (yyvsp[0].node));
    }
#line 2265 "arangod/Aql/grammar.cpp" /* yacc.c:1661  */
    break;

  case 64:
#line 543 "arangod/Aql/grammar.y" /* yacc.c:1661  */
    {
      (yyval.node) = parser->ast()->createNodeBinaryOperator(NODE_TYPE_OPERATOR_BINARY_OR, (yyvsp[-2].node), (yyvsp[0].node));
    }
#line 2273 "arangod/Aql/grammar.cpp" /* yacc.c:1661  */
    break;

  case 65:
#line 546 "arangod/Aql/grammar.y" /* yacc.c:1661  */
    {
      (yyval.node) = parser->ast()->createNodeBinaryOperator(NODE_TYPE_OPERATOR_BINARY_AND, (yyvsp[-2].node), (yyvsp[0].node));
    }
#line 2281 "arangod/Aql/grammar.cpp" /* yacc.c:1661  */
    break;

  case 66:
#line 549 "arangod/Aql/grammar.y" /* yacc.c:1661  */
    {
      (yyval.node) = parser->ast()->createNodeBinaryOperator(NODE_TYPE_OPERATOR_BINARY_PLUS, (yyvsp[-2].node), (yyvsp[0].node));
    }
#line 2289 "arangod/Aql/grammar.cpp" /* yacc.c:1661  */
    break;

  case 67:
#line 552 "arangod/Aql/grammar.y" /* yacc.c:1661  */
    {
      (yyval.node) = parser->ast()->createNodeBinaryOperator(NODE_TYPE_OPERATOR_BINARY_MINUS, (yyvsp[-2].node), (yyvsp[0].node));
    }
#line 2297 "arangod/Aql/grammar.cpp" /* yacc.c:1661  */
    break;

  case 68:
#line 555 "arangod/Aql/grammar.y" /* yacc.c:1661  */
    {
      (yyval.node) = parser->ast()->createNodeBinaryOperator(NODE_TYPE_OPERATOR_BINARY_TIMES, (yyvsp[-2].node), (yyvsp[0].node));
    }
#line 2305 "arangod/Aql/grammar.cpp" /* yacc.c:1661  */
    break;

  case 69:
#line 558 "arangod/Aql/grammar.y" /* yacc.c:1661  */
    {
      (yyval.node) = parser->ast()->createNodeBinaryOperator(NODE_TYPE_OPERATOR_BINARY_DIV, (yyvsp[-2].node), (yyvsp[0].node));
    }
#line 2313 "arangod/Aql/grammar.cpp" /* yacc.c:1661  */
    break;

  case 70:
#line 561 "arangod/Aql/grammar.y" /* yacc.c:1661  */
    {
      (yyval.node) = parser->ast()->createNodeBinaryOperator(NODE_TYPE_OPERATOR_BINARY_MOD, (yyvsp[-2].node), (yyvsp[0].node));
    }
#line 2321 "arangod/Aql/grammar.cpp" /* yacc.c:1661  */
    break;

  case 71:
#line 564 "arangod/Aql/grammar.y" /* yacc.c:1661  */
    {
      (yyval.node) = parser->ast()->createNodeBinaryOperator(NODE_TYPE_OPERATOR_BINARY_EQ, (yyvsp[-2].node), (yyvsp[0].node));
    }
#line 2329 "arangod/Aql/grammar.cpp" /* yacc.c:1661  */
    break;

  case 72:
#line 567 "arangod/Aql/grammar.y" /* yacc.c:1661  */
    {
      (yyval.node) = parser->ast()->createNodeBinaryOperator(NODE_TYPE_OPERATOR_BINARY_NE, (yyvsp[-2].node), (yyvsp[0].node));
    }
#line 2337 "arangod/Aql/grammar.cpp" /* yacc.c:1661  */
    break;

  case 73:
#line 570 "arangod/Aql/grammar.y" /* yacc.c:1661  */
    {
      (yyval.node) = parser->ast()->createNodeBinaryOperator(NODE_TYPE_OPERATOR_BINARY_LT, (yyvsp[-2].node), (yyvsp[0].node));
    }
#line 2345 "arangod/Aql/grammar.cpp" /* yacc.c:1661  */
    break;

  case 74:
#line 573 "arangod/Aql/grammar.y" /* yacc.c:1661  */
    {
      (yyval.node) = parser->ast()->createNodeBinaryOperator(NODE_TYPE_OPERATOR_BINARY_GT, (yyvsp[-2].node), (yyvsp[0].node));
    }
#line 2353 "arangod/Aql/grammar.cpp" /* yacc.c:1661  */
    break;

  case 75:
#line 576 "arangod/Aql/grammar.y" /* yacc.c:1661  */
    {
      (yyval.node) = parser->ast()->createNodeBinaryOperator(NODE_TYPE_OPERATOR_BINARY_LE, (yyvsp[-2].node), (yyvsp[0].node));
    }
#line 2361 "arangod/Aql/grammar.cpp" /* yacc.c:1661  */
    break;

  case 76:
#line 579 "arangod/Aql/grammar.y" /* yacc.c:1661  */
    {
      (yyval.node) = parser->ast()->createNodeBinaryOperator(NODE_TYPE_OPERATOR_BINARY_GE, (yyvsp[-2].node), (yyvsp[0].node));
    }
#line 2369 "arangod/Aql/grammar.cpp" /* yacc.c:1661  */
    break;

  case 77:
#line 582 "arangod/Aql/grammar.y" /* yacc.c:1661  */
    {
      (yyval.node) = parser->ast()->createNodeBinaryOperator(NODE_TYPE_OPERATOR_BINARY_IN, (yyvsp[-2].node), (yyvsp[0].node));
    }
#line 2377 "arangod/Aql/grammar.cpp" /* yacc.c:1661  */
    break;

  case 78:
#line 585 "arangod/Aql/grammar.y" /* yacc.c:1661  */
    {
      (yyval.node) = parser->ast()->createNodeBinaryOperator(NODE_TYPE_OPERATOR_BINARY_NIN, (yyvsp[-3].node), (yyvsp[0].node));
    }
#line 2385 "arangod/Aql/grammar.cpp" /* yacc.c:1661  */
    break;

  case 79:
#line 591 "arangod/Aql/grammar.y" /* yacc.c:1661  */
    {
      (yyval.node) = parser->ast()->createNodeTernaryOperator((yyvsp[-4].node), (yyvsp[-2].node), (yyvsp[0].node));
    }
#line 2393 "arangod/Aql/grammar.cpp" /* yacc.c:1661  */
    break;

  case 80:
#line 597 "arangod/Aql/grammar.y" /* yacc.c:1661  */
    {
    }
#line 2400 "arangod/Aql/grammar.cpp" /* yacc.c:1661  */
    break;

  case 81:
#line 599 "arangod/Aql/grammar.y" /* yacc.c:1661  */
    {
    }
#line 2407 "arangod/Aql/grammar.cpp" /* yacc.c:1661  */
    break;

  case 82:
#line 604 "arangod/Aql/grammar.y" /* yacc.c:1661  */
    {
      parser->pushList((yyvsp[0].node));
    }
#line 2415 "arangod/Aql/grammar.cpp" /* yacc.c:1661  */
    break;

  case 83:
#line 607 "arangod/Aql/grammar.y" /* yacc.c:1661  */
    {
      parser->pushList((yyvsp[0].node));
    }
#line 2423 "arangod/Aql/grammar.cpp" /* yacc.c:1661  */
    break;

  case 84:
#line 613 "arangod/Aql/grammar.y" /* yacc.c:1661  */
    {
      (yyval.node) = (yyvsp[0].node);
    }
#line 2431 "arangod/Aql/grammar.cpp" /* yacc.c:1661  */
    break;

  case 85:
#line 616 "arangod/Aql/grammar.y" /* yacc.c:1661  */
    {
      (yyval.node) = (yyvsp[0].node);
    }
#line 2439 "arangod/Aql/grammar.cpp" /* yacc.c:1661  */
    break;

  case 86:
#line 622 "arangod/Aql/grammar.y" /* yacc.c:1661  */
=======
#line 2321 "arangod/Aql/grammar.cpp" /* yacc.c:1646  */
    break;

  case 66:
#line 585 "arangod/Aql/grammar.y" /* yacc.c:1646  */
    {
      (yyval.node) = parser->ast()->createNodeUnaryOperator(NODE_TYPE_OPERATOR_UNARY_PLUS, (yyvsp[0].node));
    }
#line 2329 "arangod/Aql/grammar.cpp" /* yacc.c:1646  */
    break;

  case 67:
#line 588 "arangod/Aql/grammar.y" /* yacc.c:1646  */
    {
      (yyval.node) = parser->ast()->createNodeUnaryOperator(NODE_TYPE_OPERATOR_UNARY_MINUS, (yyvsp[0].node));
    }
#line 2337 "arangod/Aql/grammar.cpp" /* yacc.c:1646  */
    break;

  case 68:
#line 591 "arangod/Aql/grammar.y" /* yacc.c:1646  */
    { 
      (yyval.node) = parser->ast()->createNodeUnaryOperator(NODE_TYPE_OPERATOR_UNARY_NOT, (yyvsp[0].node));
    }
#line 2345 "arangod/Aql/grammar.cpp" /* yacc.c:1646  */
    break;

  case 69:
#line 597 "arangod/Aql/grammar.y" /* yacc.c:1646  */
    {
      (yyval.node) = parser->ast()->createNodeBinaryOperator(NODE_TYPE_OPERATOR_BINARY_OR, (yyvsp[-2].node), (yyvsp[0].node));
    }
#line 2353 "arangod/Aql/grammar.cpp" /* yacc.c:1646  */
    break;

  case 70:
#line 600 "arangod/Aql/grammar.y" /* yacc.c:1646  */
    {
      (yyval.node) = parser->ast()->createNodeBinaryOperator(NODE_TYPE_OPERATOR_BINARY_AND, (yyvsp[-2].node), (yyvsp[0].node));
    }
#line 2361 "arangod/Aql/grammar.cpp" /* yacc.c:1646  */
    break;

  case 71:
#line 603 "arangod/Aql/grammar.y" /* yacc.c:1646  */
    {
      (yyval.node) = parser->ast()->createNodeBinaryOperator(NODE_TYPE_OPERATOR_BINARY_PLUS, (yyvsp[-2].node), (yyvsp[0].node));
    }
#line 2369 "arangod/Aql/grammar.cpp" /* yacc.c:1646  */
    break;

  case 72:
#line 606 "arangod/Aql/grammar.y" /* yacc.c:1646  */
    {
      (yyval.node) = parser->ast()->createNodeBinaryOperator(NODE_TYPE_OPERATOR_BINARY_MINUS, (yyvsp[-2].node), (yyvsp[0].node));
    }
#line 2377 "arangod/Aql/grammar.cpp" /* yacc.c:1646  */
    break;

  case 73:
#line 609 "arangod/Aql/grammar.y" /* yacc.c:1646  */
    {
      (yyval.node) = parser->ast()->createNodeBinaryOperator(NODE_TYPE_OPERATOR_BINARY_TIMES, (yyvsp[-2].node), (yyvsp[0].node));
    }
#line 2385 "arangod/Aql/grammar.cpp" /* yacc.c:1646  */
    break;

  case 74:
#line 612 "arangod/Aql/grammar.y" /* yacc.c:1646  */
    {
      (yyval.node) = parser->ast()->createNodeBinaryOperator(NODE_TYPE_OPERATOR_BINARY_DIV, (yyvsp[-2].node), (yyvsp[0].node));
    }
#line 2393 "arangod/Aql/grammar.cpp" /* yacc.c:1646  */
    break;

  case 75:
#line 615 "arangod/Aql/grammar.y" /* yacc.c:1646  */
    {
      (yyval.node) = parser->ast()->createNodeBinaryOperator(NODE_TYPE_OPERATOR_BINARY_MOD, (yyvsp[-2].node), (yyvsp[0].node));
    }
#line 2401 "arangod/Aql/grammar.cpp" /* yacc.c:1646  */
    break;

  case 76:
#line 618 "arangod/Aql/grammar.y" /* yacc.c:1646  */
    {
      (yyval.node) = parser->ast()->createNodeBinaryOperator(NODE_TYPE_OPERATOR_BINARY_EQ, (yyvsp[-2].node), (yyvsp[0].node));
    }
#line 2409 "arangod/Aql/grammar.cpp" /* yacc.c:1646  */
    break;

  case 77:
#line 621 "arangod/Aql/grammar.y" /* yacc.c:1646  */
    {
      (yyval.node) = parser->ast()->createNodeBinaryOperator(NODE_TYPE_OPERATOR_BINARY_NE, (yyvsp[-2].node), (yyvsp[0].node));
    }
#line 2417 "arangod/Aql/grammar.cpp" /* yacc.c:1646  */
    break;

  case 78:
#line 624 "arangod/Aql/grammar.y" /* yacc.c:1646  */
    {
      (yyval.node) = parser->ast()->createNodeBinaryOperator(NODE_TYPE_OPERATOR_BINARY_LT, (yyvsp[-2].node), (yyvsp[0].node));
    }
#line 2425 "arangod/Aql/grammar.cpp" /* yacc.c:1646  */
    break;

  case 79:
#line 627 "arangod/Aql/grammar.y" /* yacc.c:1646  */
    {
      (yyval.node) = parser->ast()->createNodeBinaryOperator(NODE_TYPE_OPERATOR_BINARY_GT, (yyvsp[-2].node), (yyvsp[0].node));
    }
#line 2433 "arangod/Aql/grammar.cpp" /* yacc.c:1646  */
    break;

  case 80:
#line 630 "arangod/Aql/grammar.y" /* yacc.c:1646  */
    {
      (yyval.node) = parser->ast()->createNodeBinaryOperator(NODE_TYPE_OPERATOR_BINARY_LE, (yyvsp[-2].node), (yyvsp[0].node));
    }
#line 2441 "arangod/Aql/grammar.cpp" /* yacc.c:1646  */
    break;

  case 81:
#line 633 "arangod/Aql/grammar.y" /* yacc.c:1646  */
    {
      (yyval.node) = parser->ast()->createNodeBinaryOperator(NODE_TYPE_OPERATOR_BINARY_GE, (yyvsp[-2].node), (yyvsp[0].node));
    }
#line 2449 "arangod/Aql/grammar.cpp" /* yacc.c:1646  */
    break;

  case 82:
#line 636 "arangod/Aql/grammar.y" /* yacc.c:1646  */
    {
      (yyval.node) = parser->ast()->createNodeBinaryOperator(NODE_TYPE_OPERATOR_BINARY_IN, (yyvsp[-2].node), (yyvsp[0].node));
    }
#line 2457 "arangod/Aql/grammar.cpp" /* yacc.c:1646  */
    break;

  case 83:
#line 639 "arangod/Aql/grammar.y" /* yacc.c:1646  */
    {
      (yyval.node) = parser->ast()->createNodeBinaryOperator(NODE_TYPE_OPERATOR_BINARY_NIN, (yyvsp[-3].node), (yyvsp[0].node));
    }
#line 2465 "arangod/Aql/grammar.cpp" /* yacc.c:1646  */
    break;

  case 84:
#line 645 "arangod/Aql/grammar.y" /* yacc.c:1646  */
    {
      (yyval.node) = parser->ast()->createNodeTernaryOperator((yyvsp[-4].node), (yyvsp[-2].node), (yyvsp[0].node));
    }
#line 2473 "arangod/Aql/grammar.cpp" /* yacc.c:1646  */
    break;

  case 85:
#line 651 "arangod/Aql/grammar.y" /* yacc.c:1646  */
    {
    }
#line 2480 "arangod/Aql/grammar.cpp" /* yacc.c:1646  */
    break;

  case 86:
#line 653 "arangod/Aql/grammar.y" /* yacc.c:1646  */
    {
    }
#line 2487 "arangod/Aql/grammar.cpp" /* yacc.c:1646  */
    break;

  case 87:
#line 658 "arangod/Aql/grammar.y" /* yacc.c:1646  */
    {
      parser->pushList((yyvsp[0].node));
    }
#line 2495 "arangod/Aql/grammar.cpp" /* yacc.c:1646  */
    break;

  case 88:
#line 661 "arangod/Aql/grammar.y" /* yacc.c:1646  */
    {
      parser->pushList((yyvsp[0].node));
    }
#line 2503 "arangod/Aql/grammar.cpp" /* yacc.c:1646  */
    break;

  case 89:
#line 667 "arangod/Aql/grammar.y" /* yacc.c:1646  */
    {
      (yyval.node) = (yyvsp[0].node);
    }
#line 2511 "arangod/Aql/grammar.cpp" /* yacc.c:1646  */
    break;

  case 90:
#line 670 "arangod/Aql/grammar.y" /* yacc.c:1646  */
    {
      (yyval.node) = (yyvsp[0].node);
    }
#line 2519 "arangod/Aql/grammar.cpp" /* yacc.c:1646  */
    break;

  case 91:
#line 676 "arangod/Aql/grammar.y" /* yacc.c:1646  */
>>>>>>> f274de08
    {
      auto node = parser->ast()->createNodeList();
      parser->pushStack(node);
    }
<<<<<<< HEAD
#line 2448 "arangod/Aql/grammar.cpp" /* yacc.c:1661  */
    break;

  case 87:
#line 625 "arangod/Aql/grammar.y" /* yacc.c:1661  */
    {
      (yyval.node) = static_cast<AstNode*>(parser->popStack());
    }
#line 2456 "arangod/Aql/grammar.cpp" /* yacc.c:1661  */
    break;

  case 88:
#line 631 "arangod/Aql/grammar.y" /* yacc.c:1661  */
    {
    }
#line 2463 "arangod/Aql/grammar.cpp" /* yacc.c:1661  */
    break;

  case 89:
#line 633 "arangod/Aql/grammar.y" /* yacc.c:1661  */
    {
    }
#line 2470 "arangod/Aql/grammar.cpp" /* yacc.c:1661  */
    break;

  case 90:
#line 638 "arangod/Aql/grammar.y" /* yacc.c:1661  */
    {
      parser->pushList((yyvsp[0].node));
    }
#line 2478 "arangod/Aql/grammar.cpp" /* yacc.c:1661  */
    break;

  case 91:
#line 641 "arangod/Aql/grammar.y" /* yacc.c:1661  */
    {
      parser->pushList((yyvsp[0].node));
    }
#line 2486 "arangod/Aql/grammar.cpp" /* yacc.c:1661  */
    break;

  case 92:
#line 647 "arangod/Aql/grammar.y" /* yacc.c:1661  */
    {
      (yyval.node) = nullptr;
    }
#line 2494 "arangod/Aql/grammar.cpp" /* yacc.c:1661  */
    break;

  case 93:
#line 650 "arangod/Aql/grammar.y" /* yacc.c:1661  */
=======
#line 2528 "arangod/Aql/grammar.cpp" /* yacc.c:1646  */
    break;

  case 92:
#line 679 "arangod/Aql/grammar.y" /* yacc.c:1646  */
    {
      (yyval.node) = static_cast<AstNode*>(parser->popStack());
    }
#line 2536 "arangod/Aql/grammar.cpp" /* yacc.c:1646  */
    break;

  case 93:
#line 685 "arangod/Aql/grammar.y" /* yacc.c:1646  */
    {
    }
#line 2543 "arangod/Aql/grammar.cpp" /* yacc.c:1646  */
    break;

  case 94:
#line 687 "arangod/Aql/grammar.y" /* yacc.c:1646  */
    {
    }
#line 2550 "arangod/Aql/grammar.cpp" /* yacc.c:1646  */
    break;

  case 95:
#line 692 "arangod/Aql/grammar.y" /* yacc.c:1646  */
    {
      parser->pushList((yyvsp[0].node));
    }
#line 2558 "arangod/Aql/grammar.cpp" /* yacc.c:1646  */
    break;

  case 96:
#line 695 "arangod/Aql/grammar.y" /* yacc.c:1646  */
    {
      parser->pushList((yyvsp[0].node));
    }
#line 2566 "arangod/Aql/grammar.cpp" /* yacc.c:1646  */
    break;

  case 97:
#line 701 "arangod/Aql/grammar.y" /* yacc.c:1646  */
    {
      (yyval.node) = nullptr;
    }
#line 2574 "arangod/Aql/grammar.cpp" /* yacc.c:1646  */
    break;

  case 98:
#line 704 "arangod/Aql/grammar.y" /* yacc.c:1646  */
>>>>>>> f274de08
    {
      if ((yyvsp[-1].strval) == nullptr || (yyvsp[0].node) == nullptr) {
        ABORT_OOM
      }

      if (! TRI_CaseEqualString((yyvsp[-1].strval), "OPTIONS")) {
        parser->registerParseError(TRI_ERROR_QUERY_PARSE, "unexpected qualifier '%s', expecting 'OPTIONS'", (yyvsp[-1].strval), yylloc.first_line, yylloc.first_column);
      }

      (yyval.node) = (yyvsp[0].node);
    }
<<<<<<< HEAD
#line 2510 "arangod/Aql/grammar.cpp" /* yacc.c:1661  */
    break;

  case 94:
#line 664 "arangod/Aql/grammar.y" /* yacc.c:1661  */
=======
#line 2590 "arangod/Aql/grammar.cpp" /* yacc.c:1646  */
    break;

  case 99:
#line 718 "arangod/Aql/grammar.y" /* yacc.c:1646  */
>>>>>>> f274de08
    {
      auto node = parser->ast()->createNodeArray();
      parser->pushStack(node);
    }
<<<<<<< HEAD
#line 2519 "arangod/Aql/grammar.cpp" /* yacc.c:1661  */
    break;

  case 95:
#line 667 "arangod/Aql/grammar.y" /* yacc.c:1661  */
    {
      (yyval.node) = static_cast<AstNode*>(parser->popStack());
    }
#line 2527 "arangod/Aql/grammar.cpp" /* yacc.c:1661  */
    break;

  case 96:
#line 673 "arangod/Aql/grammar.y" /* yacc.c:1661  */
    {
    }
#line 2534 "arangod/Aql/grammar.cpp" /* yacc.c:1661  */
    break;

  case 97:
#line 675 "arangod/Aql/grammar.y" /* yacc.c:1661  */
    {
    }
#line 2541 "arangod/Aql/grammar.cpp" /* yacc.c:1661  */
    break;

  case 98:
#line 680 "arangod/Aql/grammar.y" /* yacc.c:1661  */
    {
    }
#line 2548 "arangod/Aql/grammar.cpp" /* yacc.c:1661  */
    break;

  case 99:
#line 682 "arangod/Aql/grammar.y" /* yacc.c:1661  */
    {
    }
#line 2555 "arangod/Aql/grammar.cpp" /* yacc.c:1661  */
    break;

  case 100:
#line 687 "arangod/Aql/grammar.y" /* yacc.c:1661  */
    {
      parser->pushArray((yyvsp[-2].strval), (yyvsp[0].node));
    }
#line 2563 "arangod/Aql/grammar.cpp" /* yacc.c:1661  */
    break;

  case 101:
#line 693 "arangod/Aql/grammar.y" /* yacc.c:1661  */
=======
#line 2599 "arangod/Aql/grammar.cpp" /* yacc.c:1646  */
    break;

  case 100:
#line 721 "arangod/Aql/grammar.y" /* yacc.c:1646  */
    {
      (yyval.node) = static_cast<AstNode*>(parser->popStack());
    }
#line 2607 "arangod/Aql/grammar.cpp" /* yacc.c:1646  */
    break;

  case 101:
#line 727 "arangod/Aql/grammar.y" /* yacc.c:1646  */
    {
    }
#line 2614 "arangod/Aql/grammar.cpp" /* yacc.c:1646  */
    break;

  case 102:
#line 729 "arangod/Aql/grammar.y" /* yacc.c:1646  */
    {
    }
#line 2621 "arangod/Aql/grammar.cpp" /* yacc.c:1646  */
    break;

  case 103:
#line 734 "arangod/Aql/grammar.y" /* yacc.c:1646  */
    {
    }
#line 2628 "arangod/Aql/grammar.cpp" /* yacc.c:1646  */
    break;

  case 104:
#line 736 "arangod/Aql/grammar.y" /* yacc.c:1646  */
    {
    }
#line 2635 "arangod/Aql/grammar.cpp" /* yacc.c:1646  */
    break;

  case 105:
#line 741 "arangod/Aql/grammar.y" /* yacc.c:1646  */
    {
      parser->pushArray((yyvsp[-2].strval), (yyvsp[0].node));
    }
#line 2643 "arangod/Aql/grammar.cpp" /* yacc.c:1646  */
    break;

  case 106:
#line 747 "arangod/Aql/grammar.y" /* yacc.c:1646  */
>>>>>>> f274de08
    {
      // start of reference (collection or variable name)
      (yyval.node) = (yyvsp[0].node);
    }
<<<<<<< HEAD
#line 2572 "arangod/Aql/grammar.cpp" /* yacc.c:1661  */
    break;

  case 102:
#line 697 "arangod/Aql/grammar.y" /* yacc.c:1661  */
=======
#line 2652 "arangod/Aql/grammar.cpp" /* yacc.c:1646  */
    break;

  case 107:
#line 751 "arangod/Aql/grammar.y" /* yacc.c:1646  */
>>>>>>> f274de08
    {
      // expanded variable access, e.g. variable[*]

      // create a temporary iterator variable
      std::string const nextName = parser->ast()->variables()->nextName() + "_";
      char const* iteratorName = nextName.c_str();
      auto iterator = parser->ast()->createNodeIterator(iteratorName, (yyvsp[0].node));

      parser->pushStack(iterator);
      parser->pushStack(parser->ast()->createNodeReference(iteratorName));
    }
<<<<<<< HEAD
#line 2588 "arangod/Aql/grammar.cpp" /* yacc.c:1661  */
    break;

  case 103:
#line 707 "arangod/Aql/grammar.y" /* yacc.c:1661  */
=======
#line 2668 "arangod/Aql/grammar.cpp" /* yacc.c:1646  */
    break;

  case 108:
#line 761 "arangod/Aql/grammar.y" /* yacc.c:1646  */
>>>>>>> f274de08
    {
      // return from the "expansion" subrule

      // push the expand node into the statement list
      auto iterator = static_cast<AstNode*>(parser->popStack());
      auto expand = parser->ast()->createNodeExpand(iterator, (yyvsp[0].node));
      
      std::string const nextName = parser->ast()->variables()->nextName();
      char const* variableName = nextName.c_str();
      auto let = parser->ast()->createNodeLet(variableName, expand, false);
      parser->ast()->addOperation(let);
      
      // return a reference only
      (yyval.node) = parser->ast()->createNodeReference(variableName);
    }
<<<<<<< HEAD
#line 2608 "arangod/Aql/grammar.cpp" /* yacc.c:1661  */
    break;

  case 104:
#line 725 "arangod/Aql/grammar.y" /* yacc.c:1661  */
=======
#line 2688 "arangod/Aql/grammar.cpp" /* yacc.c:1646  */
    break;

  case 109:
#line 779 "arangod/Aql/grammar.y" /* yacc.c:1646  */
>>>>>>> f274de08
    {
      // variable or collection
      AstNode* node;
      
      if (parser->ast()->scopes()->existsVariable((yyvsp[0].strval))) {
        node = parser->ast()->createNodeReference((yyvsp[0].strval));
      }
      else {
        node = parser->ast()->createNodeCollection((yyvsp[0].strval));
      }

      (yyval.node) = node;
    }
<<<<<<< HEAD
#line 2626 "arangod/Aql/grammar.cpp" /* yacc.c:1661  */
    break;

  case 105:
#line 738 "arangod/Aql/grammar.y" /* yacc.c:1661  */
=======
#line 2706 "arangod/Aql/grammar.cpp" /* yacc.c:1646  */
    break;

  case 110:
#line 792 "arangod/Aql/grammar.y" /* yacc.c:1646  */
>>>>>>> f274de08
    {
      (yyval.node) = (yyvsp[0].node);
      
      if ((yyval.node) == nullptr) {
        ABORT_OOM
      }
    }
<<<<<<< HEAD
#line 2638 "arangod/Aql/grammar.cpp" /* yacc.c:1661  */
    break;

  case 106:
#line 745 "arangod/Aql/grammar.y" /* yacc.c:1661  */
=======
#line 2718 "arangod/Aql/grammar.cpp" /* yacc.c:1646  */
    break;

  case 111:
#line 799 "arangod/Aql/grammar.y" /* yacc.c:1646  */
>>>>>>> f274de08
    {
      // named variable access, e.g. variable.reference
      (yyval.node) = parser->ast()->createNodeAttributeAccess((yyvsp[-2].node), (yyvsp[0].strval));
    }
<<<<<<< HEAD
#line 2647 "arangod/Aql/grammar.cpp" /* yacc.c:1661  */
    break;

  case 107:
#line 749 "arangod/Aql/grammar.y" /* yacc.c:1661  */
=======
#line 2727 "arangod/Aql/grammar.cpp" /* yacc.c:1646  */
    break;

  case 112:
#line 803 "arangod/Aql/grammar.y" /* yacc.c:1646  */
>>>>>>> f274de08
    {
      // named variable access, e.g. variable.@reference
      (yyval.node) = parser->ast()->createNodeBoundAttributeAccess((yyvsp[-2].node), (yyvsp[0].node));
    }
<<<<<<< HEAD
#line 2656 "arangod/Aql/grammar.cpp" /* yacc.c:1661  */
    break;

  case 108:
#line 753 "arangod/Aql/grammar.y" /* yacc.c:1661  */
=======
#line 2736 "arangod/Aql/grammar.cpp" /* yacc.c:1646  */
    break;

  case 113:
#line 807 "arangod/Aql/grammar.y" /* yacc.c:1646  */
>>>>>>> f274de08
    {
      // indexed variable access, e.g. variable[index]
      (yyval.node) = parser->ast()->createNodeIndexedAccess((yyvsp[-3].node), (yyvsp[-1].node));
    }
<<<<<<< HEAD
#line 2665 "arangod/Aql/grammar.cpp" /* yacc.c:1661  */
    break;

  case 109:
#line 760 "arangod/Aql/grammar.y" /* yacc.c:1661  */
=======
#line 2745 "arangod/Aql/grammar.cpp" /* yacc.c:1646  */
    break;

  case 114:
#line 814 "arangod/Aql/grammar.y" /* yacc.c:1646  */
>>>>>>> f274de08
    {
      // named variable access, continuation from * expansion, e.g. [*].variable.reference
      auto node = static_cast<AstNode*>(parser->popStack());
      (yyval.node) = parser->ast()->createNodeAttributeAccess(node, (yyvsp[0].strval));
    }
<<<<<<< HEAD
#line 2675 "arangod/Aql/grammar.cpp" /* yacc.c:1661  */
    break;

  case 110:
#line 765 "arangod/Aql/grammar.y" /* yacc.c:1661  */
=======
#line 2755 "arangod/Aql/grammar.cpp" /* yacc.c:1646  */
    break;

  case 115:
#line 819 "arangod/Aql/grammar.y" /* yacc.c:1646  */
>>>>>>> f274de08
    {
      // named variable access w/ bind parameter, continuation from * expansion, e.g. [*].variable.@reference
      auto node = static_cast<AstNode*>(parser->popStack());
      (yyval.node) = parser->ast()->createNodeBoundAttributeAccess(node, (yyvsp[0].node));
    }
<<<<<<< HEAD
#line 2685 "arangod/Aql/grammar.cpp" /* yacc.c:1661  */
    break;

  case 111:
#line 770 "arangod/Aql/grammar.y" /* yacc.c:1661  */
=======
#line 2765 "arangod/Aql/grammar.cpp" /* yacc.c:1646  */
    break;

  case 116:
#line 824 "arangod/Aql/grammar.y" /* yacc.c:1646  */
>>>>>>> f274de08
    {
      // indexed variable access, continuation from * expansion, e.g. [*].variable[index]
      auto node = static_cast<AstNode*>(parser->popStack());
      (yyval.node) = parser->ast()->createNodeIndexedAccess(node, (yyvsp[-1].node));
    }
<<<<<<< HEAD
#line 2695 "arangod/Aql/grammar.cpp" /* yacc.c:1661  */
    break;

  case 112:
#line 775 "arangod/Aql/grammar.y" /* yacc.c:1661  */
=======
#line 2775 "arangod/Aql/grammar.cpp" /* yacc.c:1646  */
    break;

  case 117:
#line 829 "arangod/Aql/grammar.y" /* yacc.c:1646  */
>>>>>>> f274de08
    {
      // named variable access, continuation from * expansion, e.g. [*].variable.xx.reference
      (yyval.node) = parser->ast()->createNodeAttributeAccess((yyvsp[-2].node), (yyvsp[0].strval));
    }
<<<<<<< HEAD
#line 2704 "arangod/Aql/grammar.cpp" /* yacc.c:1661  */
    break;

  case 113:
#line 779 "arangod/Aql/grammar.y" /* yacc.c:1661  */
=======
#line 2784 "arangod/Aql/grammar.cpp" /* yacc.c:1646  */
    break;

  case 118:
#line 833 "arangod/Aql/grammar.y" /* yacc.c:1646  */
>>>>>>> f274de08
    {
      // named variable access w/ bind parameter, continuation from * expansion, e.g. [*].variable.xx.@reference
      (yyval.node) = parser->ast()->createNodeBoundAttributeAccess((yyvsp[-2].node), (yyvsp[0].node));
    }
<<<<<<< HEAD
#line 2713 "arangod/Aql/grammar.cpp" /* yacc.c:1661  */
    break;

  case 114:
#line 783 "arangod/Aql/grammar.y" /* yacc.c:1661  */
=======
#line 2793 "arangod/Aql/grammar.cpp" /* yacc.c:1646  */
    break;

  case 119:
#line 837 "arangod/Aql/grammar.y" /* yacc.c:1646  */
>>>>>>> f274de08
    {
      // indexed variable access, continuation from * expansion, e.g. [*].variable.xx.[index]
      (yyval.node) = parser->ast()->createNodeIndexedAccess((yyvsp[-3].node), (yyvsp[-1].node));
    }
<<<<<<< HEAD
#line 2722 "arangod/Aql/grammar.cpp" /* yacc.c:1661  */
    break;

  case 115:
#line 790 "arangod/Aql/grammar.y" /* yacc.c:1661  */
    {
      (yyval.node) = (yyvsp[0].node);
    }
#line 2730 "arangod/Aql/grammar.cpp" /* yacc.c:1661  */
    break;

  case 116:
#line 793 "arangod/Aql/grammar.y" /* yacc.c:1661  */
    {
      (yyval.node) = (yyvsp[0].node);
    }
#line 2738 "arangod/Aql/grammar.cpp" /* yacc.c:1661  */
    break;

  case 117:
#line 799 "arangod/Aql/grammar.y" /* yacc.c:1661  */
    {
      (yyval.node) = (yyvsp[0].node);
    }
#line 2746 "arangod/Aql/grammar.cpp" /* yacc.c:1661  */
    break;

  case 118:
#line 802 "arangod/Aql/grammar.y" /* yacc.c:1661  */
=======
#line 2802 "arangod/Aql/grammar.cpp" /* yacc.c:1646  */
    break;

  case 120:
#line 844 "arangod/Aql/grammar.y" /* yacc.c:1646  */
    {
      (yyval.node) = (yyvsp[0].node);
    }
#line 2810 "arangod/Aql/grammar.cpp" /* yacc.c:1646  */
    break;

  case 121:
#line 847 "arangod/Aql/grammar.y" /* yacc.c:1646  */
    {
      (yyval.node) = (yyvsp[0].node);
    }
#line 2818 "arangod/Aql/grammar.cpp" /* yacc.c:1646  */
    break;

  case 122:
#line 853 "arangod/Aql/grammar.y" /* yacc.c:1646  */
    {
      (yyval.node) = (yyvsp[0].node);
    }
#line 2826 "arangod/Aql/grammar.cpp" /* yacc.c:1646  */
    break;

  case 123:
#line 856 "arangod/Aql/grammar.y" /* yacc.c:1646  */
>>>>>>> f274de08
    {
      if ((yyvsp[0].strval) == nullptr) {
        ABORT_OOM
      }
      
      double value = TRI_DoubleString((yyvsp[0].strval));

      if (TRI_errno() != TRI_ERROR_NO_ERROR) {
        parser->registerWarning(TRI_ERROR_QUERY_NUMBER_OUT_OF_RANGE, TRI_errno_string(TRI_ERROR_QUERY_NUMBER_OUT_OF_RANGE), yylloc.first_line, yylloc.first_column);
        (yyval.node) = parser->ast()->createNodeValueNull();
      }
      else {
        (yyval.node) = parser->ast()->createNodeValueDouble(value); 
      }
    }
<<<<<<< HEAD
#line 2766 "arangod/Aql/grammar.cpp" /* yacc.c:1661  */
    break;

  case 119:
#line 819 "arangod/Aql/grammar.y" /* yacc.c:1661  */
    {
      (yyval.node) = parser->ast()->createNodeValueString((yyvsp[0].strval)); 
    }
#line 2774 "arangod/Aql/grammar.cpp" /* yacc.c:1661  */
    break;

  case 120:
#line 822 "arangod/Aql/grammar.y" /* yacc.c:1661  */
    {
      (yyval.node) = (yyvsp[0].node);
    }
#line 2782 "arangod/Aql/grammar.cpp" /* yacc.c:1661  */
    break;

  case 121:
#line 825 "arangod/Aql/grammar.y" /* yacc.c:1661  */
    {
      (yyval.node) = parser->ast()->createNodeValueNull();
    }
#line 2790 "arangod/Aql/grammar.cpp" /* yacc.c:1661  */
    break;

  case 122:
#line 828 "arangod/Aql/grammar.y" /* yacc.c:1661  */
    {
      (yyval.node) = parser->ast()->createNodeValueBool(true);
    }
#line 2798 "arangod/Aql/grammar.cpp" /* yacc.c:1661  */
    break;

  case 123:
#line 831 "arangod/Aql/grammar.y" /* yacc.c:1661  */
    {
      (yyval.node) = parser->ast()->createNodeValueBool(false);
    }
#line 2806 "arangod/Aql/grammar.cpp" /* yacc.c:1661  */
    break;

  case 124:
#line 837 "arangod/Aql/grammar.y" /* yacc.c:1661  */
=======
#line 2846 "arangod/Aql/grammar.cpp" /* yacc.c:1646  */
    break;

  case 124:
#line 873 "arangod/Aql/grammar.y" /* yacc.c:1646  */
    {
      (yyval.node) = parser->ast()->createNodeValueString((yyvsp[0].strval)); 
    }
#line 2854 "arangod/Aql/grammar.cpp" /* yacc.c:1646  */
    break;

  case 125:
#line 876 "arangod/Aql/grammar.y" /* yacc.c:1646  */
    {
      (yyval.node) = (yyvsp[0].node);
    }
#line 2862 "arangod/Aql/grammar.cpp" /* yacc.c:1646  */
    break;

  case 126:
#line 879 "arangod/Aql/grammar.y" /* yacc.c:1646  */
    {
      (yyval.node) = parser->ast()->createNodeValueNull();
    }
#line 2870 "arangod/Aql/grammar.cpp" /* yacc.c:1646  */
    break;

  case 127:
#line 882 "arangod/Aql/grammar.y" /* yacc.c:1646  */
    {
      (yyval.node) = parser->ast()->createNodeValueBool(true);
    }
#line 2878 "arangod/Aql/grammar.cpp" /* yacc.c:1646  */
    break;

  case 128:
#line 885 "arangod/Aql/grammar.y" /* yacc.c:1646  */
    {
      (yyval.node) = parser->ast()->createNodeValueBool(false);
    }
#line 2886 "arangod/Aql/grammar.cpp" /* yacc.c:1646  */
    break;

  case 129:
#line 891 "arangod/Aql/grammar.y" /* yacc.c:1646  */
>>>>>>> f274de08
    {
      if ((yyvsp[0].strval) == nullptr) {
        ABORT_OOM
      }

      (yyval.node) = parser->ast()->createNodeCollection((yyvsp[0].strval));
    }
<<<<<<< HEAD
#line 2818 "arangod/Aql/grammar.cpp" /* yacc.c:1661  */
    break;

  case 125:
#line 844 "arangod/Aql/grammar.y" /* yacc.c:1661  */
=======
#line 2898 "arangod/Aql/grammar.cpp" /* yacc.c:1646  */
    break;

  case 130:
#line 898 "arangod/Aql/grammar.y" /* yacc.c:1646  */
>>>>>>> f274de08
    {
      if ((yyvsp[0].strval) == nullptr) {
        ABORT_OOM
      }

      (yyval.node) = parser->ast()->createNodeCollection((yyvsp[0].strval));
    }
<<<<<<< HEAD
#line 2830 "arangod/Aql/grammar.cpp" /* yacc.c:1661  */
    break;

  case 126:
#line 851 "arangod/Aql/grammar.y" /* yacc.c:1661  */
=======
#line 2910 "arangod/Aql/grammar.cpp" /* yacc.c:1646  */
    break;

  case 131:
#line 905 "arangod/Aql/grammar.y" /* yacc.c:1646  */
>>>>>>> f274de08
    {
      if ((yyvsp[0].strval) == nullptr) {
        ABORT_OOM
      }
      
      if (strlen((yyvsp[0].strval)) < 2 || (yyvsp[0].strval)[0] != '@') {
        parser->registerParseError(TRI_ERROR_QUERY_BIND_PARAMETER_TYPE, TRI_errno_string(TRI_ERROR_QUERY_BIND_PARAMETER_TYPE), (yyvsp[0].strval), yylloc.first_line, yylloc.first_column);
      }

      (yyval.node) = parser->ast()->createNodeParameter((yyvsp[0].strval));
    }
<<<<<<< HEAD
#line 2846 "arangod/Aql/grammar.cpp" /* yacc.c:1661  */
    break;

  case 127:
#line 865 "arangod/Aql/grammar.y" /* yacc.c:1661  */
    {
      (yyval.node) = parser->ast()->createNodeParameter((yyvsp[0].strval));
    }
#line 2854 "arangod/Aql/grammar.cpp" /* yacc.c:1661  */
    break;

  case 128:
#line 871 "arangod/Aql/grammar.y" /* yacc.c:1661  */
=======
#line 2926 "arangod/Aql/grammar.cpp" /* yacc.c:1646  */
    break;

  case 132:
#line 919 "arangod/Aql/grammar.y" /* yacc.c:1646  */
    {
      (yyval.node) = parser->ast()->createNodeParameter((yyvsp[0].strval));
    }
#line 2934 "arangod/Aql/grammar.cpp" /* yacc.c:1646  */
    break;

  case 133:
#line 925 "arangod/Aql/grammar.y" /* yacc.c:1646  */
>>>>>>> f274de08
    {
      if ((yyvsp[0].strval) == nullptr) {
        ABORT_OOM
      }

      (yyval.strval) = (yyvsp[0].strval);
    }
<<<<<<< HEAD
#line 2866 "arangod/Aql/grammar.cpp" /* yacc.c:1661  */
    break;

  case 129:
#line 878 "arangod/Aql/grammar.y" /* yacc.c:1661  */
=======
#line 2946 "arangod/Aql/grammar.cpp" /* yacc.c:1646  */
    break;

  case 134:
#line 932 "arangod/Aql/grammar.y" /* yacc.c:1646  */
>>>>>>> f274de08
    {
      if ((yyvsp[0].strval) == nullptr) {
        ABORT_OOM
      }

      (yyval.strval) = (yyvsp[0].strval);
    }
<<<<<<< HEAD
#line 2878 "arangod/Aql/grammar.cpp" /* yacc.c:1661  */
    break;

  case 130:
#line 887 "arangod/Aql/grammar.y" /* yacc.c:1661  */
    {
      (yyval.strval) = (yyvsp[0].strval);
    }
#line 2886 "arangod/Aql/grammar.cpp" /* yacc.c:1661  */
    break;

  case 131:
#line 893 "arangod/Aql/grammar.y" /* yacc.c:1661  */
=======
#line 2958 "arangod/Aql/grammar.cpp" /* yacc.c:1646  */
    break;

  case 135:
#line 941 "arangod/Aql/grammar.y" /* yacc.c:1646  */
    {
      (yyval.strval) = (yyvsp[0].strval);
    }
#line 2966 "arangod/Aql/grammar.cpp" /* yacc.c:1646  */
    break;

  case 136:
#line 947 "arangod/Aql/grammar.y" /* yacc.c:1646  */
>>>>>>> f274de08
    {
      if ((yyvsp[0].strval) == nullptr) {
        ABORT_OOM
      }

      int64_t value = TRI_Int64String((yyvsp[0].strval));
      if (TRI_errno() == TRI_ERROR_NO_ERROR) {
        (yyval.node) = parser->ast()->createNodeValueInt(value);
      }
      else {
        double value2 = TRI_DoubleString((yyvsp[0].strval));
        if (TRI_errno() == TRI_ERROR_NO_ERROR) {
          (yyval.node) = parser->ast()->createNodeValueDouble(value2);
        }
        else {
          parser->registerWarning(TRI_ERROR_QUERY_NUMBER_OUT_OF_RANGE, TRI_errno_string(TRI_ERROR_QUERY_NUMBER_OUT_OF_RANGE), yylloc.first_line, yylloc.first_column);
          (yyval.node) = parser->ast()->createNodeValueNull();
        }
      }
    }
<<<<<<< HEAD
#line 2911 "arangod/Aql/grammar.cpp" /* yacc.c:1661  */
    break;


#line 2915 "arangod/Aql/grammar.cpp" /* yacc.c:1661  */
=======
#line 2991 "arangod/Aql/grammar.cpp" /* yacc.c:1646  */
    break;


#line 2995 "arangod/Aql/grammar.cpp" /* yacc.c:1646  */
>>>>>>> f274de08
      default: break;
    }
  /* User semantic actions sometimes alter yychar, and that requires
     that yytoken be updated with the new translation.  We take the
     approach of translating immediately before every use of yytoken.
     One alternative is translating here after every semantic action,
     but that translation would be missed if the semantic action invokes
     YYABORT, YYACCEPT, or YYERROR immediately after altering yychar or
     if it invokes YYBACKUP.  In the case of YYABORT or YYACCEPT, an
     incorrect destructor might then be invoked immediately.  In the
     case of YYERROR or YYBACKUP, subsequent parser actions might lead
     to an incorrect destructor call or verbose syntax error message
     before the lookahead is translated.  */
  YY_SYMBOL_PRINT ("-> $$ =", yyr1[yyn], &yyval, &yyloc);

  YYPOPSTACK (yylen);
  yylen = 0;
  YY_STACK_PRINT (yyss, yyssp);

  *++yyvsp = yyval;
  *++yylsp = yyloc;

  /* Now 'shift' the result of the reduction.  Determine what state
     that goes to, based on the state we popped back to and the rule
     number reduced by.  */

  yyn = yyr1[yyn];

  yystate = yypgoto[yyn - YYNTOKENS] + *yyssp;
  if (0 <= yystate && yystate <= YYLAST && yycheck[yystate] == *yyssp)
    yystate = yytable[yystate];
  else
    yystate = yydefgoto[yyn - YYNTOKENS];

  goto yynewstate;


/*--------------------------------------.
| yyerrlab -- here on detecting error.  |
`--------------------------------------*/
yyerrlab:
  /* Make sure we have latest lookahead translation.  See comments at
     user semantic actions for why this is necessary.  */
  yytoken = yychar == YYEMPTY ? YYEMPTY : YYTRANSLATE (yychar);

  /* If not already recovering from an error, report this error.  */
  if (!yyerrstatus)
    {
      ++yynerrs;
#if ! YYERROR_VERBOSE
      yyerror (&yylloc, parser, YY_("syntax error"));
#else
# define YYSYNTAX_ERROR yysyntax_error (&yymsg_alloc, &yymsg, \
                                        yyssp, yytoken)
      {
        char const *yymsgp = YY_("syntax error");
        int yysyntax_error_status;
        yysyntax_error_status = YYSYNTAX_ERROR;
        if (yysyntax_error_status == 0)
          yymsgp = yymsg;
        else if (yysyntax_error_status == 1)
          {
            if (yymsg != yymsgbuf)
              YYSTACK_FREE (yymsg);
            yymsg = (char *) YYSTACK_ALLOC (yymsg_alloc);
            if (!yymsg)
              {
                yymsg = yymsgbuf;
                yymsg_alloc = sizeof yymsgbuf;
                yysyntax_error_status = 2;
              }
            else
              {
                yysyntax_error_status = YYSYNTAX_ERROR;
                yymsgp = yymsg;
              }
          }
        yyerror (&yylloc, parser, yymsgp);
        if (yysyntax_error_status == 2)
          goto yyexhaustedlab;
      }
# undef YYSYNTAX_ERROR
#endif
    }

  yyerror_range[1] = yylloc;

  if (yyerrstatus == 3)
    {
      /* If just tried and failed to reuse lookahead token after an
         error, discard it.  */

      if (yychar <= YYEOF)
        {
          /* Return failure if at end of input.  */
          if (yychar == YYEOF)
            YYABORT;
        }
      else
        {
          yydestruct ("Error: discarding",
                      yytoken, &yylval, &yylloc, parser);
          yychar = YYEMPTY;
        }
    }

  /* Else will try to reuse lookahead token after shifting the error
     token.  */
  goto yyerrlab1;


/*---------------------------------------------------.
| yyerrorlab -- error raised explicitly by YYERROR.  |
`---------------------------------------------------*/
yyerrorlab:

  /* Pacify compilers like GCC when the user code never invokes
     YYERROR and the label yyerrorlab therefore never appears in user
     code.  */
  if (/*CONSTCOND*/ 0)
     goto yyerrorlab;

  yyerror_range[1] = yylsp[1-yylen];
  /* Do not reclaim the symbols of the rule whose action triggered
     this YYERROR.  */
  YYPOPSTACK (yylen);
  yylen = 0;
  YY_STACK_PRINT (yyss, yyssp);
  yystate = *yyssp;
  goto yyerrlab1;


/*-------------------------------------------------------------.
| yyerrlab1 -- common code for both syntax error and YYERROR.  |
`-------------------------------------------------------------*/
yyerrlab1:
  yyerrstatus = 3;      /* Each real token shifted decrements this.  */

  for (;;)
    {
      yyn = yypact[yystate];
      if (!yypact_value_is_default (yyn))
        {
          yyn += YYTERROR;
          if (0 <= yyn && yyn <= YYLAST && yycheck[yyn] == YYTERROR)
            {
              yyn = yytable[yyn];
              if (0 < yyn)
                break;
            }
        }

      /* Pop the current state because it cannot handle the error token.  */
      if (yyssp == yyss)
        YYABORT;

      yyerror_range[1] = *yylsp;
      yydestruct ("Error: popping",
                  yystos[yystate], yyvsp, yylsp, parser);
      YYPOPSTACK (1);
      yystate = *yyssp;
      YY_STACK_PRINT (yyss, yyssp);
    }

  YY_IGNORE_MAYBE_UNINITIALIZED_BEGIN
  *++yyvsp = yylval;
  YY_IGNORE_MAYBE_UNINITIALIZED_END

  yyerror_range[2] = yylloc;
  /* Using YYLLOC is tempting, but would change the location of
     the lookahead.  YYLOC is available though.  */
  YYLLOC_DEFAULT (yyloc, yyerror_range, 2);
  *++yylsp = yyloc;

  /* Shift the error token.  */
  YY_SYMBOL_PRINT ("Shifting", yystos[yyn], yyvsp, yylsp);

  yystate = yyn;
  goto yynewstate;


/*-------------------------------------.
| yyacceptlab -- YYACCEPT comes here.  |
`-------------------------------------*/
yyacceptlab:
  yyresult = 0;
  goto yyreturn;

/*-----------------------------------.
| yyabortlab -- YYABORT comes here.  |
`-----------------------------------*/
yyabortlab:
  yyresult = 1;
  goto yyreturn;

#if !defined yyoverflow || YYERROR_VERBOSE
/*-------------------------------------------------.
| yyexhaustedlab -- memory exhaustion comes here.  |
`-------------------------------------------------*/
yyexhaustedlab:
  yyerror (&yylloc, parser, YY_("memory exhausted"));
  yyresult = 2;
  /* Fall through.  */
#endif

yyreturn:
  if (yychar != YYEMPTY)
    {
      /* Make sure we have latest lookahead translation.  See comments at
         user semantic actions for why this is necessary.  */
      yytoken = YYTRANSLATE (yychar);
      yydestruct ("Cleanup: discarding lookahead",
                  yytoken, &yylval, &yylloc, parser);
    }
  /* Do not reclaim the symbols of the rule whose action triggered
     this YYABORT or YYACCEPT.  */
  YYPOPSTACK (yylen);
  YY_STACK_PRINT (yyss, yyssp);
  while (yyssp != yyss)
    {
      yydestruct ("Cleanup: popping",
                  yystos[*yyssp], yyvsp, yylsp, parser);
      YYPOPSTACK (1);
    }
#ifndef yyoverflow
  if (yyss != yyssa)
    YYSTACK_FREE (yyss);
#endif
#if YYERROR_VERBOSE
  if (yymsg != yymsgbuf)
    YYSTACK_FREE (yymsg);
#endif
  return yyresult;
}<|MERGE_RESOLUTION|>--- conflicted
+++ resolved
@@ -492,20 +492,16 @@
 /* YYFINAL -- State number of the termination state.  */
 #define YYFINAL  3
 /* YYLAST -- Last index in YYTABLE.  */
-<<<<<<< HEAD
-#define YYLAST   593
-=======
 #define YYLAST   602
->>>>>>> f274de08
 
 /* YYNTOKENS -- Number of terminals.  */
 #define YYNTOKENS  60
 /* YYNNTS -- Number of nonterminals.  */
-#define YYNNTS  59
+#define YYNNTS  62
 /* YYNRULES -- Number of rules.  */
-#define YYNRULES  131
+#define YYNRULES  136
 /* YYNSTATES -- Number of states.  */
-#define YYNSTATES  219
+#define YYNSTATES  226
 
 /* YYTRANSLATE[YYX] -- Symbol number corresponding to YYX as returned
    by yylex, with out-of-bounds checking.  */
@@ -557,22 +553,6 @@
   /* YYRLINE[YYN] -- Source line where rule number YYN was defined.  */
 static const yytype_uint16 yyrline[] =
 {
-<<<<<<< HEAD
-       0,   195,   195,   197,   199,   201,   203,   208,   210,   215,
-     217,   219,   221,   223,   225,   230,   239,   247,   252,   254,
-     259,   266,   266,   305,   307,   312,   319,   322,   328,   328,
-     339,   342,   348,   354,   357,   360,   366,   371,   378,   386,
-     389,   395,   406,   417,   425,   436,   444,   455,   458,   458,
-     471,   474,   477,   480,   483,   486,   489,   495,   502,   519,
-     519,   531,   534,   537,   543,   546,   549,   552,   555,   558,
-     561,   564,   567,   570,   573,   576,   579,   582,   585,   591,
-     597,   599,   604,   607,   613,   616,   622,   622,   631,   633,
-     638,   641,   647,   650,   664,   664,   673,   675,   680,   682,
-     687,   693,   697,   697,   725,   738,   745,   749,   753,   760,
-     765,   770,   775,   779,   783,   790,   793,   799,   802,   819,
-     822,   825,   828,   831,   837,   844,   851,   865,   871,   878,
-     887,   893
-=======
        0,   197,   197,   199,   201,   203,   205,   210,   212,   217,
      219,   221,   223,   225,   227,   232,   241,   249,   254,   256,
      261,   268,   268,   311,   313,   318,   325,   328,   334,   348,
@@ -587,7 +567,6 @@
      792,   799,   803,   807,   814,   819,   824,   829,   833,   837,
      844,   847,   853,   856,   873,   876,   879,   882,   885,   891,
      898,   905,   919,   925,   932,   941,   947
->>>>>>> f274de08
 };
 #endif
 
@@ -614,17 +593,18 @@
   "$accept", "query", "optional_statement_block_statements",
   "statement_block_statement", "for_statement", "filter_statement",
   "let_statement", "let_list", "let_element", "collect_statement", "$@1",
-  "collect_list", "collect_element", "optional_into", "sort_statement",
-  "$@2", "sort_list", "sort_element", "sort_direction", "limit_statement",
-  "return_statement", "in_or_into_collection", "remove_statement",
-  "insert_statement", "update_statement", "replace_statement",
-  "expression", "$@3", "function_name", "function_call", "$@4",
-  "operator_unary", "operator_binary", "operator_ternary",
+  "collect_list", "collect_element", "optional_into", "variable_list",
+  "optional_keep", "$@2", "sort_statement", "$@3", "sort_list",
+  "sort_element", "sort_direction", "limit_statement", "return_statement",
+  "in_or_into_collection", "remove_statement", "insert_statement",
+  "update_statement", "replace_statement", "expression", "$@4",
+  "function_name", "function_call", "$@5", "operator_unary",
+  "operator_binary", "operator_ternary",
   "optional_function_call_arguments", "function_arguments_list",
-  "compound_type", "list", "$@5", "optional_list_elements",
-  "list_elements_list", "query_options", "array", "$@6",
+  "compound_type", "list", "$@6", "optional_list_elements",
+  "list_elements_list", "query_options", "array", "$@7",
   "optional_array_elements", "array_elements_list", "array_element",
-  "reference", "$@7", "single_reference", "expansion", "atomic_value",
+  "reference", "$@8", "single_reference", "expansion", "atomic_value",
   "numeric_value", "value_literal", "collection_name", "bind_parameter",
   "array_element_name", "variable_name", "integer_value", YY_NULLPTR
 };
@@ -644,12 +624,12 @@
 };
 # endif
 
-#define YYPACT_NINF -100
+#define YYPACT_NINF -99
 
 #define yypact_value_is_default(Yystate) \
-  (!!((Yystate) == (-100)))
-
-#define YYTABLE_NINF -127
+  (!!((Yystate) == (-99)))
+
+#define YYTABLE_NINF -132
 
 #define yytable_value_is_error(Yytable_value) \
   0
@@ -658,30 +638,6 @@
      STATE-NUM.  */
 static const yytype_int16 yypact[] =
 {
-<<<<<<< HEAD
-    -100,    22,   490,  -100,     1,     1,   143,   143,  -100,  -100,
-     207,   143,   143,   143,   143,  -100,  -100,  -100,  -100,  -100,
-    -100,  -100,  -100,  -100,  -100,  -100,  -100,  -100,    13,    -5,
-    -100,    30,  -100,  -100,  -100,   -24,  -100,  -100,  -100,  -100,
-     143,   143,   143,   143,  -100,  -100,   436,    15,  -100,  -100,
-    -100,  -100,  -100,  -100,  -100,    27,   -32,  -100,  -100,  -100,
-    -100,  -100,   436,     1,   143,    23,   376,   376,   311,   346,
-     143,     1,   143,    43,    43,    43,   236,  -100,    40,   143,
-     143,    63,   143,   143,   143,   143,   143,   143,   143,   143,
-     143,   143,   143,   143,   143,   143,   143,    69,    45,    53,
-     143,    17,     0,  -100,    70,    49,  -100,   276,   207,   464,
-      33,    76,    76,   143,    76,   143,    76,   436,  -100,   436,
-    -100,    52,  -100,  -100,    51,    57,  -100,    61,   436,    55,
-      59,   256,   143,   535,   521,   552,   552,    -9,    -9,    -9,
-      -9,     5,     5,    43,    43,    43,   406,   491,  -100,   143,
-     -11,   101,  -100,  -100,     1,     1,  -100,   143,   143,  -100,
-    -100,  -100,  -100,     4,    16,    18,  -100,  -100,  -100,  -100,
-    -100,    64,  -100,  -100,   376,  -100,   376,  -100,  -100,  -100,
-      40,   143,  -100,   143,   256,   143,   436,    62,    68,   143,
-      28,    -1,  -100,  -100,  -100,   436,  -100,  -100,    76,    76,
-    -100,   436,   436,   491,  -100,   143,   176,  -100,  -100,   143,
-      46,  -100,  -100,   436,  -100,   206,  -100,  -100,  -100
-=======
      -99,    34,   584,   -99,    25,    25,   525,   525,   -99,   -99,
      192,   525,   525,   525,   525,   -99,   -99,   -99,   -99,   -99,
      -99,   -99,   -99,   -99,   -99,   -99,   -99,   -99,    37,     9,
@@ -705,7 +661,6 @@
       76,    76,   -99,   423,   423,   423,   -99,   525,   157,   -99,
      -99,   525,    26,    25,   -99,   -99,   423,   -99,   193,   -99,
      -99,    73,   -99,   -99,    25,   -99
->>>>>>> f274de08
 };
 
   /* YYDEFACT[STATE-NUM] -- Default reduction number in state STATE-NUM.
@@ -713,50 +668,53 @@
      means the default is an error.  */
 static const yytype_uint8 yydefact[] =
 {
-       7,     0,     0,     1,     0,     0,     0,     0,    21,    28,
+       7,     0,     0,     1,     0,     0,     0,     0,    21,    33,
        0,     0,     0,     0,     0,     8,     9,    11,    10,    12,
-      13,    14,     2,     3,     4,     5,     6,   130,     0,    17,
-      18,     0,   121,   122,   123,   104,   119,   131,   118,   127,
-       0,     0,     0,    48,    94,    86,    16,    59,   105,    50,
-      51,    52,    53,    84,    85,    55,   101,    54,   120,   115,
-     116,   117,    38,     0,     0,    36,     0,     0,     0,     0,
-       0,     0,     0,    63,    61,    62,     0,     7,    96,    88,
+      13,    14,     2,     3,     4,     5,     6,   135,     0,    17,
+      18,     0,   126,   127,   128,   109,   124,   136,   123,   132,
+       0,     0,     0,    53,    99,    91,    16,    64,   110,    55,
+      56,    57,    58,    89,    90,    60,   106,    59,   125,   120,
+     121,   122,    43,     0,     0,    41,     0,     0,     0,     0,
+       0,     0,     0,    68,    66,    67,     0,     7,   101,    93,
        0,     0,     0,     0,     0,     0,     0,     0,     0,     0,
        0,     0,     0,     0,     0,     0,     0,     0,     0,     0,
-       0,     0,    26,    23,     0,    29,    30,    33,     0,     0,
-       0,    92,    92,     0,    92,     0,    92,    15,    19,    20,
-      47,     0,   128,   129,     0,    97,    98,     0,    90,     0,
-      89,    77,     0,    65,    64,    71,    72,    73,    74,    75,
-      76,    66,    67,    68,    69,    70,     0,    56,    58,    80,
-       0,     0,   106,   107,     0,     0,    22,     0,     0,    34,
-      35,    32,    37,   104,   119,   127,    39,   124,   125,   126,
-      40,     0,    41,    42,     0,    43,     0,    45,    49,    95,
-       0,     0,    87,     0,    78,     0,    82,     0,    81,     0,
-       0,   103,   108,    27,    24,    25,    31,    93,    92,    92,
-      99,   100,    91,    79,    60,     0,     0,   109,   110,     0,
-       0,    44,    46,    83,   111,     0,   112,   113,   114
+       0,     0,    26,    23,     0,    34,    35,    38,     0,     0,
+       0,    97,    97,     0,    97,     0,    97,    15,    19,    20,
+      52,     0,   133,   134,     0,   102,   103,     0,    95,     0,
+      94,    82,     0,    70,    69,    76,    77,    78,    79,    80,
+      81,    71,    72,    73,    74,    75,     0,    61,    63,    85,
+       0,     0,   111,   112,     0,     0,    30,     0,     0,    39,
+      40,    37,    42,   109,   124,   132,    44,   129,   130,   131,
+      45,     0,    46,    47,     0,    48,     0,    50,    54,   100,
+       0,     0,    92,     0,    83,     0,    87,     0,    86,     0,
+       0,   108,   113,    27,    24,    31,    22,    25,    36,    98,
+      97,    97,   104,   105,    96,    84,    65,     0,     0,   114,
+     115,     0,     0,     0,    49,    51,    88,   116,     0,   117,
+     118,    32,    28,   119,     0,    29
 };
 
   /* YYPGOTO[NTERM-NUM].  */
 static const yytype_int8 yypgoto[] =
 {
-    -100,    42,  -100,  -100,  -100,  -100,  -100,  -100,    50,  -100,
-    -100,  -100,   -38,  -100,  -100,  -100,  -100,   -36,  -100,  -100,
-    -100,   -58,  -100,  -100,  -100,  -100,    -6,  -100,  -100,  -100,
-    -100,  -100,  -100,  -100,  -100,  -100,  -100,  -100,  -100,  -100,
-    -100,   -99,   -51,  -100,  -100,  -100,   -57,  -100,  -100,  -100,
-    -100,     2,  -100,  -100,    14,   -98,  -100,    -2,  -100
+     -99,    39,   -99,   -99,   -99,   -99,   -99,   -99,    55,   -99,
+     -99,   -99,   -34,   -99,   -99,   -99,   -99,   -99,   -99,   -99,
+     -35,   -99,   -99,   -99,   -57,   -99,   -99,   -99,   -99,    -5,
+     -99,   -99,   -99,   -99,   -99,   -99,   -99,   -99,   -99,   -99,
+     -99,   -99,   -99,   -99,   -95,   -49,   -99,   -99,   -99,   -56,
+     -99,   -99,   -99,   -99,    -6,   -99,   -99,    15,   -98,   -99,
+      -4,   -99
 };
 
   /* YYDEFGOTO[NTERM-NUM].  */
 static const yytype_int16 yydefgoto[] =
 {
       -1,     1,     2,    15,    16,    17,    18,    29,    30,    19,
-      63,   102,   103,   156,    20,    64,   105,   106,   161,    21,
-      22,   111,    23,    24,    25,    26,   107,    77,    47,    48,
-      98,    49,    50,    51,   187,   188,    52,    53,    79,   129,
-     130,   172,    54,    78,   124,   125,   126,    55,    99,    56,
-     191,    57,    58,    59,   166,    60,   127,    31,    61
+      63,   102,   103,   156,   221,   196,   213,    20,    64,   105,
+     106,   161,    21,    22,   111,    23,    24,    25,    26,   107,
+      77,    47,    48,    98,    49,    50,    51,   187,   188,    52,
+      53,    79,   129,   130,   172,    54,    78,   124,   125,   126,
+      55,    99,    56,   191,    57,    58,    59,   166,    60,   127,
+      31,    61
 };
 
   /* YYTABLE[YYPACT[STATE-NUM]] -- What to do in state STATE-NUM.  If
@@ -764,68 +722,6 @@
      number is the opposite.  If YYTABLE_NINF, syntax error.  */
 static const yytype_int16 yytable[] =
 {
-<<<<<<< HEAD
-      46,    62,    28,   153,  -124,    66,    67,    68,    69,   112,
-     114,   116,    65,   173,   154,   175,  -125,   177,  -126,    81,
-     100,   -57,     3,    27,   -57,    70,  -124,   101,    90,    91,
-      92,    93,    94,    81,    73,    74,    75,    76,  -125,   152,
-    -126,   189,    71,    39,    92,    93,    94,   155,   190,   -57,
-     207,   209,   -57,  -124,    39,   167,   168,    72,   210,   169,
-      97,   104,   122,   123,   117,  -125,   119,  -126,   216,  -102,
-     108,    81,    39,   128,   131,   132,   133,   134,   135,   136,
-     137,   138,   139,   140,   141,   142,   143,   144,   145,   146,
-     147,   148,   208,   149,   151,   150,   158,   157,   171,   211,
-     212,   178,   179,   131,   180,   181,   183,   174,   182,   176,
-     162,   204,   217,    80,    44,   205,   198,   194,   199,   121,
-     197,   118,   196,   200,   170,     0,   184,     0,     0,    81,
-      82,    83,    84,    85,    86,    87,    88,    89,    90,    91,
-      92,    93,    94,   186,    95,     0,     0,    96,     0,     0,
-       0,   195,   193,   104,   192,     0,     0,     0,     0,     0,
-       0,     0,    32,    33,    34,    35,    36,    37,    38,    39,
-       0,    40,     0,     0,     0,   201,     0,   202,     0,   203,
-      41,    42,     0,   206,     0,     0,     0,     0,    80,     0,
-       0,    43,     0,    44,     0,    45,     0,     0,     0,   213,
-       0,     0,     0,   215,    81,    82,    83,    84,    85,    86,
-      87,    88,    89,    90,    91,    92,    93,    94,    80,    95,
-       0,     0,    96,     0,     0,     0,    32,    33,    34,   214,
-      36,    37,    38,    39,    81,    82,    83,    84,    85,    86,
-      87,    88,    89,    90,    91,    92,    93,    94,    80,    95,
-       0,     0,    96,     0,     0,     0,     0,     0,     0,   218,
-       0,     0,     0,     0,    81,    82,    83,    84,    85,    86,
-      87,    88,    89,    90,    91,    92,    93,    94,     0,    95,
-       0,     0,    96,     0,    81,   120,   159,   160,    80,    86,
-      87,    88,    89,    90,    91,    92,    93,    94,     0,     0,
-       0,     0,     0,     0,    81,    82,    83,    84,    85,    86,
-      87,    88,    89,    90,    91,    92,    93,    94,     0,    95,
-       0,     0,    96,   109,   113,   110,     0,     0,     0,     0,
-       0,     0,     0,     0,     0,     0,     0,     0,     0,    81,
-      82,    83,    84,    85,    86,    87,    88,    89,    90,    91,
-      92,    93,    94,     0,    95,     0,     0,    96,   109,   115,
-     110,     0,     0,     0,     0,     0,     0,     0,     0,     0,
-       0,     0,     0,     0,    81,    82,    83,    84,    85,    86,
-      87,    88,    89,    90,    91,    92,    93,    94,   109,    95,
-     110,     0,    96,     0,     0,     0,     0,     0,     0,     0,
-       0,     0,     0,     0,    81,    82,    83,    84,    85,    86,
-      87,    88,    89,    90,    91,    92,    93,    94,    80,    95,
-       0,     0,    96,     0,     0,     0,     0,     0,     0,     0,
-       0,     0,     0,     0,    81,    82,    83,    84,    85,    86,
-      87,    88,    89,    90,    91,    92,    93,    94,    80,    95,
-     185,     0,    96,     0,     0,     0,     0,     0,     0,     0,
-       0,     0,     0,     0,    81,    82,    83,    84,    85,    86,
-      87,    88,    89,    90,    91,    92,    93,    94,     0,    95,
-       0,     0,    96,    32,    33,    34,   163,   164,    37,    38,
-     165,     0,    40,     4,     5,     6,     7,     8,     9,    10,
-       0,    41,    42,    80,     0,    11,    12,    13,    14,     0,
-       0,     0,    43,     0,    44,     0,    45,     0,     0,    81,
-      82,    83,    84,    85,    86,    87,    88,    89,    90,    91,
-      92,    93,    94,    80,    95,     0,     0,     0,     0,     0,
-       0,     0,     0,     0,     0,     0,     0,    80,     0,    81,
-      82,     0,    84,    85,    86,    87,    88,    89,    90,    91,
-      92,    93,    94,    81,    80,     0,    84,    85,    86,    87,
-      88,    89,    90,    91,    92,    93,    94,     0,     0,     0,
-      81,     0,     0,     0,     0,    86,    87,    88,    89,    90,
-      91,    92,    93,    94
-=======
       28,    46,    62,   153,    65,  -129,    66,    67,    68,    69,
      112,   114,   116,   154,   122,   123,   100,   173,    81,   175,
     -130,   177,  -131,   101,   152,   189,   211,  -129,    39,    92,
@@ -887,73 +783,10 @@
        0,     0,     0,    41,    42,     0,     0,     4,     5,     6,
        7,     8,     9,    10,    43,     0,    44,     0,    45,    11,
       12,    13,    14
->>>>>>> f274de08
 };
 
 static const yytype_int16 yycheck[] =
 {
-<<<<<<< HEAD
-       6,     7,     4,   101,     0,    11,    12,    13,    14,    67,
-      68,    69,    10,   112,    14,   114,     0,   116,     0,    28,
-      52,    45,     0,    22,    48,    12,    22,    59,    37,    38,
-      39,    40,    41,    28,    40,    41,    42,    43,    22,    22,
-      22,    52,    47,    26,    39,    40,    41,    47,    59,    45,
-      22,    52,    48,    49,    26,    22,    23,    27,    59,    26,
-      45,    63,    22,    23,    70,    49,    72,    49,    22,    42,
-      47,    28,    26,    79,    80,    12,    82,    83,    84,    85,
-      86,    87,    88,    89,    90,    91,    92,    93,    94,    95,
-      96,    22,   190,    48,   100,    42,    47,    27,    22,   198,
-     199,    49,    51,   109,    47,    44,    47,   113,    53,   115,
-     108,    49,   210,    12,    50,    47,   174,   155,   176,    77,
-     171,    71,   158,   180,   110,    -1,   132,    -1,    -1,    28,
-      29,    30,    31,    32,    33,    34,    35,    36,    37,    38,
-      39,    40,    41,   149,    43,    -1,    -1,    46,    -1,    -1,
-      -1,   157,   154,   155,    53,    -1,    -1,    -1,    -1,    -1,
-      -1,    -1,    19,    20,    21,    22,    23,    24,    25,    26,
-      -1,    28,    -1,    -1,    -1,   181,    -1,   183,    -1,   185,
-      37,    38,    -1,   189,    -1,    -1,    -1,    -1,    12,    -1,
-      -1,    48,    -1,    50,    -1,    52,    -1,    -1,    -1,   205,
-      -1,    -1,    -1,   209,    28,    29,    30,    31,    32,    33,
-      34,    35,    36,    37,    38,    39,    40,    41,    12,    43,
-      -1,    -1,    46,    -1,    -1,    -1,    19,    20,    21,    53,
-      23,    24,    25,    26,    28,    29,    30,    31,    32,    33,
-      34,    35,    36,    37,    38,    39,    40,    41,    12,    43,
-      -1,    -1,    46,    -1,    -1,    -1,    -1,    -1,    -1,    53,
-      -1,    -1,    -1,    -1,    28,    29,    30,    31,    32,    33,
-      34,    35,    36,    37,    38,    39,    40,    41,    -1,    43,
-      -1,    -1,    46,    -1,    28,    49,    10,    11,    12,    33,
-      34,    35,    36,    37,    38,    39,    40,    41,    -1,    -1,
-      -1,    -1,    -1,    -1,    28,    29,    30,    31,    32,    33,
-      34,    35,    36,    37,    38,    39,    40,    41,    -1,    43,
-      -1,    -1,    46,    12,    13,    14,    -1,    -1,    -1,    -1,
-      -1,    -1,    -1,    -1,    -1,    -1,    -1,    -1,    -1,    28,
-      29,    30,    31,    32,    33,    34,    35,    36,    37,    38,
-      39,    40,    41,    -1,    43,    -1,    -1,    46,    12,    13,
-      14,    -1,    -1,    -1,    -1,    -1,    -1,    -1,    -1,    -1,
-      -1,    -1,    -1,    -1,    28,    29,    30,    31,    32,    33,
-      34,    35,    36,    37,    38,    39,    40,    41,    12,    43,
-      14,    -1,    46,    -1,    -1,    -1,    -1,    -1,    -1,    -1,
-      -1,    -1,    -1,    -1,    28,    29,    30,    31,    32,    33,
-      34,    35,    36,    37,    38,    39,    40,    41,    12,    43,
-      -1,    -1,    46,    -1,    -1,    -1,    -1,    -1,    -1,    -1,
-      -1,    -1,    -1,    -1,    28,    29,    30,    31,    32,    33,
-      34,    35,    36,    37,    38,    39,    40,    41,    12,    43,
-      44,    -1,    46,    -1,    -1,    -1,    -1,    -1,    -1,    -1,
-      -1,    -1,    -1,    -1,    28,    29,    30,    31,    32,    33,
-      34,    35,    36,    37,    38,    39,    40,    41,    -1,    43,
-      -1,    -1,    46,    19,    20,    21,    22,    23,    24,    25,
-      26,    -1,    28,     3,     4,     5,     6,     7,     8,     9,
-      -1,    37,    38,    12,    -1,    15,    16,    17,    18,    -1,
-      -1,    -1,    48,    -1,    50,    -1,    52,    -1,    -1,    28,
-      29,    30,    31,    32,    33,    34,    35,    36,    37,    38,
-      39,    40,    41,    12,    43,    -1,    -1,    -1,    -1,    -1,
-      -1,    -1,    -1,    -1,    -1,    -1,    -1,    12,    -1,    28,
-      29,    -1,    31,    32,    33,    34,    35,    36,    37,    38,
-      39,    40,    41,    28,    12,    -1,    31,    32,    33,    34,
-      35,    36,    37,    38,    39,    40,    41,    -1,    -1,    -1,
-      28,    -1,    -1,    -1,    -1,    33,    34,    35,    36,    37,
-      38,    39,    40,    41
-=======
        4,     6,     7,   101,    10,     0,    11,    12,    13,    14,
       67,    68,    69,    14,    22,    23,    52,   112,    28,   114,
        0,   116,     0,    59,    22,    52,    52,    22,    26,    39,
@@ -1015,7 +848,6 @@
       -1,    -1,    -1,    37,    38,    -1,    -1,     3,     4,     5,
        6,     7,     8,     9,    48,    -1,    50,    -1,    52,    15,
       16,    17,    18
->>>>>>> f274de08
 };
 
   /* YYSTOS[STATE-NUM] -- The (internal number of the) accessing
@@ -1024,26 +856,27 @@
 {
        0,    61,    62,     0,     3,     4,     5,     6,     7,     8,
        9,    15,    16,    17,    18,    63,    64,    65,    66,    69,
-      74,    79,    80,    82,    83,    84,    85,    22,   117,    67,
-      68,   117,    19,    20,    21,    22,    23,    24,    25,    26,
-      28,    37,    38,    48,    50,    52,    86,    88,    89,    91,
-      92,    93,    96,    97,   102,   107,   109,   111,   112,   113,
-     115,   118,    86,    70,    75,   111,    86,    86,    86,    86,
-      12,    47,    27,    86,    86,    86,    86,    87,   103,    98,
+      77,    82,    83,    85,    86,    87,    88,    22,   120,    67,
+      68,   120,    19,    20,    21,    22,    23,    24,    25,    26,
+      28,    37,    38,    48,    50,    52,    89,    91,    92,    94,
+      95,    96,    99,   100,   105,   110,   112,   114,   115,   116,
+     118,   121,    89,    70,    78,   114,    89,    89,    89,    89,
+      12,    47,    27,    89,    89,    89,    89,    90,   106,   101,
       12,    28,    29,    30,    31,    32,    33,    34,    35,    36,
-      37,    38,    39,    40,    41,    43,    46,    45,    90,   108,
-      52,    59,    71,    72,   117,    76,    77,    86,    47,    12,
-      14,    81,    81,    13,    81,    13,    81,    86,    68,    86,
-      49,    61,    22,    23,   104,   105,   106,   116,    86,    99,
-     100,    86,    12,    86,    86,    86,    86,    86,    86,    86,
-      86,    86,    86,    86,    86,    86,    86,    86,    22,    48,
-      42,    86,    22,   115,    14,    47,    73,    27,    47,    10,
-      11,    78,   111,    22,    23,    26,   114,    22,    23,    26,
-     114,    22,   101,   101,    86,   101,    86,   101,    49,    51,
-      47,    44,    53,    47,    86,    44,    86,    94,    95,    52,
-      59,   110,    53,   117,    72,    86,    77,   102,    81,    81,
-     106,    86,    86,    86,    49,    47,    86,    22,   115,    52,
-      59,   101,   101,    86,    53,    86,    22,   115,    53
+      37,    38,    39,    40,    41,    43,    46,    45,    93,   111,
+      52,    59,    71,    72,   120,    79,    80,    89,    47,    12,
+      14,    84,    84,    13,    84,    13,    84,    89,    68,    89,
+      49,    61,    22,    23,   107,   108,   109,   119,    89,   102,
+     103,    89,    12,    89,    89,    89,    89,    89,    89,    89,
+      89,    89,    89,    89,    89,    89,    89,    89,    22,    48,
+      42,    89,    22,   118,    14,    47,    73,    27,    47,    10,
+      11,    81,   114,    22,    23,    26,   117,    22,    23,    26,
+     117,    22,   104,   104,    89,   104,    89,   104,    49,    51,
+      47,    44,    53,    47,    89,    44,    89,    97,    98,    52,
+      59,   113,    53,   120,    72,    22,    75,    89,    80,   105,
+      84,    84,   109,    89,    89,    89,    49,    47,    89,    22,
+     118,    52,    59,    76,   104,   104,    89,    53,    89,    22,
+     118,    74,   120,    53,    47,   120
 };
 
   /* YYR1[YYN] -- Symbol number of symbol that rule YYN derives.  */
@@ -1051,18 +884,18 @@
 {
        0,    60,    61,    61,    61,    61,    61,    62,    62,    63,
       63,    63,    63,    63,    63,    64,    65,    66,    67,    67,
-      68,    70,    69,    71,    71,    72,    73,    73,    75,    74,
-      76,    76,    77,    78,    78,    78,    79,    79,    80,    81,
-      81,    82,    83,    84,    84,    85,    85,    86,    87,    86,
-      86,    86,    86,    86,    86,    86,    86,    88,    88,    90,
-      89,    91,    91,    91,    92,    92,    92,    92,    92,    92,
-      92,    92,    92,    92,    92,    92,    92,    92,    92,    93,
-      94,    94,    95,    95,    96,    96,    98,    97,    99,    99,
-     100,   100,   101,   101,   103,   102,   104,   104,   105,   105,
-     106,   107,   108,   107,   109,   109,   109,   109,   109,   110,
-     110,   110,   110,   110,   110,   111,   111,   112,   112,   113,
-     113,   113,   113,   113,   114,   114,   114,   115,   116,   116,
-     117,   118
+      68,    70,    69,    71,    71,    72,    73,    73,    74,    74,
+      75,    76,    75,    78,    77,    79,    79,    80,    81,    81,
+      81,    82,    82,    83,    84,    84,    85,    86,    87,    87,
+      88,    88,    89,    90,    89,    89,    89,    89,    89,    89,
+      89,    89,    91,    91,    93,    92,    94,    94,    94,    95,
+      95,    95,    95,    95,    95,    95,    95,    95,    95,    95,
+      95,    95,    95,    95,    96,    97,    97,    98,    98,    99,
+      99,   101,   100,   102,   102,   103,   103,   104,   104,   106,
+     105,   107,   107,   108,   108,   109,   110,   111,   110,   112,
+     112,   112,   112,   112,   113,   113,   113,   113,   113,   113,
+     114,   114,   115,   115,   116,   116,   116,   116,   116,   117,
+     117,   117,   118,   119,   119,   120,   121
 };
 
   /* YYR2[YYN] -- Number of symbols on the right hand side of rule YYN.  */
@@ -1070,18 +903,18 @@
 {
        0,     2,     2,     2,     2,     2,     2,     0,     2,     1,
        1,     1,     1,     1,     1,     4,     2,     2,     1,     3,
-       3,     0,     4,     1,     3,     3,     0,     2,     0,     3,
-       1,     3,     2,     0,     1,     1,     2,     4,     2,     2,
-       2,     4,     4,     4,     6,     4,     6,     3,     0,     4,
-       1,     1,     1,     1,     1,     1,     3,     1,     3,     0,
-       5,     2,     2,     2,     3,     3,     3,     3,     3,     3,
-       3,     3,     3,     3,     3,     3,     3,     3,     4,     5,
-       0,     1,     1,     3,     1,     1,     0,     4,     0,     1,
-       1,     3,     0,     2,     0,     4,     0,     1,     1,     3,
-       3,     1,     0,     4,     1,     1,     3,     3,     4,     2,
-       2,     3,     3,     3,     4,     1,     1,     1,     1,     1,
+       3,     0,     5,     1,     3,     3,     0,     2,     1,     3,
+       0,     0,     3,     0,     3,     1,     3,     2,     0,     1,
+       1,     2,     4,     2,     2,     2,     4,     4,     4,     6,
+       4,     6,     3,     0,     4,     1,     1,     1,     1,     1,
+       1,     3,     1,     3,     0,     5,     2,     2,     2,     3,
+       3,     3,     3,     3,     3,     3,     3,     3,     3,     3,
+       3,     3,     3,     4,     5,     0,     1,     1,     3,     1,
+       1,     0,     4,     0,     1,     1,     3,     0,     2,     0,
+       4,     0,     1,     1,     3,     3,     1,     0,     4,     1,
+       1,     3,     3,     4,     2,     2,     3,     3,     3,     4,
        1,     1,     1,     1,     1,     1,     1,     1,     1,     1,
-       1,     1
+       1,     1,     1,     1,     1,     1,     1
 };
 
 
@@ -1859,242 +1692,158 @@
   switch (yyn)
     {
         case 2:
-<<<<<<< HEAD
-#line 195 "arangod/Aql/grammar.y" /* yacc.c:1661  */
-=======
 #line 197 "arangod/Aql/grammar.y" /* yacc.c:1646  */
->>>>>>> f274de08
-    {
-    }
-#line 1691 "arangod/Aql/grammar.cpp" /* yacc.c:1661  */
+    {
+    }
+#line 1699 "arangod/Aql/grammar.cpp" /* yacc.c:1646  */
     break;
 
   case 3:
-<<<<<<< HEAD
-#line 197 "arangod/Aql/grammar.y" /* yacc.c:1661  */
-=======
 #line 199 "arangod/Aql/grammar.y" /* yacc.c:1646  */
->>>>>>> f274de08
-    {
-    }
-#line 1698 "arangod/Aql/grammar.cpp" /* yacc.c:1661  */
+    {
+    }
+#line 1706 "arangod/Aql/grammar.cpp" /* yacc.c:1646  */
     break;
 
   case 4:
-<<<<<<< HEAD
-#line 199 "arangod/Aql/grammar.y" /* yacc.c:1661  */
-=======
 #line 201 "arangod/Aql/grammar.y" /* yacc.c:1646  */
->>>>>>> f274de08
-    {
-    }
-#line 1705 "arangod/Aql/grammar.cpp" /* yacc.c:1661  */
+    {
+    }
+#line 1713 "arangod/Aql/grammar.cpp" /* yacc.c:1646  */
     break;
 
   case 5:
-<<<<<<< HEAD
-#line 201 "arangod/Aql/grammar.y" /* yacc.c:1661  */
-=======
 #line 203 "arangod/Aql/grammar.y" /* yacc.c:1646  */
->>>>>>> f274de08
-    {
-    }
-#line 1712 "arangod/Aql/grammar.cpp" /* yacc.c:1661  */
+    {
+    }
+#line 1720 "arangod/Aql/grammar.cpp" /* yacc.c:1646  */
     break;
 
   case 6:
-<<<<<<< HEAD
-#line 203 "arangod/Aql/grammar.y" /* yacc.c:1661  */
-=======
 #line 205 "arangod/Aql/grammar.y" /* yacc.c:1646  */
->>>>>>> f274de08
-    {
-    }
-#line 1719 "arangod/Aql/grammar.cpp" /* yacc.c:1661  */
+    {
+    }
+#line 1727 "arangod/Aql/grammar.cpp" /* yacc.c:1646  */
     break;
 
   case 7:
-<<<<<<< HEAD
-#line 208 "arangod/Aql/grammar.y" /* yacc.c:1661  */
-=======
 #line 210 "arangod/Aql/grammar.y" /* yacc.c:1646  */
->>>>>>> f274de08
-    {
-    }
-#line 1726 "arangod/Aql/grammar.cpp" /* yacc.c:1661  */
+    {
+    }
+#line 1734 "arangod/Aql/grammar.cpp" /* yacc.c:1646  */
     break;
 
   case 8:
-<<<<<<< HEAD
-#line 210 "arangod/Aql/grammar.y" /* yacc.c:1661  */
-=======
 #line 212 "arangod/Aql/grammar.y" /* yacc.c:1646  */
->>>>>>> f274de08
-    {
-    }
-#line 1733 "arangod/Aql/grammar.cpp" /* yacc.c:1661  */
+    {
+    }
+#line 1741 "arangod/Aql/grammar.cpp" /* yacc.c:1646  */
     break;
 
   case 9:
-<<<<<<< HEAD
-#line 215 "arangod/Aql/grammar.y" /* yacc.c:1661  */
-=======
 #line 217 "arangod/Aql/grammar.y" /* yacc.c:1646  */
->>>>>>> f274de08
-    {
-    }
-#line 1740 "arangod/Aql/grammar.cpp" /* yacc.c:1661  */
+    {
+    }
+#line 1748 "arangod/Aql/grammar.cpp" /* yacc.c:1646  */
     break;
 
   case 10:
-<<<<<<< HEAD
-#line 217 "arangod/Aql/grammar.y" /* yacc.c:1661  */
-=======
 #line 219 "arangod/Aql/grammar.y" /* yacc.c:1646  */
->>>>>>> f274de08
-    {
-    }
-#line 1747 "arangod/Aql/grammar.cpp" /* yacc.c:1661  */
+    {
+    }
+#line 1755 "arangod/Aql/grammar.cpp" /* yacc.c:1646  */
     break;
 
   case 11:
-<<<<<<< HEAD
-#line 219 "arangod/Aql/grammar.y" /* yacc.c:1661  */
-=======
 #line 221 "arangod/Aql/grammar.y" /* yacc.c:1646  */
->>>>>>> f274de08
-    {
-    }
-#line 1754 "arangod/Aql/grammar.cpp" /* yacc.c:1661  */
+    {
+    }
+#line 1762 "arangod/Aql/grammar.cpp" /* yacc.c:1646  */
     break;
 
   case 12:
-<<<<<<< HEAD
-#line 221 "arangod/Aql/grammar.y" /* yacc.c:1661  */
-=======
 #line 223 "arangod/Aql/grammar.y" /* yacc.c:1646  */
->>>>>>> f274de08
-    {
-    }
-#line 1761 "arangod/Aql/grammar.cpp" /* yacc.c:1661  */
+    {
+    }
+#line 1769 "arangod/Aql/grammar.cpp" /* yacc.c:1646  */
     break;
 
   case 13:
-<<<<<<< HEAD
-#line 223 "arangod/Aql/grammar.y" /* yacc.c:1661  */
-=======
 #line 225 "arangod/Aql/grammar.y" /* yacc.c:1646  */
->>>>>>> f274de08
-    {
-    }
-#line 1768 "arangod/Aql/grammar.cpp" /* yacc.c:1661  */
+    {
+    }
+#line 1776 "arangod/Aql/grammar.cpp" /* yacc.c:1646  */
     break;
 
   case 14:
-<<<<<<< HEAD
-#line 225 "arangod/Aql/grammar.y" /* yacc.c:1661  */
-=======
 #line 227 "arangod/Aql/grammar.y" /* yacc.c:1646  */
->>>>>>> f274de08
-    {
-    }
-#line 1775 "arangod/Aql/grammar.cpp" /* yacc.c:1661  */
+    {
+    }
+#line 1783 "arangod/Aql/grammar.cpp" /* yacc.c:1646  */
     break;
 
   case 15:
-<<<<<<< HEAD
-#line 230 "arangod/Aql/grammar.y" /* yacc.c:1661  */
-=======
 #line 232 "arangod/Aql/grammar.y" /* yacc.c:1646  */
->>>>>>> f274de08
     {
       parser->ast()->scopes()->start(triagens::aql::AQL_SCOPE_FOR);
      
       auto node = parser->ast()->createNodeFor((yyvsp[-2].strval), (yyvsp[0].node));
       parser->ast()->addOperation(node);
     }
-#line 1786 "arangod/Aql/grammar.cpp" /* yacc.c:1661  */
+#line 1794 "arangod/Aql/grammar.cpp" /* yacc.c:1646  */
     break;
 
   case 16:
-<<<<<<< HEAD
-#line 239 "arangod/Aql/grammar.y" /* yacc.c:1661  */
-=======
 #line 241 "arangod/Aql/grammar.y" /* yacc.c:1646  */
->>>>>>> f274de08
     {
       // operand is a reference. can use it directly
       auto node = parser->ast()->createNodeFilter((yyvsp[0].node));
       parser->ast()->addOperation(node);
     }
-#line 1796 "arangod/Aql/grammar.cpp" /* yacc.c:1661  */
+#line 1804 "arangod/Aql/grammar.cpp" /* yacc.c:1646  */
     break;
 
   case 17:
-<<<<<<< HEAD
-#line 247 "arangod/Aql/grammar.y" /* yacc.c:1661  */
-=======
 #line 249 "arangod/Aql/grammar.y" /* yacc.c:1646  */
->>>>>>> f274de08
-    {
-    }
-#line 1803 "arangod/Aql/grammar.cpp" /* yacc.c:1661  */
+    {
+    }
+#line 1811 "arangod/Aql/grammar.cpp" /* yacc.c:1646  */
     break;
 
   case 18:
-<<<<<<< HEAD
-#line 252 "arangod/Aql/grammar.y" /* yacc.c:1661  */
-=======
 #line 254 "arangod/Aql/grammar.y" /* yacc.c:1646  */
->>>>>>> f274de08
-    {
-    }
-#line 1810 "arangod/Aql/grammar.cpp" /* yacc.c:1661  */
+    {
+    }
+#line 1818 "arangod/Aql/grammar.cpp" /* yacc.c:1646  */
     break;
 
   case 19:
-<<<<<<< HEAD
-#line 254 "arangod/Aql/grammar.y" /* yacc.c:1661  */
-=======
 #line 256 "arangod/Aql/grammar.y" /* yacc.c:1646  */
->>>>>>> f274de08
-    {
-    }
-#line 1817 "arangod/Aql/grammar.cpp" /* yacc.c:1661  */
+    {
+    }
+#line 1825 "arangod/Aql/grammar.cpp" /* yacc.c:1646  */
     break;
 
   case 20:
-<<<<<<< HEAD
-#line 259 "arangod/Aql/grammar.y" /* yacc.c:1661  */
-=======
 #line 261 "arangod/Aql/grammar.y" /* yacc.c:1646  */
->>>>>>> f274de08
     {
       auto node = parser->ast()->createNodeLet((yyvsp[-2].strval), (yyvsp[0].node), true);
       parser->ast()->addOperation(node);
     }
-#line 1826 "arangod/Aql/grammar.cpp" /* yacc.c:1661  */
+#line 1834 "arangod/Aql/grammar.cpp" /* yacc.c:1646  */
     break;
 
   case 21:
-<<<<<<< HEAD
-#line 266 "arangod/Aql/grammar.y" /* yacc.c:1661  */
-=======
 #line 268 "arangod/Aql/grammar.y" /* yacc.c:1646  */
->>>>>>> f274de08
     {
       auto node = parser->ast()->createNodeList();
       parser->pushStack(node);
     }
-#line 1835 "arangod/Aql/grammar.cpp" /* yacc.c:1661  */
+#line 1843 "arangod/Aql/grammar.cpp" /* yacc.c:1646  */
     break;
 
   case 22:
-<<<<<<< HEAD
-#line 269 "arangod/Aql/grammar.y" /* yacc.c:1661  */
-=======
 #line 271 "arangod/Aql/grammar.y" /* yacc.c:1646  */
->>>>>>> f274de08
     {
       auto list = static_cast<AstNode const*>(parser->popStack());
 
@@ -2125,30 +1874,6 @@
         }
       }
 
-<<<<<<< HEAD
-      auto node = parser->ast()->createNodeCollect(list, (yyvsp[0].strval));
-      parser->ast()->addOperation(node);
-    }
-#line 1873 "arangod/Aql/grammar.cpp" /* yacc.c:1661  */
-    break;
-
-  case 23:
-#line 305 "arangod/Aql/grammar.y" /* yacc.c:1661  */
-    {
-    }
-#line 1880 "arangod/Aql/grammar.cpp" /* yacc.c:1661  */
-    break;
-
-  case 24:
-#line 307 "arangod/Aql/grammar.y" /* yacc.c:1661  */
-    {
-    }
-#line 1887 "arangod/Aql/grammar.cpp" /* yacc.c:1661  */
-    break;
-
-  case 25:
-#line 312 "arangod/Aql/grammar.y" /* yacc.c:1661  */
-=======
       if ((yyvsp[-1].strval) == nullptr && (yyvsp[0].node) != nullptr) {
         parser->registerParseError(TRI_ERROR_QUERY_PARSE, "use of 'KEEP' without 'INTO'", yylloc.first_line, yylloc.first_column);
       } 
@@ -2175,43 +1900,10 @@
 
   case 25:
 #line 318 "arangod/Aql/grammar.y" /* yacc.c:1646  */
->>>>>>> f274de08
     {
       auto node = parser->ast()->createNodeAssign((yyvsp[-2].strval), (yyvsp[0].node));
       parser->pushList(node);
     }
-<<<<<<< HEAD
-#line 1896 "arangod/Aql/grammar.cpp" /* yacc.c:1661  */
-    break;
-
-  case 26:
-#line 319 "arangod/Aql/grammar.y" /* yacc.c:1661  */
-    {
-      (yyval.strval) = nullptr;
-    }
-#line 1904 "arangod/Aql/grammar.cpp" /* yacc.c:1661  */
-    break;
-
-  case 27:
-#line 322 "arangod/Aql/grammar.y" /* yacc.c:1661  */
-    {
-      (yyval.strval) = (yyvsp[0].strval);
-    }
-#line 1912 "arangod/Aql/grammar.cpp" /* yacc.c:1661  */
-    break;
-
-  case 28:
-#line 328 "arangod/Aql/grammar.y" /* yacc.c:1661  */
-    {
-      auto node = parser->ast()->createNodeList();
-      parser->pushStack(node);
-    }
-#line 1921 "arangod/Aql/grammar.cpp" /* yacc.c:1661  */
-    break;
-
-  case 29:
-#line 331 "arangod/Aql/grammar.y" /* yacc.c:1661  */
-=======
 #line 1908 "arangod/Aql/grammar.cpp" /* yacc.c:1646  */
     break;
 
@@ -2310,67 +2002,11 @@
 
   case 34:
 #line 385 "arangod/Aql/grammar.y" /* yacc.c:1646  */
->>>>>>> f274de08
     {
       auto list = static_cast<AstNode const*>(parser->popStack());
       auto node = parser->ast()->createNodeSort(list);
       parser->ast()->addOperation(node);
     }
-<<<<<<< HEAD
-#line 1931 "arangod/Aql/grammar.cpp" /* yacc.c:1661  */
-    break;
-
-  case 30:
-#line 339 "arangod/Aql/grammar.y" /* yacc.c:1661  */
-    {
-      parser->pushList((yyvsp[0].node));
-    }
-#line 1939 "arangod/Aql/grammar.cpp" /* yacc.c:1661  */
-    break;
-
-  case 31:
-#line 342 "arangod/Aql/grammar.y" /* yacc.c:1661  */
-    {
-      parser->pushList((yyvsp[0].node));
-    }
-#line 1947 "arangod/Aql/grammar.cpp" /* yacc.c:1661  */
-    break;
-
-  case 32:
-#line 348 "arangod/Aql/grammar.y" /* yacc.c:1661  */
-    {
-      (yyval.node) = parser->ast()->createNodeSortElement((yyvsp[-1].node), (yyvsp[0].boolval));
-    }
-#line 1955 "arangod/Aql/grammar.cpp" /* yacc.c:1661  */
-    break;
-
-  case 33:
-#line 354 "arangod/Aql/grammar.y" /* yacc.c:1661  */
-    {
-      (yyval.boolval) = true;
-    }
-#line 1963 "arangod/Aql/grammar.cpp" /* yacc.c:1661  */
-    break;
-
-  case 34:
-#line 357 "arangod/Aql/grammar.y" /* yacc.c:1661  */
-    {
-      (yyval.boolval) = true;
-    }
-#line 1971 "arangod/Aql/grammar.cpp" /* yacc.c:1661  */
-    break;
-
-  case 35:
-#line 360 "arangod/Aql/grammar.y" /* yacc.c:1661  */
-    {
-      (yyval.boolval) = false;
-    }
-#line 1979 "arangod/Aql/grammar.cpp" /* yacc.c:1661  */
-    break;
-
-  case 36:
-#line 366 "arangod/Aql/grammar.y" /* yacc.c:1661  */
-=======
 #line 2011 "arangod/Aql/grammar.cpp" /* yacc.c:1646  */
     break;
 
@@ -2424,70 +2060,30 @@
 
   case 41:
 #line 420 "arangod/Aql/grammar.y" /* yacc.c:1646  */
->>>>>>> f274de08
     {
       auto offset = parser->ast()->createNodeValueInt(0);
       auto node = parser->ast()->createNodeLimit(offset, (yyvsp[0].node));
       parser->ast()->addOperation(node);
     }
-<<<<<<< HEAD
-#line 1989 "arangod/Aql/grammar.cpp" /* yacc.c:1661  */
-    break;
-
-  case 37:
-#line 371 "arangod/Aql/grammar.y" /* yacc.c:1661  */
-=======
 #line 2069 "arangod/Aql/grammar.cpp" /* yacc.c:1646  */
     break;
 
   case 42:
 #line 425 "arangod/Aql/grammar.y" /* yacc.c:1646  */
->>>>>>> f274de08
     {
       auto node = parser->ast()->createNodeLimit((yyvsp[-2].node), (yyvsp[0].node));
       parser->ast()->addOperation(node);
     }
-<<<<<<< HEAD
-#line 1998 "arangod/Aql/grammar.cpp" /* yacc.c:1661  */
-    break;
-
-  case 38:
-#line 378 "arangod/Aql/grammar.y" /* yacc.c:1661  */
-=======
 #line 2078 "arangod/Aql/grammar.cpp" /* yacc.c:1646  */
     break;
 
   case 43:
 #line 432 "arangod/Aql/grammar.y" /* yacc.c:1646  */
->>>>>>> f274de08
     {
       auto node = parser->ast()->createNodeReturn((yyvsp[0].node));
       parser->ast()->addOperation(node);
       parser->ast()->scopes()->endNested();
     }
-<<<<<<< HEAD
-#line 2008 "arangod/Aql/grammar.cpp" /* yacc.c:1661  */
-    break;
-
-  case 39:
-#line 386 "arangod/Aql/grammar.y" /* yacc.c:1661  */
-    {
-      (yyval.node) = (yyvsp[0].node);
-    }
-#line 2016 "arangod/Aql/grammar.cpp" /* yacc.c:1661  */
-    break;
-
-  case 40:
-#line 389 "arangod/Aql/grammar.y" /* yacc.c:1661  */
-    {
-      (yyval.node) = (yyvsp[0].node);
-    }
-#line 2024 "arangod/Aql/grammar.cpp" /* yacc.c:1661  */
-    break;
-
-  case 41:
-#line 395 "arangod/Aql/grammar.y" /* yacc.c:1661  */
-=======
 #line 2088 "arangod/Aql/grammar.cpp" /* yacc.c:1646  */
     break;
 
@@ -2509,7 +2105,6 @@
 
   case 46:
 #line 449 "arangod/Aql/grammar.y" /* yacc.c:1646  */
->>>>>>> f274de08
     {
       if (! parser->configureWriteQuery(AQL_QUERY_REMOVE, (yyvsp[-1].node), (yyvsp[0].node))) {
         YYABORT;
@@ -2518,19 +2113,11 @@
       parser->ast()->addOperation(node);
       parser->ast()->scopes()->endNested();
     }
-<<<<<<< HEAD
-#line 2037 "arangod/Aql/grammar.cpp" /* yacc.c:1661  */
-    break;
-
-  case 42:
-#line 406 "arangod/Aql/grammar.y" /* yacc.c:1661  */
-=======
 #line 2117 "arangod/Aql/grammar.cpp" /* yacc.c:1646  */
     break;
 
   case 47:
 #line 460 "arangod/Aql/grammar.y" /* yacc.c:1646  */
->>>>>>> f274de08
     {
       if (! parser->configureWriteQuery(AQL_QUERY_INSERT, (yyvsp[-1].node), (yyvsp[0].node))) {
         YYABORT;
@@ -2539,19 +2126,11 @@
       parser->ast()->addOperation(node);
       parser->ast()->scopes()->endNested();
     }
-<<<<<<< HEAD
-#line 2050 "arangod/Aql/grammar.cpp" /* yacc.c:1661  */
-    break;
-
-  case 43:
-#line 417 "arangod/Aql/grammar.y" /* yacc.c:1661  */
-=======
 #line 2130 "arangod/Aql/grammar.cpp" /* yacc.c:1646  */
     break;
 
   case 48:
 #line 471 "arangod/Aql/grammar.y" /* yacc.c:1646  */
->>>>>>> f274de08
     {
       if (! parser->configureWriteQuery(AQL_QUERY_UPDATE, (yyvsp[-1].node), (yyvsp[0].node))) {
         YYABORT;
@@ -2560,19 +2139,11 @@
       parser->ast()->addOperation(node);
       parser->ast()->scopes()->endNested();
     }
-<<<<<<< HEAD
-#line 2063 "arangod/Aql/grammar.cpp" /* yacc.c:1661  */
-    break;
-
-  case 44:
-#line 425 "arangod/Aql/grammar.y" /* yacc.c:1661  */
-=======
 #line 2143 "arangod/Aql/grammar.cpp" /* yacc.c:1646  */
     break;
 
   case 49:
 #line 479 "arangod/Aql/grammar.y" /* yacc.c:1646  */
->>>>>>> f274de08
     {
       if (! parser->configureWriteQuery(AQL_QUERY_UPDATE, (yyvsp[-1].node), (yyvsp[0].node))) {
         YYABORT;
@@ -2581,19 +2152,11 @@
       parser->ast()->addOperation(node);
       parser->ast()->scopes()->endNested();
     }
-<<<<<<< HEAD
-#line 2076 "arangod/Aql/grammar.cpp" /* yacc.c:1661  */
-    break;
-
-  case 45:
-#line 436 "arangod/Aql/grammar.y" /* yacc.c:1661  */
-=======
 #line 2156 "arangod/Aql/grammar.cpp" /* yacc.c:1646  */
     break;
 
   case 50:
 #line 490 "arangod/Aql/grammar.y" /* yacc.c:1646  */
->>>>>>> f274de08
     {
       if (! parser->configureWriteQuery(AQL_QUERY_REPLACE, (yyvsp[-1].node), (yyvsp[0].node))) {
         YYABORT;
@@ -2602,19 +2165,11 @@
       parser->ast()->addOperation(node);
       parser->ast()->scopes()->endNested();
     }
-<<<<<<< HEAD
-#line 2089 "arangod/Aql/grammar.cpp" /* yacc.c:1661  */
-    break;
-
-  case 46:
-#line 444 "arangod/Aql/grammar.y" /* yacc.c:1661  */
-=======
 #line 2169 "arangod/Aql/grammar.cpp" /* yacc.c:1646  */
     break;
 
   case 51:
 #line 498 "arangod/Aql/grammar.y" /* yacc.c:1646  */
->>>>>>> f274de08
     {
       if (! parser->configureWriteQuery(AQL_QUERY_REPLACE, (yyvsp[-1].node), (yyvsp[0].node))) {
         YYABORT;
@@ -2623,21 +2178,6 @@
       parser->ast()->addOperation(node);
       parser->ast()->scopes()->endNested();
     }
-<<<<<<< HEAD
-#line 2102 "arangod/Aql/grammar.cpp" /* yacc.c:1661  */
-    break;
-
-  case 47:
-#line 455 "arangod/Aql/grammar.y" /* yacc.c:1661  */
-    {
-      (yyval.node) = (yyvsp[-1].node);
-    }
-#line 2110 "arangod/Aql/grammar.cpp" /* yacc.c:1661  */
-    break;
-
-  case 48:
-#line 458 "arangod/Aql/grammar.y" /* yacc.c:1661  */
-=======
 #line 2182 "arangod/Aql/grammar.cpp" /* yacc.c:1646  */
     break;
 
@@ -2651,24 +2191,15 @@
 
   case 53:
 #line 512 "arangod/Aql/grammar.y" /* yacc.c:1646  */
->>>>>>> f274de08
     {
       parser->ast()->scopes()->start(triagens::aql::AQL_SCOPE_SUBQUERY);
       parser->ast()->startSubQuery();
     }
-<<<<<<< HEAD
-#line 2119 "arangod/Aql/grammar.cpp" /* yacc.c:1661  */
-    break;
-
-  case 49:
-#line 461 "arangod/Aql/grammar.y" /* yacc.c:1661  */
-=======
 #line 2199 "arangod/Aql/grammar.cpp" /* yacc.c:1646  */
     break;
 
   case 54:
 #line 515 "arangod/Aql/grammar.y" /* yacc.c:1646  */
->>>>>>> f274de08
     {
       AstNode* node = parser->ast()->endSubQuery();
       parser->ast()->scopes()->endCurrent();
@@ -2679,69 +2210,6 @@
 
       (yyval.node) = parser->ast()->createNodeReference(variableName.c_str());
     }
-<<<<<<< HEAD
-#line 2134 "arangod/Aql/grammar.cpp" /* yacc.c:1661  */
-    break;
-
-  case 50:
-#line 471 "arangod/Aql/grammar.y" /* yacc.c:1661  */
-    {
-      (yyval.node) = (yyvsp[0].node);
-    }
-#line 2142 "arangod/Aql/grammar.cpp" /* yacc.c:1661  */
-    break;
-
-  case 51:
-#line 474 "arangod/Aql/grammar.y" /* yacc.c:1661  */
-    {
-      (yyval.node) = (yyvsp[0].node);
-    }
-#line 2150 "arangod/Aql/grammar.cpp" /* yacc.c:1661  */
-    break;
-
-  case 52:
-#line 477 "arangod/Aql/grammar.y" /* yacc.c:1661  */
-    {
-      (yyval.node) = (yyvsp[0].node);
-    }
-#line 2158 "arangod/Aql/grammar.cpp" /* yacc.c:1661  */
-    break;
-
-  case 53:
-#line 480 "arangod/Aql/grammar.y" /* yacc.c:1661  */
-    {
-      (yyval.node) = (yyvsp[0].node);
-    }
-#line 2166 "arangod/Aql/grammar.cpp" /* yacc.c:1661  */
-    break;
-
-  case 54:
-#line 483 "arangod/Aql/grammar.y" /* yacc.c:1661  */
-    {
-      (yyval.node) = (yyvsp[0].node);
-    }
-#line 2174 "arangod/Aql/grammar.cpp" /* yacc.c:1661  */
-    break;
-
-  case 55:
-#line 486 "arangod/Aql/grammar.y" /* yacc.c:1661  */
-    {
-      (yyval.node) = (yyvsp[0].node);
-    }
-#line 2182 "arangod/Aql/grammar.cpp" /* yacc.c:1661  */
-    break;
-
-  case 56:
-#line 489 "arangod/Aql/grammar.y" /* yacc.c:1661  */
-    {
-      (yyval.node) = parser->ast()->createNodeRange((yyvsp[-2].node), (yyvsp[0].node));
-    }
-#line 2190 "arangod/Aql/grammar.cpp" /* yacc.c:1661  */
-    break;
-
-  case 57:
-#line 495 "arangod/Aql/grammar.y" /* yacc.c:1661  */
-=======
 #line 2214 "arangod/Aql/grammar.cpp" /* yacc.c:1646  */
     break;
 
@@ -2803,7 +2271,6 @@
 
   case 62:
 #line 549 "arangod/Aql/grammar.y" /* yacc.c:1646  */
->>>>>>> f274de08
     {
       (yyval.strval) = (yyvsp[0].strval);
 
@@ -2811,19 +2278,11 @@
         ABORT_OOM
       }
     }
-<<<<<<< HEAD
-#line 2202 "arangod/Aql/grammar.cpp" /* yacc.c:1661  */
-    break;
-
-  case 58:
-#line 502 "arangod/Aql/grammar.y" /* yacc.c:1661  */
-=======
 #line 2282 "arangod/Aql/grammar.cpp" /* yacc.c:1646  */
     break;
 
   case 63:
 #line 556 "arangod/Aql/grammar.y" /* yacc.c:1646  */
->>>>>>> f274de08
     {
       if ((yyvsp[-2].strval) == nullptr || (yyvsp[0].strval) == nullptr) {
         ABORT_OOM
@@ -2838,247 +2297,26 @@
         ABORT_OOM
       }
     }
-<<<<<<< HEAD
-#line 2221 "arangod/Aql/grammar.cpp" /* yacc.c:1661  */
-    break;
-
-  case 59:
-#line 519 "arangod/Aql/grammar.y" /* yacc.c:1661  */
-=======
 #line 2301 "arangod/Aql/grammar.cpp" /* yacc.c:1646  */
     break;
 
   case 64:
 #line 573 "arangod/Aql/grammar.y" /* yacc.c:1646  */
->>>>>>> f274de08
     {
       parser->pushStack((yyvsp[0].strval));
 
       auto node = parser->ast()->createNodeList();
       parser->pushStack(node);
     }
-<<<<<<< HEAD
-#line 2232 "arangod/Aql/grammar.cpp" /* yacc.c:1661  */
-    break;
-
-  case 60:
-#line 524 "arangod/Aql/grammar.y" /* yacc.c:1661  */
-=======
 #line 2312 "arangod/Aql/grammar.cpp" /* yacc.c:1646  */
     break;
 
   case 65:
 #line 578 "arangod/Aql/grammar.y" /* yacc.c:1646  */
->>>>>>> f274de08
     {
       auto list = static_cast<AstNode const*>(parser->popStack());
       (yyval.node) = parser->ast()->createNodeFunctionCall(static_cast<char const*>(parser->popStack()), list);
     }
-<<<<<<< HEAD
-#line 2241 "arangod/Aql/grammar.cpp" /* yacc.c:1661  */
-    break;
-
-  case 61:
-#line 531 "arangod/Aql/grammar.y" /* yacc.c:1661  */
-    {
-      (yyval.node) = parser->ast()->createNodeUnaryOperator(NODE_TYPE_OPERATOR_UNARY_PLUS, (yyvsp[0].node));
-    }
-#line 2249 "arangod/Aql/grammar.cpp" /* yacc.c:1661  */
-    break;
-
-  case 62:
-#line 534 "arangod/Aql/grammar.y" /* yacc.c:1661  */
-    {
-      (yyval.node) = parser->ast()->createNodeUnaryOperator(NODE_TYPE_OPERATOR_UNARY_MINUS, (yyvsp[0].node));
-    }
-#line 2257 "arangod/Aql/grammar.cpp" /* yacc.c:1661  */
-    break;
-
-  case 63:
-#line 537 "arangod/Aql/grammar.y" /* yacc.c:1661  */
-    { 
-      (yyval.node) = parser->ast()->createNodeUnaryOperator(NODE_TYPE_OPERATOR_UNARY_NOT, (yyvsp[0].node));
-    }
-#line 2265 "arangod/Aql/grammar.cpp" /* yacc.c:1661  */
-    break;
-
-  case 64:
-#line 543 "arangod/Aql/grammar.y" /* yacc.c:1661  */
-    {
-      (yyval.node) = parser->ast()->createNodeBinaryOperator(NODE_TYPE_OPERATOR_BINARY_OR, (yyvsp[-2].node), (yyvsp[0].node));
-    }
-#line 2273 "arangod/Aql/grammar.cpp" /* yacc.c:1661  */
-    break;
-
-  case 65:
-#line 546 "arangod/Aql/grammar.y" /* yacc.c:1661  */
-    {
-      (yyval.node) = parser->ast()->createNodeBinaryOperator(NODE_TYPE_OPERATOR_BINARY_AND, (yyvsp[-2].node), (yyvsp[0].node));
-    }
-#line 2281 "arangod/Aql/grammar.cpp" /* yacc.c:1661  */
-    break;
-
-  case 66:
-#line 549 "arangod/Aql/grammar.y" /* yacc.c:1661  */
-    {
-      (yyval.node) = parser->ast()->createNodeBinaryOperator(NODE_TYPE_OPERATOR_BINARY_PLUS, (yyvsp[-2].node), (yyvsp[0].node));
-    }
-#line 2289 "arangod/Aql/grammar.cpp" /* yacc.c:1661  */
-    break;
-
-  case 67:
-#line 552 "arangod/Aql/grammar.y" /* yacc.c:1661  */
-    {
-      (yyval.node) = parser->ast()->createNodeBinaryOperator(NODE_TYPE_OPERATOR_BINARY_MINUS, (yyvsp[-2].node), (yyvsp[0].node));
-    }
-#line 2297 "arangod/Aql/grammar.cpp" /* yacc.c:1661  */
-    break;
-
-  case 68:
-#line 555 "arangod/Aql/grammar.y" /* yacc.c:1661  */
-    {
-      (yyval.node) = parser->ast()->createNodeBinaryOperator(NODE_TYPE_OPERATOR_BINARY_TIMES, (yyvsp[-2].node), (yyvsp[0].node));
-    }
-#line 2305 "arangod/Aql/grammar.cpp" /* yacc.c:1661  */
-    break;
-
-  case 69:
-#line 558 "arangod/Aql/grammar.y" /* yacc.c:1661  */
-    {
-      (yyval.node) = parser->ast()->createNodeBinaryOperator(NODE_TYPE_OPERATOR_BINARY_DIV, (yyvsp[-2].node), (yyvsp[0].node));
-    }
-#line 2313 "arangod/Aql/grammar.cpp" /* yacc.c:1661  */
-    break;
-
-  case 70:
-#line 561 "arangod/Aql/grammar.y" /* yacc.c:1661  */
-    {
-      (yyval.node) = parser->ast()->createNodeBinaryOperator(NODE_TYPE_OPERATOR_BINARY_MOD, (yyvsp[-2].node), (yyvsp[0].node));
-    }
-#line 2321 "arangod/Aql/grammar.cpp" /* yacc.c:1661  */
-    break;
-
-  case 71:
-#line 564 "arangod/Aql/grammar.y" /* yacc.c:1661  */
-    {
-      (yyval.node) = parser->ast()->createNodeBinaryOperator(NODE_TYPE_OPERATOR_BINARY_EQ, (yyvsp[-2].node), (yyvsp[0].node));
-    }
-#line 2329 "arangod/Aql/grammar.cpp" /* yacc.c:1661  */
-    break;
-
-  case 72:
-#line 567 "arangod/Aql/grammar.y" /* yacc.c:1661  */
-    {
-      (yyval.node) = parser->ast()->createNodeBinaryOperator(NODE_TYPE_OPERATOR_BINARY_NE, (yyvsp[-2].node), (yyvsp[0].node));
-    }
-#line 2337 "arangod/Aql/grammar.cpp" /* yacc.c:1661  */
-    break;
-
-  case 73:
-#line 570 "arangod/Aql/grammar.y" /* yacc.c:1661  */
-    {
-      (yyval.node) = parser->ast()->createNodeBinaryOperator(NODE_TYPE_OPERATOR_BINARY_LT, (yyvsp[-2].node), (yyvsp[0].node));
-    }
-#line 2345 "arangod/Aql/grammar.cpp" /* yacc.c:1661  */
-    break;
-
-  case 74:
-#line 573 "arangod/Aql/grammar.y" /* yacc.c:1661  */
-    {
-      (yyval.node) = parser->ast()->createNodeBinaryOperator(NODE_TYPE_OPERATOR_BINARY_GT, (yyvsp[-2].node), (yyvsp[0].node));
-    }
-#line 2353 "arangod/Aql/grammar.cpp" /* yacc.c:1661  */
-    break;
-
-  case 75:
-#line 576 "arangod/Aql/grammar.y" /* yacc.c:1661  */
-    {
-      (yyval.node) = parser->ast()->createNodeBinaryOperator(NODE_TYPE_OPERATOR_BINARY_LE, (yyvsp[-2].node), (yyvsp[0].node));
-    }
-#line 2361 "arangod/Aql/grammar.cpp" /* yacc.c:1661  */
-    break;
-
-  case 76:
-#line 579 "arangod/Aql/grammar.y" /* yacc.c:1661  */
-    {
-      (yyval.node) = parser->ast()->createNodeBinaryOperator(NODE_TYPE_OPERATOR_BINARY_GE, (yyvsp[-2].node), (yyvsp[0].node));
-    }
-#line 2369 "arangod/Aql/grammar.cpp" /* yacc.c:1661  */
-    break;
-
-  case 77:
-#line 582 "arangod/Aql/grammar.y" /* yacc.c:1661  */
-    {
-      (yyval.node) = parser->ast()->createNodeBinaryOperator(NODE_TYPE_OPERATOR_BINARY_IN, (yyvsp[-2].node), (yyvsp[0].node));
-    }
-#line 2377 "arangod/Aql/grammar.cpp" /* yacc.c:1661  */
-    break;
-
-  case 78:
-#line 585 "arangod/Aql/grammar.y" /* yacc.c:1661  */
-    {
-      (yyval.node) = parser->ast()->createNodeBinaryOperator(NODE_TYPE_OPERATOR_BINARY_NIN, (yyvsp[-3].node), (yyvsp[0].node));
-    }
-#line 2385 "arangod/Aql/grammar.cpp" /* yacc.c:1661  */
-    break;
-
-  case 79:
-#line 591 "arangod/Aql/grammar.y" /* yacc.c:1661  */
-    {
-      (yyval.node) = parser->ast()->createNodeTernaryOperator((yyvsp[-4].node), (yyvsp[-2].node), (yyvsp[0].node));
-    }
-#line 2393 "arangod/Aql/grammar.cpp" /* yacc.c:1661  */
-    break;
-
-  case 80:
-#line 597 "arangod/Aql/grammar.y" /* yacc.c:1661  */
-    {
-    }
-#line 2400 "arangod/Aql/grammar.cpp" /* yacc.c:1661  */
-    break;
-
-  case 81:
-#line 599 "arangod/Aql/grammar.y" /* yacc.c:1661  */
-    {
-    }
-#line 2407 "arangod/Aql/grammar.cpp" /* yacc.c:1661  */
-    break;
-
-  case 82:
-#line 604 "arangod/Aql/grammar.y" /* yacc.c:1661  */
-    {
-      parser->pushList((yyvsp[0].node));
-    }
-#line 2415 "arangod/Aql/grammar.cpp" /* yacc.c:1661  */
-    break;
-
-  case 83:
-#line 607 "arangod/Aql/grammar.y" /* yacc.c:1661  */
-    {
-      parser->pushList((yyvsp[0].node));
-    }
-#line 2423 "arangod/Aql/grammar.cpp" /* yacc.c:1661  */
-    break;
-
-  case 84:
-#line 613 "arangod/Aql/grammar.y" /* yacc.c:1661  */
-    {
-      (yyval.node) = (yyvsp[0].node);
-    }
-#line 2431 "arangod/Aql/grammar.cpp" /* yacc.c:1661  */
-    break;
-
-  case 85:
-#line 616 "arangod/Aql/grammar.y" /* yacc.c:1661  */
-    {
-      (yyval.node) = (yyvsp[0].node);
-    }
-#line 2439 "arangod/Aql/grammar.cpp" /* yacc.c:1661  */
-    break;
-
-  case 86:
-#line 622 "arangod/Aql/grammar.y" /* yacc.c:1661  */
-=======
 #line 2321 "arangod/Aql/grammar.cpp" /* yacc.c:1646  */
     break;
 
@@ -3282,64 +2520,10 @@
 
   case 91:
 #line 676 "arangod/Aql/grammar.y" /* yacc.c:1646  */
->>>>>>> f274de08
     {
       auto node = parser->ast()->createNodeList();
       parser->pushStack(node);
     }
-<<<<<<< HEAD
-#line 2448 "arangod/Aql/grammar.cpp" /* yacc.c:1661  */
-    break;
-
-  case 87:
-#line 625 "arangod/Aql/grammar.y" /* yacc.c:1661  */
-    {
-      (yyval.node) = static_cast<AstNode*>(parser->popStack());
-    }
-#line 2456 "arangod/Aql/grammar.cpp" /* yacc.c:1661  */
-    break;
-
-  case 88:
-#line 631 "arangod/Aql/grammar.y" /* yacc.c:1661  */
-    {
-    }
-#line 2463 "arangod/Aql/grammar.cpp" /* yacc.c:1661  */
-    break;
-
-  case 89:
-#line 633 "arangod/Aql/grammar.y" /* yacc.c:1661  */
-    {
-    }
-#line 2470 "arangod/Aql/grammar.cpp" /* yacc.c:1661  */
-    break;
-
-  case 90:
-#line 638 "arangod/Aql/grammar.y" /* yacc.c:1661  */
-    {
-      parser->pushList((yyvsp[0].node));
-    }
-#line 2478 "arangod/Aql/grammar.cpp" /* yacc.c:1661  */
-    break;
-
-  case 91:
-#line 641 "arangod/Aql/grammar.y" /* yacc.c:1661  */
-    {
-      parser->pushList((yyvsp[0].node));
-    }
-#line 2486 "arangod/Aql/grammar.cpp" /* yacc.c:1661  */
-    break;
-
-  case 92:
-#line 647 "arangod/Aql/grammar.y" /* yacc.c:1661  */
-    {
-      (yyval.node) = nullptr;
-    }
-#line 2494 "arangod/Aql/grammar.cpp" /* yacc.c:1661  */
-    break;
-
-  case 93:
-#line 650 "arangod/Aql/grammar.y" /* yacc.c:1661  */
-=======
 #line 2528 "arangod/Aql/grammar.cpp" /* yacc.c:1646  */
     break;
 
@@ -3391,7 +2575,6 @@
 
   case 98:
 #line 704 "arangod/Aql/grammar.y" /* yacc.c:1646  */
->>>>>>> f274de08
     {
       if ((yyvsp[-1].strval) == nullptr || (yyvsp[0].node) == nullptr) {
         ABORT_OOM
@@ -3403,74 +2586,15 @@
 
       (yyval.node) = (yyvsp[0].node);
     }
-<<<<<<< HEAD
-#line 2510 "arangod/Aql/grammar.cpp" /* yacc.c:1661  */
-    break;
-
-  case 94:
-#line 664 "arangod/Aql/grammar.y" /* yacc.c:1661  */
-=======
 #line 2590 "arangod/Aql/grammar.cpp" /* yacc.c:1646  */
     break;
 
   case 99:
 #line 718 "arangod/Aql/grammar.y" /* yacc.c:1646  */
->>>>>>> f274de08
     {
       auto node = parser->ast()->createNodeArray();
       parser->pushStack(node);
     }
-<<<<<<< HEAD
-#line 2519 "arangod/Aql/grammar.cpp" /* yacc.c:1661  */
-    break;
-
-  case 95:
-#line 667 "arangod/Aql/grammar.y" /* yacc.c:1661  */
-    {
-      (yyval.node) = static_cast<AstNode*>(parser->popStack());
-    }
-#line 2527 "arangod/Aql/grammar.cpp" /* yacc.c:1661  */
-    break;
-
-  case 96:
-#line 673 "arangod/Aql/grammar.y" /* yacc.c:1661  */
-    {
-    }
-#line 2534 "arangod/Aql/grammar.cpp" /* yacc.c:1661  */
-    break;
-
-  case 97:
-#line 675 "arangod/Aql/grammar.y" /* yacc.c:1661  */
-    {
-    }
-#line 2541 "arangod/Aql/grammar.cpp" /* yacc.c:1661  */
-    break;
-
-  case 98:
-#line 680 "arangod/Aql/grammar.y" /* yacc.c:1661  */
-    {
-    }
-#line 2548 "arangod/Aql/grammar.cpp" /* yacc.c:1661  */
-    break;
-
-  case 99:
-#line 682 "arangod/Aql/grammar.y" /* yacc.c:1661  */
-    {
-    }
-#line 2555 "arangod/Aql/grammar.cpp" /* yacc.c:1661  */
-    break;
-
-  case 100:
-#line 687 "arangod/Aql/grammar.y" /* yacc.c:1661  */
-    {
-      parser->pushArray((yyvsp[-2].strval), (yyvsp[0].node));
-    }
-#line 2563 "arangod/Aql/grammar.cpp" /* yacc.c:1661  */
-    break;
-
-  case 101:
-#line 693 "arangod/Aql/grammar.y" /* yacc.c:1661  */
-=======
 #line 2599 "arangod/Aql/grammar.cpp" /* yacc.c:1646  */
     break;
 
@@ -3520,24 +2644,15 @@
 
   case 106:
 #line 747 "arangod/Aql/grammar.y" /* yacc.c:1646  */
->>>>>>> f274de08
     {
       // start of reference (collection or variable name)
       (yyval.node) = (yyvsp[0].node);
     }
-<<<<<<< HEAD
-#line 2572 "arangod/Aql/grammar.cpp" /* yacc.c:1661  */
-    break;
-
-  case 102:
-#line 697 "arangod/Aql/grammar.y" /* yacc.c:1661  */
-=======
 #line 2652 "arangod/Aql/grammar.cpp" /* yacc.c:1646  */
     break;
 
   case 107:
 #line 751 "arangod/Aql/grammar.y" /* yacc.c:1646  */
->>>>>>> f274de08
     {
       // expanded variable access, e.g. variable[*]
 
@@ -3549,19 +2664,11 @@
       parser->pushStack(iterator);
       parser->pushStack(parser->ast()->createNodeReference(iteratorName));
     }
-<<<<<<< HEAD
-#line 2588 "arangod/Aql/grammar.cpp" /* yacc.c:1661  */
-    break;
-
-  case 103:
-#line 707 "arangod/Aql/grammar.y" /* yacc.c:1661  */
-=======
 #line 2668 "arangod/Aql/grammar.cpp" /* yacc.c:1646  */
     break;
 
   case 108:
 #line 761 "arangod/Aql/grammar.y" /* yacc.c:1646  */
->>>>>>> f274de08
     {
       // return from the "expansion" subrule
 
@@ -3577,19 +2684,11 @@
       // return a reference only
       (yyval.node) = parser->ast()->createNodeReference(variableName);
     }
-<<<<<<< HEAD
-#line 2608 "arangod/Aql/grammar.cpp" /* yacc.c:1661  */
-    break;
-
-  case 104:
-#line 725 "arangod/Aql/grammar.y" /* yacc.c:1661  */
-=======
 #line 2688 "arangod/Aql/grammar.cpp" /* yacc.c:1646  */
     break;
 
   case 109:
 #line 779 "arangod/Aql/grammar.y" /* yacc.c:1646  */
->>>>>>> f274de08
     {
       // variable or collection
       AstNode* node;
@@ -3603,19 +2702,11 @@
 
       (yyval.node) = node;
     }
-<<<<<<< HEAD
-#line 2626 "arangod/Aql/grammar.cpp" /* yacc.c:1661  */
-    break;
-
-  case 105:
-#line 738 "arangod/Aql/grammar.y" /* yacc.c:1661  */
-=======
 #line 2706 "arangod/Aql/grammar.cpp" /* yacc.c:1646  */
     break;
 
   case 110:
 #line 792 "arangod/Aql/grammar.y" /* yacc.c:1646  */
->>>>>>> f274de08
     {
       (yyval.node) = (yyvsp[0].node);
       
@@ -3623,193 +2714,90 @@
         ABORT_OOM
       }
     }
-<<<<<<< HEAD
-#line 2638 "arangod/Aql/grammar.cpp" /* yacc.c:1661  */
-    break;
-
-  case 106:
-#line 745 "arangod/Aql/grammar.y" /* yacc.c:1661  */
-=======
 #line 2718 "arangod/Aql/grammar.cpp" /* yacc.c:1646  */
     break;
 
   case 111:
 #line 799 "arangod/Aql/grammar.y" /* yacc.c:1646  */
->>>>>>> f274de08
     {
       // named variable access, e.g. variable.reference
       (yyval.node) = parser->ast()->createNodeAttributeAccess((yyvsp[-2].node), (yyvsp[0].strval));
     }
-<<<<<<< HEAD
-#line 2647 "arangod/Aql/grammar.cpp" /* yacc.c:1661  */
-    break;
-
-  case 107:
-#line 749 "arangod/Aql/grammar.y" /* yacc.c:1661  */
-=======
 #line 2727 "arangod/Aql/grammar.cpp" /* yacc.c:1646  */
     break;
 
   case 112:
 #line 803 "arangod/Aql/grammar.y" /* yacc.c:1646  */
->>>>>>> f274de08
     {
       // named variable access, e.g. variable.@reference
       (yyval.node) = parser->ast()->createNodeBoundAttributeAccess((yyvsp[-2].node), (yyvsp[0].node));
     }
-<<<<<<< HEAD
-#line 2656 "arangod/Aql/grammar.cpp" /* yacc.c:1661  */
-    break;
-
-  case 108:
-#line 753 "arangod/Aql/grammar.y" /* yacc.c:1661  */
-=======
 #line 2736 "arangod/Aql/grammar.cpp" /* yacc.c:1646  */
     break;
 
   case 113:
 #line 807 "arangod/Aql/grammar.y" /* yacc.c:1646  */
->>>>>>> f274de08
     {
       // indexed variable access, e.g. variable[index]
       (yyval.node) = parser->ast()->createNodeIndexedAccess((yyvsp[-3].node), (yyvsp[-1].node));
     }
-<<<<<<< HEAD
-#line 2665 "arangod/Aql/grammar.cpp" /* yacc.c:1661  */
-    break;
-
-  case 109:
-#line 760 "arangod/Aql/grammar.y" /* yacc.c:1661  */
-=======
 #line 2745 "arangod/Aql/grammar.cpp" /* yacc.c:1646  */
     break;
 
   case 114:
 #line 814 "arangod/Aql/grammar.y" /* yacc.c:1646  */
->>>>>>> f274de08
     {
       // named variable access, continuation from * expansion, e.g. [*].variable.reference
       auto node = static_cast<AstNode*>(parser->popStack());
       (yyval.node) = parser->ast()->createNodeAttributeAccess(node, (yyvsp[0].strval));
     }
-<<<<<<< HEAD
-#line 2675 "arangod/Aql/grammar.cpp" /* yacc.c:1661  */
-    break;
-
-  case 110:
-#line 765 "arangod/Aql/grammar.y" /* yacc.c:1661  */
-=======
 #line 2755 "arangod/Aql/grammar.cpp" /* yacc.c:1646  */
     break;
 
   case 115:
 #line 819 "arangod/Aql/grammar.y" /* yacc.c:1646  */
->>>>>>> f274de08
     {
       // named variable access w/ bind parameter, continuation from * expansion, e.g. [*].variable.@reference
       auto node = static_cast<AstNode*>(parser->popStack());
       (yyval.node) = parser->ast()->createNodeBoundAttributeAccess(node, (yyvsp[0].node));
     }
-<<<<<<< HEAD
-#line 2685 "arangod/Aql/grammar.cpp" /* yacc.c:1661  */
-    break;
-
-  case 111:
-#line 770 "arangod/Aql/grammar.y" /* yacc.c:1661  */
-=======
 #line 2765 "arangod/Aql/grammar.cpp" /* yacc.c:1646  */
     break;
 
   case 116:
 #line 824 "arangod/Aql/grammar.y" /* yacc.c:1646  */
->>>>>>> f274de08
     {
       // indexed variable access, continuation from * expansion, e.g. [*].variable[index]
       auto node = static_cast<AstNode*>(parser->popStack());
       (yyval.node) = parser->ast()->createNodeIndexedAccess(node, (yyvsp[-1].node));
     }
-<<<<<<< HEAD
-#line 2695 "arangod/Aql/grammar.cpp" /* yacc.c:1661  */
-    break;
-
-  case 112:
-#line 775 "arangod/Aql/grammar.y" /* yacc.c:1661  */
-=======
 #line 2775 "arangod/Aql/grammar.cpp" /* yacc.c:1646  */
     break;
 
   case 117:
 #line 829 "arangod/Aql/grammar.y" /* yacc.c:1646  */
->>>>>>> f274de08
     {
       // named variable access, continuation from * expansion, e.g. [*].variable.xx.reference
       (yyval.node) = parser->ast()->createNodeAttributeAccess((yyvsp[-2].node), (yyvsp[0].strval));
     }
-<<<<<<< HEAD
-#line 2704 "arangod/Aql/grammar.cpp" /* yacc.c:1661  */
-    break;
-
-  case 113:
-#line 779 "arangod/Aql/grammar.y" /* yacc.c:1661  */
-=======
 #line 2784 "arangod/Aql/grammar.cpp" /* yacc.c:1646  */
     break;
 
   case 118:
 #line 833 "arangod/Aql/grammar.y" /* yacc.c:1646  */
->>>>>>> f274de08
     {
       // named variable access w/ bind parameter, continuation from * expansion, e.g. [*].variable.xx.@reference
       (yyval.node) = parser->ast()->createNodeBoundAttributeAccess((yyvsp[-2].node), (yyvsp[0].node));
     }
-<<<<<<< HEAD
-#line 2713 "arangod/Aql/grammar.cpp" /* yacc.c:1661  */
-    break;
-
-  case 114:
-#line 783 "arangod/Aql/grammar.y" /* yacc.c:1661  */
-=======
 #line 2793 "arangod/Aql/grammar.cpp" /* yacc.c:1646  */
     break;
 
   case 119:
 #line 837 "arangod/Aql/grammar.y" /* yacc.c:1646  */
->>>>>>> f274de08
     {
       // indexed variable access, continuation from * expansion, e.g. [*].variable.xx.[index]
       (yyval.node) = parser->ast()->createNodeIndexedAccess((yyvsp[-3].node), (yyvsp[-1].node));
     }
-<<<<<<< HEAD
-#line 2722 "arangod/Aql/grammar.cpp" /* yacc.c:1661  */
-    break;
-
-  case 115:
-#line 790 "arangod/Aql/grammar.y" /* yacc.c:1661  */
-    {
-      (yyval.node) = (yyvsp[0].node);
-    }
-#line 2730 "arangod/Aql/grammar.cpp" /* yacc.c:1661  */
-    break;
-
-  case 116:
-#line 793 "arangod/Aql/grammar.y" /* yacc.c:1661  */
-    {
-      (yyval.node) = (yyvsp[0].node);
-    }
-#line 2738 "arangod/Aql/grammar.cpp" /* yacc.c:1661  */
-    break;
-
-  case 117:
-#line 799 "arangod/Aql/grammar.y" /* yacc.c:1661  */
-    {
-      (yyval.node) = (yyvsp[0].node);
-    }
-#line 2746 "arangod/Aql/grammar.cpp" /* yacc.c:1661  */
-    break;
-
-  case 118:
-#line 802 "arangod/Aql/grammar.y" /* yacc.c:1661  */
-=======
 #line 2802 "arangod/Aql/grammar.cpp" /* yacc.c:1646  */
     break;
 
@@ -3839,7 +2827,6 @@
 
   case 123:
 #line 856 "arangod/Aql/grammar.y" /* yacc.c:1646  */
->>>>>>> f274de08
     {
       if ((yyvsp[0].strval) == nullptr) {
         ABORT_OOM
@@ -3855,53 +2842,6 @@
         (yyval.node) = parser->ast()->createNodeValueDouble(value); 
       }
     }
-<<<<<<< HEAD
-#line 2766 "arangod/Aql/grammar.cpp" /* yacc.c:1661  */
-    break;
-
-  case 119:
-#line 819 "arangod/Aql/grammar.y" /* yacc.c:1661  */
-    {
-      (yyval.node) = parser->ast()->createNodeValueString((yyvsp[0].strval)); 
-    }
-#line 2774 "arangod/Aql/grammar.cpp" /* yacc.c:1661  */
-    break;
-
-  case 120:
-#line 822 "arangod/Aql/grammar.y" /* yacc.c:1661  */
-    {
-      (yyval.node) = (yyvsp[0].node);
-    }
-#line 2782 "arangod/Aql/grammar.cpp" /* yacc.c:1661  */
-    break;
-
-  case 121:
-#line 825 "arangod/Aql/grammar.y" /* yacc.c:1661  */
-    {
-      (yyval.node) = parser->ast()->createNodeValueNull();
-    }
-#line 2790 "arangod/Aql/grammar.cpp" /* yacc.c:1661  */
-    break;
-
-  case 122:
-#line 828 "arangod/Aql/grammar.y" /* yacc.c:1661  */
-    {
-      (yyval.node) = parser->ast()->createNodeValueBool(true);
-    }
-#line 2798 "arangod/Aql/grammar.cpp" /* yacc.c:1661  */
-    break;
-
-  case 123:
-#line 831 "arangod/Aql/grammar.y" /* yacc.c:1661  */
-    {
-      (yyval.node) = parser->ast()->createNodeValueBool(false);
-    }
-#line 2806 "arangod/Aql/grammar.cpp" /* yacc.c:1661  */
-    break;
-
-  case 124:
-#line 837 "arangod/Aql/grammar.y" /* yacc.c:1661  */
-=======
 #line 2846 "arangod/Aql/grammar.cpp" /* yacc.c:1646  */
     break;
 
@@ -3947,7 +2887,6 @@
 
   case 129:
 #line 891 "arangod/Aql/grammar.y" /* yacc.c:1646  */
->>>>>>> f274de08
     {
       if ((yyvsp[0].strval) == nullptr) {
         ABORT_OOM
@@ -3955,19 +2894,11 @@
 
       (yyval.node) = parser->ast()->createNodeCollection((yyvsp[0].strval));
     }
-<<<<<<< HEAD
-#line 2818 "arangod/Aql/grammar.cpp" /* yacc.c:1661  */
-    break;
-
-  case 125:
-#line 844 "arangod/Aql/grammar.y" /* yacc.c:1661  */
-=======
 #line 2898 "arangod/Aql/grammar.cpp" /* yacc.c:1646  */
     break;
 
   case 130:
 #line 898 "arangod/Aql/grammar.y" /* yacc.c:1646  */
->>>>>>> f274de08
     {
       if ((yyvsp[0].strval) == nullptr) {
         ABORT_OOM
@@ -3975,19 +2906,11 @@
 
       (yyval.node) = parser->ast()->createNodeCollection((yyvsp[0].strval));
     }
-<<<<<<< HEAD
-#line 2830 "arangod/Aql/grammar.cpp" /* yacc.c:1661  */
-    break;
-
-  case 126:
-#line 851 "arangod/Aql/grammar.y" /* yacc.c:1661  */
-=======
 #line 2910 "arangod/Aql/grammar.cpp" /* yacc.c:1646  */
     break;
 
   case 131:
 #line 905 "arangod/Aql/grammar.y" /* yacc.c:1646  */
->>>>>>> f274de08
     {
       if ((yyvsp[0].strval) == nullptr) {
         ABORT_OOM
@@ -3999,21 +2922,6 @@
 
       (yyval.node) = parser->ast()->createNodeParameter((yyvsp[0].strval));
     }
-<<<<<<< HEAD
-#line 2846 "arangod/Aql/grammar.cpp" /* yacc.c:1661  */
-    break;
-
-  case 127:
-#line 865 "arangod/Aql/grammar.y" /* yacc.c:1661  */
-    {
-      (yyval.node) = parser->ast()->createNodeParameter((yyvsp[0].strval));
-    }
-#line 2854 "arangod/Aql/grammar.cpp" /* yacc.c:1661  */
-    break;
-
-  case 128:
-#line 871 "arangod/Aql/grammar.y" /* yacc.c:1661  */
-=======
 #line 2926 "arangod/Aql/grammar.cpp" /* yacc.c:1646  */
     break;
 
@@ -4027,7 +2935,6 @@
 
   case 133:
 #line 925 "arangod/Aql/grammar.y" /* yacc.c:1646  */
->>>>>>> f274de08
     {
       if ((yyvsp[0].strval) == nullptr) {
         ABORT_OOM
@@ -4035,19 +2942,11 @@
 
       (yyval.strval) = (yyvsp[0].strval);
     }
-<<<<<<< HEAD
-#line 2866 "arangod/Aql/grammar.cpp" /* yacc.c:1661  */
-    break;
-
-  case 129:
-#line 878 "arangod/Aql/grammar.y" /* yacc.c:1661  */
-=======
 #line 2946 "arangod/Aql/grammar.cpp" /* yacc.c:1646  */
     break;
 
   case 134:
 #line 932 "arangod/Aql/grammar.y" /* yacc.c:1646  */
->>>>>>> f274de08
     {
       if ((yyvsp[0].strval) == nullptr) {
         ABORT_OOM
@@ -4055,21 +2954,6 @@
 
       (yyval.strval) = (yyvsp[0].strval);
     }
-<<<<<<< HEAD
-#line 2878 "arangod/Aql/grammar.cpp" /* yacc.c:1661  */
-    break;
-
-  case 130:
-#line 887 "arangod/Aql/grammar.y" /* yacc.c:1661  */
-    {
-      (yyval.strval) = (yyvsp[0].strval);
-    }
-#line 2886 "arangod/Aql/grammar.cpp" /* yacc.c:1661  */
-    break;
-
-  case 131:
-#line 893 "arangod/Aql/grammar.y" /* yacc.c:1661  */
-=======
 #line 2958 "arangod/Aql/grammar.cpp" /* yacc.c:1646  */
     break;
 
@@ -4083,7 +2967,6 @@
 
   case 136:
 #line 947 "arangod/Aql/grammar.y" /* yacc.c:1646  */
->>>>>>> f274de08
     {
       if ((yyvsp[0].strval) == nullptr) {
         ABORT_OOM
@@ -4104,19 +2987,11 @@
         }
       }
     }
-<<<<<<< HEAD
-#line 2911 "arangod/Aql/grammar.cpp" /* yacc.c:1661  */
-    break;
-
-
-#line 2915 "arangod/Aql/grammar.cpp" /* yacc.c:1661  */
-=======
 #line 2991 "arangod/Aql/grammar.cpp" /* yacc.c:1646  */
     break;
 
 
 #line 2995 "arangod/Aql/grammar.cpp" /* yacc.c:1646  */
->>>>>>> f274de08
       default: break;
     }
   /* User semantic actions sometimes alter yychar, and that requires
