////////////////////////////////////////////////////////////////////////////////
/// @brief fundamental types for the optimisation and execution of AQL
///
/// @file arangod/Aql/Types.h
///
/// DISCLAIMER
///
/// Copyright 2010-2014 triagens GmbH, Cologne, Germany
///
/// Licensed under the Apache License, Version 2.0 (the "License");
/// you may not use this file except in compliance with the License.
/// You may obtain a copy of the License at
///
///     http://www.apache.org/licenses/LICENSE-2.0
///
/// Unless required by applicable law or agreed to in writing, software
/// distributed under the License is distributed on an "AS IS" BASIS,
/// WITHOUT WARRANTIES OR CONDITIONS OF ANY KIND, either express or implied.
/// See the License for the specific language governing permissions and
/// limitations under the License.
///
/// Copyright holder is triAGENS GmbH, Cologne, Germany
///
/// @author Max Neunhoeffer
/// @author Copyright 2014, triagens GmbH, Cologne, Germany
////////////////////////////////////////////////////////////////////////////////

#ifndef ARANGODB_AQL_TYPES_H
#define ARANGODB_AQL_TYPES_H 1

#include <Basics/JsonHelper.h>

#include "VocBase/document-collection.h"
#include "Aql/AstNode.h"
#include "Aql/Variable.h"
#include "V8/v8-conv.h"

namespace triagens {
  namespace aql {

// -----------------------------------------------------------------------------
// --SECTION--                                                            AqlDoc
// -----------------------------------------------------------------------------

////////////////////////////////////////////////////////////////////////////////
/// @brief type for register numbers/ids
////////////////////////////////////////////////////////////////////////////////

    typedef unsigned int RegisterId;

////////////////////////////////////////////////////////////////////////////////
/// @brief forward declaration for blocks of items
////////////////////////////////////////////////////////////////////////////////

    class AqlItemBlock;

////////////////////////////////////////////////////////////////////////////////
/// @brief a struct to hold a value, registers hole AqlValue* during the 
/// execution
////////////////////////////////////////////////////////////////////////////////

    struct AqlValue {

////////////////////////////////////////////////////////////////////////////////
/// @brief AqlValueType, indicates what sort of value we have
////////////////////////////////////////////////////////////////////////////////

      enum AqlValueType {
<<<<<<< HEAD
        JSON,      // TRI_json_t
        DOCVEC,    // a vector of blocks of results coming from a subquery
        RANGE      // a range just remembering lower and upper bound
=======
        JSON,
        MPTR,
        DOCVEC,
        RANGE
>>>>>>> 2487474e
      };

////////////////////////////////////////////////////////////////////////////////
/// @brief Range, to hold a range compactly
////////////////////////////////////////////////////////////////////////////////

      struct Range {
        int64_t _low;
        int64_t _high;
        Range(int64_t low, int64_t high) : _low(low), _high(high) {}
      };

////////////////////////////////////////////////////////////////////////////////
/// @brief the actual data
////////////////////////////////////////////////////////////////////////////////

      union {
        triagens::basics::Json*     _json;
        TRI_doc_mptr_copy_t         _mptr;
        std::vector<AqlItemBlock*>* _vector;
        Range                       _range;
      };
      
////////////////////////////////////////////////////////////////////////////////
/// @brief _type, the type of value
////////////////////////////////////////////////////////////////////////////////

      AqlValueType _type;

////////////////////////////////////////////////////////////////////////////////
/// @brief constructors for the various value types, note that they all take
/// ownership of the corresponding pointers
////////////////////////////////////////////////////////////////////////////////

      AqlValue (triagens::basics::Json* json)
        : _json(json), _type(JSON) {
      }
      
      AqlValue (TRI_doc_mptr_copy_t mptr)
        : _mptr(mptr), _type(MPTR) {
      }

      AqlValue (std::vector<AqlItemBlock*>* vector)
        : _vector(vector), _type(DOCVEC) {
      }

      AqlValue (int64_t low, int64_t high) 
        : _range(low, high), _type(RANGE) {
      }

////////////////////////////////////////////////////////////////////////////////
/// @brief destructor
////////////////////////////////////////////////////////////////////////////////

      ~AqlValue ();

////////////////////////////////////////////////////////////////////////////////
/// @brief clone for recursive copying
////////////////////////////////////////////////////////////////////////////////

      AqlValue* clone () const;

////////////////////////////////////////////////////////////////////////////////
/// @brief construct a V8 value as input for the expression execution in V8
////////////////////////////////////////////////////////////////////////////////

      v8::Handle<v8::Value> toV8 () const {
        switch (_type) {
          case JSON: {
            return TRI_ObjectJson(_json->json());
          }
          case MPTR: {
            THROW_ARANGO_EXCEPTION(TRI_ERROR_NOT_IMPLEMENTED);
          }

          case DOCVEC: {
            THROW_ARANGO_EXCEPTION(TRI_ERROR_NOT_IMPLEMENTED);
          }

          case RANGE: {
            v8::Handle<v8::Array> values = v8::Array::New();
            // TODO: fill range
            THROW_ARANGO_EXCEPTION(TRI_ERROR_NOT_IMPLEMENTED);
            return values;
          }

          default: {
            THROW_ARANGO_EXCEPTION(TRI_ERROR_NOT_IMPLEMENTED);
          }
        }
      }

////////////////////////////////////////////////////////////////////////////////
/// @brief toString method
////////////////////////////////////////////////////////////////////////////////

      std::string toString () {
        switch (_type) {
          case JSON: {
            return _json->toString();
          }

          case MPTR: {
            return std::string("I am a master pointer");
          }

          case DOCVEC: {
            std::stringstream s;
            s << "I am a DOCVEC with " << _vector->size() << " blocks.";
            return s.str();
          }

          case RANGE: {
            std::stringstream s;
            s << "I am a range: " << _range._low << " .. " << _range._high;
            return s.str();
          }

          default:
            return std::string("");
        }
      }

////////////////////////////////////////////////////////////////////////////////
/// @brief a quick method to decide whether a value is true
////////////////////////////////////////////////////////////////////////////////

      bool isTrue () {
        if (_type != JSON) {
          return false;
        }
        TRI_json_t* json = _json->json();
        if (TRI_IsBooleanJson(json) && json->_value._boolean) {
          return true;
        }
        else if (TRI_IsNumberJson(json) && json->_value._number != 0.0) {
          return true;
        }
        else if (TRI_IsStringJson(json) && json->_value._string.length != 0) {
          return true;
        }
        else {
          return false;
        }
      }
    };

// -----------------------------------------------------------------------------
// --SECTION--                                                      AqlItemBlock
// -----------------------------------------------------------------------------

    class AqlItemBlock {

        AqlValue** _data;
        size_t     _nrItems;
        RegisterId _nrRegs;

      public:

        AqlItemBlock (size_t nrItems, RegisterId nrRegs)
          : _nrItems(nrItems), _nrRegs(nrRegs) {
          if (nrItems > 0 && nrRegs > 0) {
            _data = new AqlValue* [nrItems * nrRegs];
            for (size_t i = 0; i < nrItems * nrRegs; i++) {
              _data[i] = nullptr;
            }
          }
          else {
            _data = nullptr;
          }
        }

////////////////////////////////////////////////////////////////////////////////
/// @brief destructor
////////////////////////////////////////////////////////////////////////////////

        ~AqlItemBlock () {
          std::unordered_set<AqlValue*> cache;
          if (_data != nullptr) {
            for (size_t i = 0; i < _nrItems * _nrRegs; i++) {
              if (_data[i] != nullptr) {
                auto it = cache.find(_data[i]);
                if (it == cache.end()) {
                  cache.insert(_data[i]);
                  delete _data[i];
                }
              }
            }
            delete[] _data;
          }
        }

////////////////////////////////////////////////////////////////////////////////
/// @brief getValue, get the value of a variable
////////////////////////////////////////////////////////////////////////////////

      AqlValue* getValue (size_t index, RegisterId varNr) {
        if (_data == nullptr) {
          return nullptr;
        }
        else {
          return _data[index * _nrRegs + varNr];
        }
      }

////////////////////////////////////////////////////////////////////////////////
/// @brief setValue, set the current value of a variable or attribute
////////////////////////////////////////////////////////////////////////////////

      void setValue (size_t index, RegisterId varNr, AqlValue* zeug) {
        if (_data != nullptr) {
          _data[index * _nrRegs + varNr] = zeug;
        }
      }

////////////////////////////////////////////////////////////////////////////////
/// @brief getter for _nrRegs
////////////////////////////////////////////////////////////////////////////////

      RegisterId getNrRegs () const {
        return _nrRegs;
      }

////////////////////////////////////////////////////////////////////////////////
/// @brief getter for _nrItems
////////////////////////////////////////////////////////////////////////////////

      size_t size () const {
        return _nrItems;
      }

////////////////////////////////////////////////////////////////////////////////
/// @brief getter for _data
////////////////////////////////////////////////////////////////////////////////

      AqlValue** getData () const {
        return _data;
      }

////////////////////////////////////////////////////////////////////////////////
/// @brief slice/clone
////////////////////////////////////////////////////////////////////////////////

      AqlItemBlock* slice (size_t from, size_t to) {
        TRI_ASSERT(from < to && to <= _nrItems);

        std::unordered_map<AqlValue*, AqlValue*> cache;
        auto res = new AqlItemBlock(to - from, _nrRegs);
        for (size_t row = from; row < to; row++) {
          for (RegisterId col = 0; col < _nrRegs; col++) {
            AqlValue* a = _data[row * _nrRegs + col];

            if (a == nullptr) {
              res->_data[(row - from) * _nrRegs + col] = nullptr;
            }
            else {
              auto it = cache.find(a);
              if (it == cache.end()) {
                AqlValue* b = a->clone();
                res->_data[(row - from) * _nrRegs + col] = b;
                cache.insert(make_pair(a,b));
              }
              else {
                res->_data[(row - from) * _nrRegs + col] = it->second;
              }
            }
          }
        }
        return res;
      }

////////////////////////////////////////////////////////////////////////////////
/// @brief splice multiple blocks, note that the new block now owns all
/// AqlValue pointers in the old blocks, therefore, the latter are all
/// set to nullptr, just to be sure.
////////////////////////////////////////////////////////////////////////////////

      static AqlItemBlock* splice(std::vector<AqlItemBlock*>& blocks);

    };

  }  // namespace triagens::aql
}  // namespace triagens

#endif

// Local Variables:
// mode: outline-minor
// outline-regexp: "^\\(/// @brief\\|/// {@inheritDoc}\\|/// @addtogroup\\|// --SECTION--\\|/// @\\}\\)"
// End:
<|MERGE_RESOLUTION|>--- conflicted
+++ resolved
@@ -66,16 +66,10 @@
 ////////////////////////////////////////////////////////////////////////////////
 
       enum AqlValueType {
-<<<<<<< HEAD
         JSON,      // TRI_json_t
+        MPTR,      // TRI_doc_mptr_t
         DOCVEC,    // a vector of blocks of results coming from a subquery
         RANGE      // a range just remembering lower and upper bound
-=======
-        JSON,
-        MPTR,
-        DOCVEC,
-        RANGE
->>>>>>> 2487474e
       };
 
 ////////////////////////////////////////////////////////////////////////////////
