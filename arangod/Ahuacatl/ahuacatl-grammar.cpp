/* A Bison parser, made by GNU Bison 3.0.2.  */

/* Bison implementation for Yacc-like parsers in C

<<<<<<< HEAD
      Copyright (C) 1984, 1989-1990, 2000-2012 Free Software Foundation, Inc.
=======
   Copyright (C) 1984, 1989-1990, 2000-2013 Free Software Foundation, Inc.
>>>>>>> 34cd5899

   This program is free software: you can redistribute it and/or modify
   it under the terms of the GNU General Public License as published by
   the Free Software Foundation, either version 3 of the License, or
   (at your option) any later version.

   This program is distributed in the hope that it will be useful,
   but WITHOUT ANY WARRANTY; without even the implied warranty of
   MERCHANTABILITY or FITNESS FOR A PARTICULAR PURPOSE.  See the
   GNU General Public License for more details.

   You should have received a copy of the GNU General Public License
   along with this program.  If not, see <http://www.gnu.org/licenses/>.  */

/* As a special exception, you may create a larger work that contains
   part or all of the Bison parser skeleton and distribute that work
   under terms of your choice, so long as that work isn't itself a
   parser generator using the skeleton or a modified version thereof
   as a parser skeleton.  Alternatively, if you modify or redistribute
   the parser skeleton itself, you may (at your option) remove this
   special exception, which will cause the skeleton and the resulting
   Bison output files to be licensed under the GNU General Public
   License without this special exception.

   This special exception was added by the Free Software Foundation in
   version 2.2 of Bison.  */

/* C LALR(1) parser skeleton written by Richard Stallman, by
   simplifying the original so-called "semantic" parser.  */

/* All symbols defined below should begin with yy or YY, to avoid
   infringing on user name space.  This should be done even for local
   variables, as they might otherwise be expanded by user macros.
   There are some unavoidable exceptions within include files to
   define necessary library symbols; they are noted "INFRINGES ON
   USER NAME SPACE" below.  */

/* Identify Bison output.  */
#define YYBISON 1

/* Bison version.  */
#define YYBISON_VERSION "3.0.2"

/* Skeleton name.  */
#define YYSKELETON_NAME "yacc.c"

/* Pure parsers.  */
#define YYPURE 1

/* Push parsers.  */
#define YYPUSH 0

/* Pull parsers.  */
#define YYPULL 1


/* Substitute the variable and function names.  */
#define yyparse         Ahuacatlparse
#define yylex           Ahuacatllex
#define yyerror         Ahuacatlerror
#define yydebug         Ahuacatldebug
#define yynerrs         Ahuacatlnerrs


/* Copy the first part of user declarations.  */
#line 10 "arangod/Ahuacatl/ahuacatl-grammar.y" /* yacc.c:339  */

#include <stdio.h>
#include <stdlib.h>

#include "Basics/Common.h"
#include "BasicsC/conversions.h"
#include "BasicsC/tri-strings.h"

#include "Ahuacatl/ahuacatl-ast-node.h"
#include "Ahuacatl/ahuacatl-context.h"
#include "Ahuacatl/ahuacatl-error.h"
#include "Ahuacatl/ahuacatl-parser.h"
#include "Ahuacatl/ahuacatl-parser-functions.h"
#include "Ahuacatl/ahuacatl-scope.h"

#line 88 "arangod/Ahuacatl/ahuacatl-grammar.c" /* yacc.c:339  */

# ifndef YY_NULLPTR
#  if defined __cplusplus && 201103L <= __cplusplus
#   define YY_NULLPTR nullptr
#  else
#   define YY_NULLPTR 0
#  endif
# endif

/* Enabling verbose error messages.  */
#ifdef YYERROR_VERBOSE
# undef YYERROR_VERBOSE
# define YYERROR_VERBOSE 1
#else
# define YYERROR_VERBOSE 1
#endif

/* In a future release of Bison, this section will be replaced
   by #include "ahuacatl-grammar.h".  */
#ifndef YY_AHUACATL_ARANGOD_AHUACATL_AHUACATL_GRAMMAR_H_INCLUDED
# define YY_AHUACATL_ARANGOD_AHUACATL_AHUACATL_GRAMMAR_H_INCLUDED
/* Debug traces.  */
#ifndef YYDEBUG
# define YYDEBUG 0
#endif
#if YYDEBUG
extern int Ahuacatldebug;
#endif

/* Token type.  */
#ifndef YYTOKENTYPE
# define YYTOKENTYPE
  enum yytokentype
  {
    T_END = 0,
    T_FOR = 258,
    T_LET = 259,
    T_FILTER = 260,
    T_RETURN = 261,
    T_COLLECT = 262,
    T_SORT = 263,
    T_LIMIT = 264,
    T_ASC = 265,
    T_DESC = 266,
    T_IN = 267,
    T_INTO = 268,
    T_WITH = 269,
    T_REMOVE = 270,
    T_INSERT = 271,
    T_UPDATE = 272,
    T_REPLACE = 273,
    T_NULL = 274,
    T_TRUE = 275,
    T_FALSE = 276,
    T_STRING = 277,
    T_QUOTED_STRING = 278,
    T_INTEGER = 279,
    T_DOUBLE = 280,
    T_PARAMETER = 281,
    T_ASSIGN = 282,
    T_NOT = 283,
    T_AND = 284,
    T_OR = 285,
    T_EQ = 286,
    T_NE = 287,
    T_LT = 288,
    T_GT = 289,
    T_LE = 290,
    T_GE = 291,
    T_PLUS = 292,
    T_MINUS = 293,
    T_TIMES = 294,
    T_DIV = 295,
    T_MOD = 296,
    T_EXPAND = 297,
    T_QUESTION = 298,
    T_COLON = 299,
    T_SCOPE = 300,
    T_RANGE = 301,
    T_COMMA = 302,
    T_OPEN = 303,
    T_CLOSE = 304,
    T_DOC_OPEN = 305,
    T_DOC_CLOSE = 306,
    T_LIST_OPEN = 307,
    T_LIST_CLOSE = 308,
    UMINUS = 309,
    UPLUS = 310,
    FUNCCALL = 311,
    REFERENCE = 312,
    INDEXED = 313
  };
#endif

/* Value type.  */
#if ! defined YYSTYPE && ! defined YYSTYPE_IS_DECLARED
typedef union YYSTYPE YYSTYPE;
union YYSTYPE
{
#line 26 "arangod/Ahuacatl/ahuacatl-grammar.y" /* yacc.c:355  */

  TRI_aql_node_t* node;
  char* strval;
  bool boolval;
  int64_t intval;

#line 195 "arangod/Ahuacatl/ahuacatl-grammar.c" /* yacc.c:355  */
};
# define YYSTYPE_IS_TRIVIAL 1
# define YYSTYPE_IS_DECLARED 1
#endif

/* Location type.  */
#if ! defined YYLTYPE && ! defined YYLTYPE_IS_DECLARED
typedef struct YYLTYPE YYLTYPE;
struct YYLTYPE
{
  int first_line;
  int first_column;
  int last_line;
  int last_column;
};
# define YYLTYPE_IS_DECLARED 1
# define YYLTYPE_IS_TRIVIAL 1
#endif



int Ahuacatlparse (TRI_aql_context_t* const context);

#endif /* !YY_AHUACATL_ARANGOD_AHUACATL_AHUACATL_GRAMMAR_H_INCLUDED  */

/* Copy the second part of user declarations.  */
#line 33 "arangod/Ahuacatl/ahuacatl-grammar.y" /* yacc.c:358  */


////////////////////////////////////////////////////////////////////////////////
/// @brief forward for lexer function defined in ahuacatl-tokens.l
////////////////////////////////////////////////////////////////////////////////

int Ahuacatllex (YYSTYPE*, YYLTYPE*, void*);

////////////////////////////////////////////////////////////////////////////////
/// @brief register parse error
////////////////////////////////////////////////////////////////////////////////

void Ahuacatlerror (YYLTYPE* locp, TRI_aql_context_t* const context, const char* err) {
  TRI_SetErrorParseAql(context, err, locp->first_line, locp->first_column);
}

////////////////////////////////////////////////////////////////////////////////
/// @brief shortcut macro for signalling out of memory
////////////////////////////////////////////////////////////////////////////////

#define ABORT_OOM                                                                     \
  TRI_SetErrorContextAql(__FILE__, __LINE__, context, TRI_ERROR_OUT_OF_MEMORY, NULL); \
  YYABORT;

#define scanner context->_parser->_scanner


#line 250 "arangod/Ahuacatl/ahuacatl-grammar.c" /* yacc.c:358  */

#ifdef short
# undef short
#endif

#ifdef YYTYPE_UINT8
typedef YYTYPE_UINT8 yytype_uint8;
#else
typedef unsigned char yytype_uint8;
#endif

#ifdef YYTYPE_INT8
typedef YYTYPE_INT8 yytype_int8;
#else
typedef signed char yytype_int8;
#endif

#ifdef YYTYPE_UINT16
typedef YYTYPE_UINT16 yytype_uint16;
#else
typedef unsigned short int yytype_uint16;
#endif

#ifdef YYTYPE_INT16
typedef YYTYPE_INT16 yytype_int16;
#else
typedef short int yytype_int16;
#endif

#ifndef YYSIZE_T
# ifdef __SIZE_TYPE__
#  define YYSIZE_T __SIZE_TYPE__
# elif defined size_t
#  define YYSIZE_T size_t
# elif ! defined YYSIZE_T
#  include <stddef.h> /* INFRINGES ON USER NAME SPACE */
#  define YYSIZE_T size_t
# else
#  define YYSIZE_T unsigned int
# endif
#endif

#define YYSIZE_MAXIMUM ((YYSIZE_T) -1)

#ifndef YY_
# if defined YYENABLE_NLS && YYENABLE_NLS
#  if ENABLE_NLS
#   include <libintl.h> /* INFRINGES ON USER NAME SPACE */
#   define YY_(Msgid) dgettext ("bison-runtime", Msgid)
#  endif
# endif
# ifndef YY_
#  define YY_(Msgid) Msgid
# endif
#endif

#ifndef YY_ATTRIBUTE
# if (defined __GNUC__                                               \
      && (2 < __GNUC__ || (__GNUC__ == 2 && 96 <= __GNUC_MINOR__)))  \
     || defined __SUNPRO_C && 0x5110 <= __SUNPRO_C
#  define YY_ATTRIBUTE(Spec) __attribute__(Spec)
# else
#  define YY_ATTRIBUTE(Spec) /* empty */
# endif
#endif

#ifndef YY_ATTRIBUTE_PURE
# define YY_ATTRIBUTE_PURE   YY_ATTRIBUTE ((__pure__))
#endif

#ifndef YY_ATTRIBUTE_UNUSED
# define YY_ATTRIBUTE_UNUSED YY_ATTRIBUTE ((__unused__))
#endif

#if !defined _Noreturn \
     && (!defined __STDC_VERSION__ || __STDC_VERSION__ < 201112)
# if defined _MSC_VER && 1200 <= _MSC_VER
#  define _Noreturn __declspec (noreturn)
# else
#  define _Noreturn YY_ATTRIBUTE ((__noreturn__))
# endif
#endif

/* Suppress unused-variable warnings by "using" E.  */
#if ! defined lint || defined __GNUC__
# define YYUSE(E) ((void) (E))
#else
# define YYUSE(E) /* empty */
#endif

#if defined __GNUC__ && 407 <= __GNUC__ * 100 + __GNUC_MINOR__
/* Suppress an incorrect diagnostic about yylval being uninitialized.  */
# define YY_IGNORE_MAYBE_UNINITIALIZED_BEGIN \
    _Pragma ("GCC diagnostic push") \
    _Pragma ("GCC diagnostic ignored \"-Wuninitialized\"")\
    _Pragma ("GCC diagnostic ignored \"-Wmaybe-uninitialized\"")
# define YY_IGNORE_MAYBE_UNINITIALIZED_END \
    _Pragma ("GCC diagnostic pop")
#else
# define YY_INITIAL_VALUE(Value) Value
#endif
#ifndef YY_IGNORE_MAYBE_UNINITIALIZED_BEGIN
# define YY_IGNORE_MAYBE_UNINITIALIZED_BEGIN
# define YY_IGNORE_MAYBE_UNINITIALIZED_END
#endif
#ifndef YY_INITIAL_VALUE
# define YY_INITIAL_VALUE(Value) /* Nothing. */
#endif


#if ! defined yyoverflow || YYERROR_VERBOSE

/* The parser invokes alloca or malloc; define the necessary symbols.  */

# ifdef YYSTACK_USE_ALLOCA
#  if YYSTACK_USE_ALLOCA
#   ifdef __GNUC__
#    define YYSTACK_ALLOC __builtin_alloca
#   elif defined __BUILTIN_VA_ARG_INCR
#    include <alloca.h> /* INFRINGES ON USER NAME SPACE */
#   elif defined _AIX
#    define YYSTACK_ALLOC __alloca
#   elif defined _MSC_VER
#    include <malloc.h> /* INFRINGES ON USER NAME SPACE */
#    define alloca _alloca
#   else
#    define YYSTACK_ALLOC alloca
#    if ! defined _ALLOCA_H && ! defined EXIT_SUCCESS
#     include <stdlib.h> /* INFRINGES ON USER NAME SPACE */
      /* Use EXIT_SUCCESS as a witness for stdlib.h.  */
#     ifndef EXIT_SUCCESS
#      define EXIT_SUCCESS 0
#     endif
#    endif
#   endif
#  endif
# endif

# ifdef YYSTACK_ALLOC
   /* Pacify GCC's 'empty if-body' warning.  */
#  define YYSTACK_FREE(Ptr) do { /* empty */; } while (0)
#  ifndef YYSTACK_ALLOC_MAXIMUM
    /* The OS might guarantee only one guard page at the bottom of the stack,
       and a page size can be as small as 4096 bytes.  So we cannot safely
       invoke alloca (N) if N exceeds 4096.  Use a slightly smaller number
       to allow for a few compiler-allocated temporary stack slots.  */
#   define YYSTACK_ALLOC_MAXIMUM 4032 /* reasonable circa 2006 */
#  endif
# else
#  define YYSTACK_ALLOC YYMALLOC
#  define YYSTACK_FREE YYFREE
#  ifndef YYSTACK_ALLOC_MAXIMUM
#   define YYSTACK_ALLOC_MAXIMUM YYSIZE_MAXIMUM
#  endif
#  if (defined __cplusplus && ! defined EXIT_SUCCESS \
       && ! ((defined YYMALLOC || defined malloc) \
             && (defined YYFREE || defined free)))
#   include <stdlib.h> /* INFRINGES ON USER NAME SPACE */
#   ifndef EXIT_SUCCESS
#    define EXIT_SUCCESS 0
#   endif
#  endif
#  ifndef YYMALLOC
#   define YYMALLOC malloc
#   if ! defined malloc && ! defined EXIT_SUCCESS
void *malloc (YYSIZE_T); /* INFRINGES ON USER NAME SPACE */
#   endif
#  endif
#  ifndef YYFREE
#   define YYFREE free
#   if ! defined free && ! defined EXIT_SUCCESS
void free (void *); /* INFRINGES ON USER NAME SPACE */
#   endif
#  endif
# endif
#endif /* ! defined yyoverflow || YYERROR_VERBOSE */


#if (! defined yyoverflow \
     && (! defined __cplusplus \
         || (defined YYLTYPE_IS_TRIVIAL && YYLTYPE_IS_TRIVIAL \
             && defined YYSTYPE_IS_TRIVIAL && YYSTYPE_IS_TRIVIAL)))

/* A type that is properly aligned for any stack member.  */
union yyalloc
{
  yytype_int16 yyss_alloc;
  YYSTYPE yyvs_alloc;
  YYLTYPE yyls_alloc;
};

/* The size of the maximum gap between one aligned stack and the next.  */
# define YYSTACK_GAP_MAXIMUM (sizeof (union yyalloc) - 1)

/* The size of an array large to enough to hold all stacks, each with
   N elements.  */
# define YYSTACK_BYTES(N) \
     ((N) * (sizeof (yytype_int16) + sizeof (YYSTYPE) + sizeof (YYLTYPE)) \
      + 2 * YYSTACK_GAP_MAXIMUM)

# define YYCOPY_NEEDED 1

/* Relocate STACK from its old location to the new one.  The
   local variables YYSIZE and YYSTACKSIZE give the old and new number of
   elements in the stack, and YYPTR gives the new location of the
   stack.  Advance YYPTR to a properly aligned location for the next
   stack.  */
# define YYSTACK_RELOCATE(Stack_alloc, Stack)                           \
    do                                                                  \
      {                                                                 \
        YYSIZE_T yynewbytes;                                            \
        YYCOPY (&yyptr->Stack_alloc, Stack, yysize);                    \
        Stack = &yyptr->Stack_alloc;                                    \
        yynewbytes = yystacksize * sizeof (*Stack) + YYSTACK_GAP_MAXIMUM; \
        yyptr += yynewbytes / sizeof (*yyptr);                          \
      }                                                                 \
    while (0)

#endif

#if defined YYCOPY_NEEDED && YYCOPY_NEEDED
/* Copy COUNT objects from SRC to DST.  The source and destination do
   not overlap.  */
# ifndef YYCOPY
#  if defined __GNUC__ && 1 < __GNUC__
#   define YYCOPY(Dst, Src, Count) \
      __builtin_memcpy (Dst, Src, (Count) * sizeof (*(Src)))
#  else
#   define YYCOPY(Dst, Src, Count)              \
      do                                        \
        {                                       \
          YYSIZE_T yyi;                         \
          for (yyi = 0; yyi < (Count); yyi++)   \
            (Dst)[yyi] = (Src)[yyi];            \
        }                                       \
      while (0)
#  endif
# endif
#endif /* !YYCOPY_NEEDED */

/* YYFINAL -- State number of the termination state.  */
#define YYFINAL  3
/* YYLAST -- Last index in YYTABLE.  */
#define YYLAST   610

/* YYNTOKENS -- Number of terminals.  */
#define YYNTOKENS  60
/* YYNNTS -- Number of nonterminals.  */
#define YYNNTS  58
/* YYNRULES -- Number of rules.  */
#define YYNRULES  128
/* YYNSTATES -- Number of states.  */
#define YYNSTATES  215

/* YYTRANSLATE[YYX] -- Symbol number corresponding to YYX as returned
   by yylex, with out-of-bounds checking.  */
#define YYUNDEFTOK  2
#define YYMAXUTOK   313

#define YYTRANSLATE(YYX)                                                \
  ((unsigned int) (YYX) <= YYMAXUTOK ? yytranslate[YYX] : YYUNDEFTOK)

/* YYTRANSLATE[TOKEN-NUM] -- Symbol number corresponding to TOKEN-NUM
   as returned by yylex, without out-of-bounds checking.  */
static const yytype_uint8 yytranslate[] =
{
       0,     2,     2,     2,     2,     2,     2,     2,     2,     2,
       2,     2,     2,     2,     2,     2,     2,     2,     2,     2,
       2,     2,     2,     2,     2,     2,     2,     2,     2,     2,
       2,     2,     2,     2,     2,     2,     2,     2,     2,     2,
       2,     2,     2,     2,     2,     2,    59,     2,     2,     2,
       2,     2,     2,     2,     2,     2,     2,     2,     2,     2,
       2,     2,     2,     2,     2,     2,     2,     2,     2,     2,
       2,     2,     2,     2,     2,     2,     2,     2,     2,     2,
       2,     2,     2,     2,     2,     2,     2,     2,     2,     2,
       2,     2,     2,     2,     2,     2,     2,     2,     2,     2,
       2,     2,     2,     2,     2,     2,     2,     2,     2,     2,
       2,     2,     2,     2,     2,     2,     2,     2,     2,     2,
       2,     2,     2,     2,     2,     2,     2,     2,     2,     2,
       2,     2,     2,     2,     2,     2,     2,     2,     2,     2,
       2,     2,     2,     2,     2,     2,     2,     2,     2,     2,
       2,     2,     2,     2,     2,     2,     2,     2,     2,     2,
       2,     2,     2,     2,     2,     2,     2,     2,     2,     2,
       2,     2,     2,     2,     2,     2,     2,     2,     2,     2,
       2,     2,     2,     2,     2,     2,     2,     2,     2,     2,
       2,     2,     2,     2,     2,     2,     2,     2,     2,     2,
       2,     2,     2,     2,     2,     2,     2,     2,     2,     2,
       2,     2,     2,     2,     2,     2,     2,     2,     2,     2,
       2,     2,     2,     2,     2,     2,     2,     2,     2,     2,
       2,     2,     2,     2,     2,     2,     2,     2,     2,     2,
       2,     2,     2,     2,     2,     2,     2,     2,     2,     2,
       2,     2,     2,     2,     2,     2,     1,     2,     3,     4,
       5,     6,     7,     8,     9,    10,    11,    12,    13,    14,
      15,    16,    17,    18,    19,    20,    21,    22,    23,    24,
      25,    26,    27,    28,    29,    30,    31,    32,    33,    34,
      35,    36,    37,    38,    39,    40,    41,    42,    43,    44,
      45,    46,    47,    48,    49,    50,    51,    52,    53,    54,
      55,    56,    57,    58
};

#if YYDEBUG
  /* YYRLINE[YYN] -- Source line where rule number YYN was defined.  */
static const yytype_uint16 yyrline[] =
{
       0,   193,   193,   196,   199,   202,   205,   211,   213,   218,
     220,   222,   224,   226,   228,   233,   252,   265,   270,   272,
     277,   291,   291,   316,   318,   323,   336,   339,   345,   345,
     368,   373,   381,   392,   395,   398,   404,   415,   428,   445,
     464,   483,   499,   518,   534,   553,   556,   556,   597,   600,
     603,   606,   609,   612,   615,   646,   653,   667,   667,   696,
     704,   712,   723,   731,   739,   747,   755,   763,   771,   779,
     787,   795,   803,   811,   819,   827,   838,   850,   852,   857,
     862,   870,   873,   879,   879,   892,   894,   899,   904,   912,
     915,   930,   930,   943,   945,   950,   952,   957,   965,   969,
     969,  1027,  1044,  1051,  1059,  1067,  1078,  1088,  1098,  1108,
    1116,  1124,  1135,  1138,  1144,  1147,  1172,  1181,  1184,  1193,
    1202,  1214,  1228,  1242,  1265,  1277,  1284,  1293,  1299
};
#endif

#if YYDEBUG || YYERROR_VERBOSE || 1
/* YYTNAME[SYMBOL-NUM] -- String name of the symbol SYMBOL-NUM.
   First, the terminals, then, starting at YYNTOKENS, nonterminals.  */
static const char *const yytname[] =
{
  "\"end of query string\"", "error", "$undefined", "\"FOR declaration\"",
  "\"LET declaration\"", "\"FILTER declaration\"",
  "\"RETURN declaration\"", "\"COLLECT declaration\"",
  "\"SORT declaration\"", "\"LIMIT declaration\"", "\"ASC keyword\"",
  "\"DESC keyword\"", "\"IN keyword\"", "\"INTO keyword\"",
  "\"WITH keyword\"", "\"REMOVE command\"", "\"INSERT command\"",
  "\"UPDATE command\"", "\"REPLACE command\"", "\"null\"", "\"true\"",
  "\"false\"", "\"identifier\"", "\"quoted string\"", "\"integer number\"",
  "\"number\"", "\"bind parameter\"", "\"assignment\"", "\"not operator\"",
  "\"and operator\"", "\"or operator\"", "\"== operator\"",
  "\"!= operator\"", "\"< operator\"", "\"> operator\"", "\"<= operator\"",
  "\">= operator\"", "\"+ operator\"", "\"- operator\"", "\"* operator\"",
  "\"/ operator\"", "\"% operator\"", "\"[*] operator\"", "\"?\"", "\":\"",
  "\"::\"", "\"..\"", "\",\"", "\"(\"", "\")\"", "\"{\"", "\"}\"", "\"[\"",
  "\"]\"", "UMINUS", "UPLUS", "FUNCCALL", "REFERENCE", "INDEXED", "'.'",
  "$accept", "query", "optional_statement_block_statements",
  "statement_block_statement", "for_statement", "filter_statement",
  "let_statement", "let_list", "let_element", "collect_statement", "$@1",
  "collect_list", "collect_element", "optional_into", "sort_statement",
  "$@2", "sort_list", "sort_element", "sort_direction", "limit_statement",
  "return_statement", "remove_statement", "insert_statement",
  "update_statement", "replace_statement", "expression", "$@3",
  "function_name", "function_call", "$@4", "operator_unary",
  "operator_binary", "operator_ternary",
  "optional_function_call_arguments", "function_arguments_list",
  "compound_type", "list", "$@5", "optional_list_elements",
  "list_elements_list", "query_options", "array", "$@6",
  "optional_array_elements", "array_elements_list", "array_element",
  "reference", "$@7", "single_reference", "expansion", "atomic_value",
  "numeric_value", "value_literal", "collection_name", "bind_parameter",
  "array_element_name", "variable_name", "integer_value", YY_NULLPTR
};
#endif

# ifdef YYPRINT
/* YYTOKNUM[NUM] -- (External) token number corresponding to the
   (internal) symbol number NUM (which must be that of a token).  */
static const yytype_uint16 yytoknum[] =
{
       0,   256,   257,   258,   259,   260,   261,   262,   263,   264,
     265,   266,   267,   268,   269,   270,   271,   272,   273,   274,
     275,   276,   277,   278,   279,   280,   281,   282,   283,   284,
     285,   286,   287,   288,   289,   290,   291,   292,   293,   294,
     295,   296,   297,   298,   299,   300,   301,   302,   303,   304,
     305,   306,   307,   308,   309,   310,   311,   312,   313,    46
};
# endif

#define YYPACT_NINF -137

#define yypact_value_is_default(Yystate) \
  (!!((Yystate) == (-137)))

#define YYTABLE_NINF -124

#define yytable_value_is_error(Yytable_value) \
  0

  /* YYPACT[STATE-NUM] -- Index in YYTABLE of the portion describing
     STATE-NUM.  */
static const yytype_int16 yypact[] =
{
    -137,    21,   592,  -137,     9,     9,   506,   506,  -137,  -137,
     199,   506,   506,   506,   506,  -137,  -137,  -137,  -137,  -137,
    -137,  -137,  -137,  -137,  -137,  -137,  -137,  -137,    27,   -14,
    -137,    14,  -137,  -137,  -137,   -25,  -137,  -137,  -137,  -137,
     506,   506,   506,   506,  -137,  -137,   358,     6,  -137,  -137,
    -137,  -137,  -137,  -137,  -137,    15,   -40,  -137,  -137,  -137,
    -137,  -137,   358,     9,   506,    13,   388,   418,   268,   298,
     506,     9,   506,  -137,  -137,  -137,   198,  -137,    33,   506,
     506,   506,   506,   506,   506,   506,   506,   506,   506,   506,
     506,   506,   506,   506,   506,   506,    39,    17,    26,   506,
       3,    -4,  -137,    36,    24,  -137,   238,   199,   527,   527,
     527,   506,   527,   506,   358,  -137,   358,  -137,    23,  -137,
    -137,    40,    45,  -137,    30,   358,    42,    50,   148,   284,
     254,   314,   314,     7,     7,     7,     7,    62,    62,  -137,
    -137,  -137,   328,   551,  -137,   506,   -37,    88,  -137,  -137,
       9,     9,  -137,   506,   506,  -137,  -137,  -137,  -137,     4,
      10,    18,    76,    76,    76,   448,    76,   478,  -137,  -137,
      33,   506,  -137,   506,   506,   358,    55,    59,   506,    16,
     -35,  -137,  -137,  -137,   358,  -137,    58,  -137,  -137,  -137,
     527,  -137,   527,  -137,   358,   358,   551,  -137,   506,   123,
    -137,  -137,   506,    28,  -137,    76,    76,   358,  -137,   168,
    -137,  -137,  -137,  -137,  -137
};

  /* YYDEFACT[STATE-NUM] -- Default reduction number in state STATE-NUM.
     Performed when YYTABLE does not specify something else to do.  Zero
     means the default is an error.  */
static const yytype_uint8 yydefact[] =
{
       7,     0,     0,     1,     0,     0,     0,     0,    21,    28,
       0,     0,     0,     0,     0,     8,     9,    11,    10,    12,
      13,    14,     2,     3,     4,     5,     6,   127,     0,    17,
      18,     0,   118,   119,   120,   101,   116,   128,   115,   124,
       0,     0,     0,    46,    91,    83,    16,    57,   102,    48,
      49,    50,    51,    81,    82,    53,    98,    52,   117,   112,
     113,   114,    38,     0,     0,    36,     0,     0,     0,     0,
       0,     0,     0,    61,    59,    60,     0,     7,    93,    85,
       0,     0,     0,     0,     0,     0,     0,     0,     0,     0,
       0,     0,     0,     0,     0,     0,     0,     0,     0,     0,
       0,    26,    23,     0,    29,    30,    33,     0,     0,     0,
       0,     0,     0,     0,    15,    19,    20,    45,     0,   125,
     126,     0,    94,    95,     0,    87,     0,    86,    75,    63,
      62,    69,    70,    71,    72,    73,    74,    64,    65,    66,
      67,    68,     0,    54,    56,    77,     0,     0,   103,   104,
       0,     0,    22,     0,     0,    34,    35,    32,    37,   101,
     116,   124,    89,    89,    89,     0,    89,     0,    47,    92,
       0,     0,    84,     0,     0,    79,     0,    78,     0,     0,
     100,   105,    27,    24,    25,    31,     0,    39,    40,    41,
       0,    43,     0,    96,    97,    88,    76,    58,     0,     0,
     106,   107,     0,     0,    90,    89,    89,    80,   108,     0,
     109,   110,    42,    44,   111
};

  /* YYPGOTO[NTERM-NUM].  */
static const yytype_int16 yypgoto[] =
{
    -137,    32,  -137,  -137,  -137,  -137,  -137,  -137,    41,  -137,
    -137,  -137,   -41,  -137,  -137,  -137,  -137,   -43,  -137,  -137,
    -137,  -137,  -137,  -137,  -137,    -6,  -137,  -137,  -137,  -137,
    -137,  -137,  -137,  -137,  -137,  -137,  -137,  -137,  -137,  -137,
    -136,   -73,  -137,  -137,  -137,   -55,  -137,  -137,  -137,  -137,
      -8,  -137,  -137,   -96,   -89,  -137,    -1,  -137
};

  /* YYDEFGOTO[NTERM-NUM].  */
static const yytype_int16 yydefgoto[] =
{
      -1,     1,     2,    15,    16,    17,    18,    29,    30,    19,
      63,   101,   102,   152,    20,    64,   104,   105,   157,    21,
      22,    23,    24,    25,    26,   128,    77,    47,    48,    97,
      49,    50,    51,   176,   177,    52,    53,    79,   126,   127,
     187,    54,    78,   121,   122,   123,    55,    98,    56,   180,
      57,    58,    59,   162,    60,   124,    31,    61
};

  /* YYTABLE[YYPACT[STATE-NUM]] -- What to do in state STATE-NUM.  If
     positive, shift that token.  If negative, reduce the rule whose
     number is the opposite.  If YYTABLE_NINF, syntax error.  */
static const yytype_int16 yytable[] =
{
      46,    62,    65,    28,  -121,    66,    67,    68,    69,   150,
    -122,   149,    99,   163,   164,   178,   166,   202,  -123,   100,
     -55,     3,   179,   -55,   203,   148,  -121,   188,   189,    39,
     191,    27,  -122,    71,    73,    74,    75,    76,   200,    70,
    -123,    72,    39,   151,    89,    90,    91,    92,    93,   -55,
     210,    96,   -55,  -121,    39,   119,   120,   -99,   106,  -122,
     107,   144,   103,   153,   114,   145,   116,  -123,   146,   212,
     213,   154,   168,   125,   171,   129,   130,   131,   132,   133,
     134,   135,   136,   137,   138,   139,   140,   141,   142,   143,
     201,   169,   170,   147,   205,   172,   206,   173,   186,   158,
      80,    91,    92,    93,   197,   165,   198,   167,    44,   118,
     183,   185,   115,   204,   211,   193,     0,    81,    82,    83,
      84,    85,    86,    87,    88,    89,    90,    91,    92,    93,
       0,    94,     0,     0,    95,    80,     0,     0,     0,   175,
       0,   181,     0,     0,     0,     0,     0,   184,   106,   182,
     103,     0,    81,    82,    83,    84,    85,    86,    87,    88,
      89,    90,    91,    92,    93,   194,    94,   195,   196,    95,
       0,     0,   199,     0,     0,     0,   208,     0,     0,     0,
      80,    85,    86,    87,    88,    89,    90,    91,    92,    93,
       0,     0,   207,     0,     0,     0,   209,    81,    82,    83,
      84,    85,    86,    87,    88,    89,    90,    91,    92,    93,
      80,    94,     0,     0,    95,     0,     0,     0,    32,    33,
      34,   214,    36,    37,    38,    39,     0,    81,    82,    83,
      84,    85,    86,    87,    88,    89,    90,    91,    92,    93,
       0,    94,     0,     0,    95,     0,     0,   117,   155,   156,
      80,     0,     0,     0,     0,     0,     0,     0,     0,     0,
       0,     0,     0,     0,     0,     0,    80,    81,    82,    83,
      84,    85,    86,    87,    88,    89,    90,    91,    92,    93,
     110,    94,   111,    81,    95,    83,    84,    85,    86,    87,
      88,    89,    90,    91,    92,    93,    80,    81,    82,    83,
      84,    85,    86,    87,    88,    89,    90,    91,    92,    93,
     112,    94,   113,     0,    95,    83,    84,    85,    86,    87,
      88,    89,    90,    91,    92,    93,    80,    81,    82,    83,
      84,    85,    86,    87,    88,    89,    90,    91,    92,    93,
      80,    94,     0,     0,    95,     0,     0,    85,    86,    87,
      88,    89,    90,    91,    92,    93,     0,    81,    82,    83,
      84,    85,    86,    87,    88,    89,    90,    91,    92,    93,
      80,    94,   174,     0,    95,     0,     0,     0,     0,     0,
       0,     0,     0,     0,     0,     0,     0,    81,    82,    83,
      84,    85,    86,    87,    88,    89,    90,    91,    92,    93,
     108,    94,     0,     0,    95,     0,     0,     0,     0,     0,
       0,     0,     0,     0,     0,     0,     0,    81,    82,    83,
      84,    85,    86,    87,    88,    89,    90,    91,    92,    93,
     109,    94,     0,     0,    95,     0,     0,     0,     0,     0,
       0,     0,     0,     0,     0,     0,     0,    81,    82,    83,
      84,    85,    86,    87,    88,    89,    90,    91,    92,    93,
     190,    94,     0,     0,    95,     0,     0,     0,     0,     0,
       0,     0,     0,     0,     0,     0,     0,    81,    82,    83,
      84,    85,    86,    87,    88,    89,    90,    91,    92,    93,
     192,    94,     0,     0,    95,     0,     0,     0,     0,     0,
       0,     0,     0,     0,     0,     0,     0,    81,    82,    83,
      84,    85,    86,    87,    88,    89,    90,    91,    92,    93,
       0,    94,     0,     0,    95,    32,    33,    34,    35,    36,
      37,    38,    39,     0,    40,     0,     0,     0,     0,     0,
       0,     0,     0,    41,    42,     0,    32,    33,    34,   159,
     160,    37,    38,   161,    43,    40,    44,     0,    45,     0,
       0,     0,     0,    80,    41,    42,     0,     0,     0,     0,
       0,     0,     0,     0,     0,    43,     0,    44,     0,    45,
      81,    82,    83,    84,    85,    86,    87,    88,    89,    90,
      91,    92,    93,     0,    94,     4,     5,     6,     7,     8,
       9,    10,     0,     0,     0,     0,     0,    11,    12,    13,
      14
};

static const yytype_int16 yycheck[] =
{
       6,     7,    10,     4,     0,    11,    12,    13,    14,    13,
       0,   100,    52,   109,   110,    52,   112,    52,     0,    59,
      45,     0,    59,    48,    59,    22,    22,   163,   164,    26,
     166,    22,    22,    47,    40,    41,    42,    43,    22,    12,
      22,    27,    26,    47,    37,    38,    39,    40,    41,    45,
      22,    45,    48,    49,    26,    22,    23,    42,    64,    49,
      47,    22,    63,    27,    70,    48,    72,    49,    42,   205,
     206,    47,    49,    79,    44,    81,    82,    83,    84,    85,
      86,    87,    88,    89,    90,    91,    92,    93,    94,    95,
     179,    51,    47,    99,   190,    53,   192,    47,    22,   107,
      12,    39,    40,    41,    49,   111,    47,   113,    50,    77,
     151,   154,    71,   186,   203,   170,    -1,    29,    30,    31,
      32,    33,    34,    35,    36,    37,    38,    39,    40,    41,
      -1,    43,    -1,    -1,    46,    12,    -1,    -1,    -1,   145,
      -1,    53,    -1,    -1,    -1,    -1,    -1,   153,   154,   150,
     151,    -1,    29,    30,    31,    32,    33,    34,    35,    36,
      37,    38,    39,    40,    41,   171,    43,   173,   174,    46,
      -1,    -1,   178,    -1,    -1,    -1,    53,    -1,    -1,    -1,
      12,    33,    34,    35,    36,    37,    38,    39,    40,    41,
      -1,    -1,   198,    -1,    -1,    -1,   202,    29,    30,    31,
      32,    33,    34,    35,    36,    37,    38,    39,    40,    41,
      12,    43,    -1,    -1,    46,    -1,    -1,    -1,    19,    20,
      21,    53,    23,    24,    25,    26,    -1,    29,    30,    31,
      32,    33,    34,    35,    36,    37,    38,    39,    40,    41,
      -1,    43,    -1,    -1,    46,    -1,    -1,    49,    10,    11,
      12,    -1,    -1,    -1,    -1,    -1,    -1,    -1,    -1,    -1,
      -1,    -1,    -1,    -1,    -1,    -1,    12,    29,    30,    31,
      32,    33,    34,    35,    36,    37,    38,    39,    40,    41,
      12,    43,    14,    29,    46,    31,    32,    33,    34,    35,
      36,    37,    38,    39,    40,    41,    12,    29,    30,    31,
      32,    33,    34,    35,    36,    37,    38,    39,    40,    41,
      12,    43,    14,    -1,    46,    31,    32,    33,    34,    35,
      36,    37,    38,    39,    40,    41,    12,    29,    30,    31,
      32,    33,    34,    35,    36,    37,    38,    39,    40,    41,
      12,    43,    -1,    -1,    46,    -1,    -1,    33,    34,    35,
      36,    37,    38,    39,    40,    41,    -1,    29,    30,    31,
      32,    33,    34,    35,    36,    37,    38,    39,    40,    41,
      12,    43,    44,    -1,    46,    -1,    -1,    -1,    -1,    -1,
      -1,    -1,    -1,    -1,    -1,    -1,    -1,    29,    30,    31,
      32,    33,    34,    35,    36,    37,    38,    39,    40,    41,
      12,    43,    -1,    -1,    46,    -1,    -1,    -1,    -1,    -1,
      -1,    -1,    -1,    -1,    -1,    -1,    -1,    29,    30,    31,
      32,    33,    34,    35,    36,    37,    38,    39,    40,    41,
      12,    43,    -1,    -1,    46,    -1,    -1,    -1,    -1,    -1,
      -1,    -1,    -1,    -1,    -1,    -1,    -1,    29,    30,    31,
      32,    33,    34,    35,    36,    37,    38,    39,    40,    41,
      12,    43,    -1,    -1,    46,    -1,    -1,    -1,    -1,    -1,
      -1,    -1,    -1,    -1,    -1,    -1,    -1,    29,    30,    31,
      32,    33,    34,    35,    36,    37,    38,    39,    40,    41,
      12,    43,    -1,    -1,    46,    -1,    -1,    -1,    -1,    -1,
      -1,    -1,    -1,    -1,    -1,    -1,    -1,    29,    30,    31,
      32,    33,    34,    35,    36,    37,    38,    39,    40,    41,
      -1,    43,    -1,    -1,    46,    19,    20,    21,    22,    23,
      24,    25,    26,    -1,    28,    -1,    -1,    -1,    -1,    -1,
      -1,    -1,    -1,    37,    38,    -1,    19,    20,    21,    22,
      23,    24,    25,    26,    48,    28,    50,    -1,    52,    -1,
      -1,    -1,    -1,    12,    37,    38,    -1,    -1,    -1,    -1,
      -1,    -1,    -1,    -1,    -1,    48,    -1,    50,    -1,    52,
      29,    30,    31,    32,    33,    34,    35,    36,    37,    38,
      39,    40,    41,    -1,    43,     3,     4,     5,     6,     7,
       8,     9,    -1,    -1,    -1,    -1,    -1,    15,    16,    17,
      18
};

  /* YYSTOS[STATE-NUM] -- The (internal number of the) accessing
     symbol of state STATE-NUM.  */
static const yytype_uint8 yystos[] =
{
       0,    61,    62,     0,     3,     4,     5,     6,     7,     8,
       9,    15,    16,    17,    18,    63,    64,    65,    66,    69,
      74,    79,    80,    81,    82,    83,    84,    22,   116,    67,
      68,   116,    19,    20,    21,    22,    23,    24,    25,    26,
      28,    37,    38,    48,    50,    52,    85,    87,    88,    90,
      91,    92,    95,    96,   101,   106,   108,   110,   111,   112,
     114,   117,    85,    70,    75,   110,    85,    85,    85,    85,
      12,    47,    27,    85,    85,    85,    85,    86,   102,    97,
      12,    29,    30,    31,    32,    33,    34,    35,    36,    37,
      38,    39,    40,    41,    43,    46,    45,    89,   107,    52,
      59,    71,    72,   116,    76,    77,    85,    47,    12,    12,
      12,    14,    12,    14,    85,    68,    85,    49,    61,    22,
      23,   103,   104,   105,   115,    85,    98,    99,    85,    85,
      85,    85,    85,    85,    85,    85,    85,    85,    85,    85,
      85,    85,    85,    85,    22,    48,    42,    85,    22,   114,
      13,    47,    73,    27,    47,    10,    11,    78,   110,    22,
      23,    26,   113,   113,   113,    85,   113,    85,    49,    51,
      47,    44,    53,    47,    44,    85,    93,    94,    52,    59,
     109,    53,   116,    72,    85,    77,    22,   100,   100,   100,
      12,   100,    12,   105,    85,    85,    85,    49,    47,    85,
      22,   114,    52,    59,   101,   113,   113,    85,    53,    85,
      22,   114,   100,   100,    53
};

  /* YYR1[YYN] -- Symbol number of symbol that rule YYN derives.  */
static const yytype_uint8 yyr1[] =
{
       0,    60,    61,    61,    61,    61,    61,    62,    62,    63,
      63,    63,    63,    63,    63,    64,    65,    66,    67,    67,
      68,    70,    69,    71,    71,    72,    73,    73,    75,    74,
      76,    76,    77,    78,    78,    78,    79,    79,    80,    81,
      82,    83,    83,    84,    84,    85,    86,    85,    85,    85,
      85,    85,    85,    85,    85,    87,    87,    89,    88,    90,
      90,    90,    91,    91,    91,    91,    91,    91,    91,    91,
      91,    91,    91,    91,    91,    91,    92,    93,    93,    94,
      94,    95,    95,    97,    96,    98,    98,    99,    99,   100,
     100,   102,   101,   103,   103,   104,   104,   105,   106,   107,
     106,   108,   108,   108,   108,   108,   109,   109,   109,   109,
     109,   109,   110,   110,   111,   111,   112,   112,   112,   112,
     112,   113,   113,   113,   114,   115,   115,   116,   117
};

  /* YYR2[YYN] -- Number of symbols on the right hand side of rule YYN.  */
static const yytype_uint8 yyr2[] =
{
       0,     2,     2,     2,     2,     2,     2,     0,     2,     1,
       1,     1,     1,     1,     1,     4,     2,     2,     1,     3,
       3,     0,     4,     1,     3,     3,     0,     2,     0,     3,
       1,     3,     2,     0,     1,     1,     2,     4,     2,     5,
       5,     5,     7,     5,     7,     3,     0,     4,     1,     1,
       1,     1,     1,     1,     3,     1,     3,     0,     5,     2,
       2,     2,     3,     3,     3,     3,     3,     3,     3,     3,
       3,     3,     3,     3,     3,     3,     5,     0,     1,     1,
       3,     1,     1,     0,     4,     0,     1,     1,     3,     0,
       2,     0,     4,     0,     1,     1,     3,     3,     1,     0,
       4,     1,     1,     3,     3,     4,     2,     2,     3,     3,
       3,     4,     1,     1,     1,     1,     1,     1,     1,     1,
       1,     1,     1,     1,     1,     1,     1,     1,     1
};


#define yyerrok         (yyerrstatus = 0)
#define yyclearin       (yychar = YYEMPTY)
#define YYEMPTY         (-2)
#define YYEOF           0

#define YYACCEPT        goto yyacceptlab
#define YYABORT         goto yyabortlab
#define YYERROR         goto yyerrorlab


#define YYRECOVERING()  (!!yyerrstatus)

#define YYBACKUP(Token, Value)                                  \
do                                                              \
  if (yychar == YYEMPTY)                                        \
    {                                                           \
      yychar = (Token);                                         \
      yylval = (Value);                                         \
      YYPOPSTACK (yylen);                                       \
      yystate = *yyssp;                                         \
      goto yybackup;                                            \
    }                                                           \
  else                                                          \
    {                                                           \
      yyerror (&yylloc, context, YY_("syntax error: cannot back up")); \
      YYERROR;                                                  \
    }                                                           \
while (0)

/* Error token number */
#define YYTERROR        1
#define YYERRCODE       256


/* YYLLOC_DEFAULT -- Set CURRENT to span from RHS[1] to RHS[N].
   If N is 0, then set CURRENT to the empty location which ends
   the previous symbol: RHS[0] (always defined).  */

#ifndef YYLLOC_DEFAULT
# define YYLLOC_DEFAULT(Current, Rhs, N)                                \
    do                                                                  \
      if (N)                                                            \
        {                                                               \
          (Current).first_line   = YYRHSLOC (Rhs, 1).first_line;        \
          (Current).first_column = YYRHSLOC (Rhs, 1).first_column;      \
          (Current).last_line    = YYRHSLOC (Rhs, N).last_line;         \
          (Current).last_column  = YYRHSLOC (Rhs, N).last_column;       \
        }                                                               \
      else                                                              \
        {                                                               \
          (Current).first_line   = (Current).last_line   =              \
            YYRHSLOC (Rhs, 0).last_line;                                \
          (Current).first_column = (Current).last_column =              \
            YYRHSLOC (Rhs, 0).last_column;                              \
        }                                                               \
    while (0)
#endif

#define YYRHSLOC(Rhs, K) ((Rhs)[K])


/* Enable debugging if requested.  */
#if YYDEBUG

# ifndef YYFPRINTF
#  include <stdio.h> /* INFRINGES ON USER NAME SPACE */
#  define YYFPRINTF fprintf
# endif

# define YYDPRINTF(Args)                        \
do {                                            \
  if (yydebug)                                  \
    YYFPRINTF Args;                             \
} while (0)


/* YY_LOCATION_PRINT -- Print the location on the stream.
   This macro was not mandated originally: define only if we know
   we won't break user code: when these are the locations we know.  */

#ifndef YY_LOCATION_PRINT
# if defined YYLTYPE_IS_TRIVIAL && YYLTYPE_IS_TRIVIAL

/* Print *YYLOCP on YYO.  Private, do not rely on its existence. */

YY_ATTRIBUTE_UNUSED
static unsigned
yy_location_print_ (FILE *yyo, YYLTYPE const * const yylocp)
{
  unsigned res = 0;
  int end_col = 0 != yylocp->last_column ? yylocp->last_column - 1 : 0;
  if (0 <= yylocp->first_line)
    {
      res += YYFPRINTF (yyo, "%d", yylocp->first_line);
      if (0 <= yylocp->first_column)
        res += YYFPRINTF (yyo, ".%d", yylocp->first_column);
    }
  if (0 <= yylocp->last_line)
    {
      if (yylocp->first_line < yylocp->last_line)
        {
          res += YYFPRINTF (yyo, "-%d", yylocp->last_line);
          if (0 <= end_col)
            res += YYFPRINTF (yyo, ".%d", end_col);
        }
      else if (0 <= end_col && yylocp->first_column < end_col)
        res += YYFPRINTF (yyo, "-%d", end_col);
    }
  return res;
 }

#  define YY_LOCATION_PRINT(File, Loc)          \
  yy_location_print_ (File, &(Loc))

# else
#  define YY_LOCATION_PRINT(File, Loc) ((void) 0)
# endif
#endif


# define YY_SYMBOL_PRINT(Title, Type, Value, Location)                    \
do {                                                                      \
  if (yydebug)                                                            \
    {                                                                     \
      YYFPRINTF (stderr, "%s ", Title);                                   \
      yy_symbol_print (stderr,                                            \
                  Type, Value, Location, context); \
      YYFPRINTF (stderr, "\n");                                           \
    }                                                                     \
} while (0)


/*----------------------------------------.
| Print this symbol's value on YYOUTPUT.  |
`----------------------------------------*/

static void
yy_symbol_value_print (FILE *yyoutput, int yytype, YYSTYPE const * const yyvaluep, YYLTYPE const * const yylocationp, TRI_aql_context_t* const context)
{
  FILE *yyo = yyoutput;
  YYUSE (yyo);
  YYUSE (yylocationp);
  YYUSE (context);
  if (!yyvaluep)
    return;
# ifdef YYPRINT
  if (yytype < YYNTOKENS)
    YYPRINT (yyoutput, yytoknum[yytype], *yyvaluep);
# endif
  YYUSE (yytype);
}


/*--------------------------------.
| Print this symbol on YYOUTPUT.  |
`--------------------------------*/

static void
yy_symbol_print (FILE *yyoutput, int yytype, YYSTYPE const * const yyvaluep, YYLTYPE const * const yylocationp, TRI_aql_context_t* const context)
{
  YYFPRINTF (yyoutput, "%s %s (",
             yytype < YYNTOKENS ? "token" : "nterm", yytname[yytype]);

  YY_LOCATION_PRINT (yyoutput, *yylocationp);
  YYFPRINTF (yyoutput, ": ");
  yy_symbol_value_print (yyoutput, yytype, yyvaluep, yylocationp, context);
  YYFPRINTF (yyoutput, ")");
}

/*------------------------------------------------------------------.
| yy_stack_print -- Print the state stack from its BOTTOM up to its |
| TOP (included).                                                   |
`------------------------------------------------------------------*/

static void
yy_stack_print (yytype_int16 *yybottom, yytype_int16 *yytop)
{
  YYFPRINTF (stderr, "Stack now");
  for (; yybottom <= yytop; yybottom++)
    {
      int yybot = *yybottom;
      YYFPRINTF (stderr, " %d", yybot);
    }
  YYFPRINTF (stderr, "\n");
}

# define YY_STACK_PRINT(Bottom, Top)                            \
do {                                                            \
  if (yydebug)                                                  \
    yy_stack_print ((Bottom), (Top));                           \
} while (0)


/*------------------------------------------------.
| Report that the YYRULE is going to be reduced.  |
`------------------------------------------------*/

static void
yy_reduce_print (yytype_int16 *yyssp, YYSTYPE *yyvsp, YYLTYPE *yylsp, int yyrule, TRI_aql_context_t* const context)
{
  unsigned long int yylno = yyrline[yyrule];
  int yynrhs = yyr2[yyrule];
  int yyi;
  YYFPRINTF (stderr, "Reducing stack by rule %d (line %lu):\n",
             yyrule - 1, yylno);
  /* The symbols being reduced.  */
  for (yyi = 0; yyi < yynrhs; yyi++)
    {
      YYFPRINTF (stderr, "   $%d = ", yyi + 1);
      yy_symbol_print (stderr,
                       yystos[yyssp[yyi + 1 - yynrhs]],
                       &(yyvsp[(yyi + 1) - (yynrhs)])
                       , &(yylsp[(yyi + 1) - (yynrhs)])                       , context);
      YYFPRINTF (stderr, "\n");
    }
}

# define YY_REDUCE_PRINT(Rule)          \
do {                                    \
  if (yydebug)                          \
    yy_reduce_print (yyssp, yyvsp, yylsp, Rule, context); \
} while (0)

/* Nonzero means print parse trace.  It is left uninitialized so that
   multiple parsers can coexist.  */
int yydebug;
#else /* !YYDEBUG */
# define YYDPRINTF(Args)
# define YY_SYMBOL_PRINT(Title, Type, Value, Location)
# define YY_STACK_PRINT(Bottom, Top)
# define YY_REDUCE_PRINT(Rule)
#endif /* !YYDEBUG */


/* YYINITDEPTH -- initial size of the parser's stacks.  */
#ifndef YYINITDEPTH
# define YYINITDEPTH 200
#endif

/* YYMAXDEPTH -- maximum size the stacks can grow to (effective only
   if the built-in stack extension method is used).

   Do not make this value too large; the results are undefined if
   YYSTACK_ALLOC_MAXIMUM < YYSTACK_BYTES (YYMAXDEPTH)
   evaluated with infinite-precision integer arithmetic.  */

#ifndef YYMAXDEPTH
# define YYMAXDEPTH 10000
#endif


#if YYERROR_VERBOSE

# ifndef yystrlen
#  if defined __GLIBC__ && defined _STRING_H
#   define yystrlen strlen
#  else
/* Return the length of YYSTR.  */
static YYSIZE_T
yystrlen (const char *yystr)
{
  YYSIZE_T yylen;
  for (yylen = 0; yystr[yylen]; yylen++)
    continue;
  return yylen;
}
#  endif
# endif

# ifndef yystpcpy
#  if defined __GLIBC__ && defined _STRING_H && defined _GNU_SOURCE
#   define yystpcpy stpcpy
#  else
/* Copy YYSRC to YYDEST, returning the address of the terminating '\0' in
   YYDEST.  */
static char *
yystpcpy (char *yydest, const char *yysrc)
{
  char *yyd = yydest;
  const char *yys = yysrc;

  while ((*yyd++ = *yys++) != '\0')
    continue;

  return yyd - 1;
}
#  endif
# endif

# ifndef yytnamerr
/* Copy to YYRES the contents of YYSTR after stripping away unnecessary
   quotes and backslashes, so that it's suitable for yyerror.  The
   heuristic is that double-quoting is unnecessary unless the string
   contains an apostrophe, a comma, or backslash (other than
   backslash-backslash).  YYSTR is taken from yytname.  If YYRES is
   null, do not copy; instead, return the length of what the result
   would have been.  */
static YYSIZE_T
yytnamerr (char *yyres, const char *yystr)
{
  if (*yystr == '"')
    {
      YYSIZE_T yyn = 0;
      char const *yyp = yystr;

      for (;;)
        switch (*++yyp)
          {
          case '\'':
          case ',':
            goto do_not_strip_quotes;

          case '\\':
            if (*++yyp != '\\')
              goto do_not_strip_quotes;
            /* Fall through.  */
          default:
            if (yyres)
              yyres[yyn] = *yyp;
            yyn++;
            break;

          case '"':
            if (yyres)
              yyres[yyn] = '\0';
            return yyn;
          }
    do_not_strip_quotes: ;
    }

  if (! yyres)
    return yystrlen (yystr);

  return yystpcpy (yyres, yystr) - yyres;
}
# endif

/* Copy into *YYMSG, which is of size *YYMSG_ALLOC, an error message
   about the unexpected token YYTOKEN for the state stack whose top is
   YYSSP.

   Return 0 if *YYMSG was successfully written.  Return 1 if *YYMSG is
   not large enough to hold the message.  In that case, also set
   *YYMSG_ALLOC to the required number of bytes.  Return 2 if the
   required number of bytes is too large to store.  */
static int
yysyntax_error (YYSIZE_T *yymsg_alloc, char **yymsg,
                yytype_int16 *yyssp, int yytoken)
{
  YYSIZE_T yysize0 = yytnamerr (YY_NULLPTR, yytname[yytoken]);
  YYSIZE_T yysize = yysize0;
  enum { YYERROR_VERBOSE_ARGS_MAXIMUM = 5 };
  /* Internationalized format string. */
  const char *yyformat = YY_NULLPTR;
  /* Arguments of yyformat. */
  char const *yyarg[YYERROR_VERBOSE_ARGS_MAXIMUM];
  /* Number of reported tokens (one for the "unexpected", one per
     "expected"). */
  int yycount = 0;

  /* There are many possibilities here to consider:
     - If this state is a consistent state with a default action, then
       the only way this function was invoked is if the default action
       is an error action.  In that case, don't check for expected
       tokens because there are none.
     - The only way there can be no lookahead present (in yychar) is if
       this state is a consistent state with a default action.  Thus,
       detecting the absence of a lookahead is sufficient to determine
       that there is no unexpected or expected token to report.  In that
       case, just report a simple "syntax error".
     - Don't assume there isn't a lookahead just because this state is a
       consistent state with a default action.  There might have been a
       previous inconsistent state, consistent state with a non-default
       action, or user semantic action that manipulated yychar.
     - Of course, the expected token list depends on states to have
       correct lookahead information, and it depends on the parser not
       to perform extra reductions after fetching a lookahead from the
       scanner and before detecting a syntax error.  Thus, state merging
       (from LALR or IELR) and default reductions corrupt the expected
       token list.  However, the list is correct for canonical LR with
       one exception: it will still contain any token that will not be
       accepted due to an error action in a later state.
  */
  if (yytoken != YYEMPTY)
    {
      int yyn = yypact[*yyssp];
      yyarg[yycount++] = yytname[yytoken];
      if (!yypact_value_is_default (yyn))
        {
          /* Start YYX at -YYN if negative to avoid negative indexes in
             YYCHECK.  In other words, skip the first -YYN actions for
             this state because they are default actions.  */
          int yyxbegin = yyn < 0 ? -yyn : 0;
          /* Stay within bounds of both yycheck and yytname.  */
          int yychecklim = YYLAST - yyn + 1;
          int yyxend = yychecklim < YYNTOKENS ? yychecklim : YYNTOKENS;
          int yyx;

          for (yyx = yyxbegin; yyx < yyxend; ++yyx)
            if (yycheck[yyx + yyn] == yyx && yyx != YYTERROR
                && !yytable_value_is_error (yytable[yyx + yyn]))
              {
                if (yycount == YYERROR_VERBOSE_ARGS_MAXIMUM)
                  {
                    yycount = 1;
                    yysize = yysize0;
                    break;
                  }
                yyarg[yycount++] = yytname[yyx];
                {
                  YYSIZE_T yysize1 = yysize + yytnamerr (YY_NULLPTR, yytname[yyx]);
                  if (! (yysize <= yysize1
                         && yysize1 <= YYSTACK_ALLOC_MAXIMUM))
                    return 2;
                  yysize = yysize1;
                }
              }
        }
    }

  switch (yycount)
    {
# define YYCASE_(N, S)                      \
      case N:                               \
        yyformat = S;                       \
      break
      YYCASE_(0, YY_("syntax error"));
      YYCASE_(1, YY_("syntax error, unexpected %s"));
      YYCASE_(2, YY_("syntax error, unexpected %s, expecting %s"));
      YYCASE_(3, YY_("syntax error, unexpected %s, expecting %s or %s"));
      YYCASE_(4, YY_("syntax error, unexpected %s, expecting %s or %s or %s"));
      YYCASE_(5, YY_("syntax error, unexpected %s, expecting %s or %s or %s or %s"));
# undef YYCASE_
    }

  {
    YYSIZE_T yysize1 = yysize + yystrlen (yyformat);
    if (! (yysize <= yysize1 && yysize1 <= YYSTACK_ALLOC_MAXIMUM))
      return 2;
    yysize = yysize1;
  }

  if (*yymsg_alloc < yysize)
    {
      *yymsg_alloc = 2 * yysize;
      if (! (yysize <= *yymsg_alloc
             && *yymsg_alloc <= YYSTACK_ALLOC_MAXIMUM))
        *yymsg_alloc = YYSTACK_ALLOC_MAXIMUM;
      return 1;
    }

  /* Avoid sprintf, as that infringes on the user's name space.
     Don't have undefined behavior even if the translation
     produced a string with the wrong number of "%s"s.  */
  {
    char *yyp = *yymsg;
    int yyi = 0;
    while ((*yyp = *yyformat) != '\0')
      if (*yyp == '%' && yyformat[1] == 's' && yyi < yycount)
        {
          yyp += yytnamerr (yyp, yyarg[yyi++]);
          yyformat += 2;
        }
      else
        {
          yyp++;
          yyformat++;
        }
  }
  return 0;
}
#endif /* YYERROR_VERBOSE */

/*-----------------------------------------------.
| Release the memory associated to this symbol.  |
`-----------------------------------------------*/

static void
yydestruct (const char *yymsg, int yytype, YYSTYPE *yyvaluep, YYLTYPE *yylocationp, TRI_aql_context_t* const context)
{
  YYUSE (yyvaluep);
  YYUSE (yylocationp);
  YYUSE (context);
  if (!yymsg)
    yymsg = "Deleting";
  YY_SYMBOL_PRINT (yymsg, yytype, yyvaluep, yylocationp);

  YY_IGNORE_MAYBE_UNINITIALIZED_BEGIN
  YYUSE (yytype);
  YY_IGNORE_MAYBE_UNINITIALIZED_END
}




/*----------.
| yyparse.  |
`----------*/

int
yyparse (TRI_aql_context_t* const context)
{
/* The lookahead symbol.  */
int yychar;


/* The semantic value of the lookahead symbol.  */
/* Default value used for initialization, for pacifying older GCCs
   or non-GCC compilers.  */
YY_INITIAL_VALUE (static YYSTYPE yyval_default;)
YYSTYPE yylval YY_INITIAL_VALUE (= yyval_default);

/* Location data for the lookahead symbol.  */
static YYLTYPE yyloc_default
# if defined YYLTYPE_IS_TRIVIAL && YYLTYPE_IS_TRIVIAL
  = { 1, 1, 1, 1 }
# endif
;
YYLTYPE yylloc = yyloc_default;

    /* Number of syntax errors so far.  */
    int yynerrs;

    int yystate;
    /* Number of tokens to shift before error messages enabled.  */
    int yyerrstatus;

    /* The stacks and their tools:
       'yyss': related to states.
       'yyvs': related to semantic values.
       'yyls': related to locations.

       Refer to the stacks through separate pointers, to allow yyoverflow
       to reallocate them elsewhere.  */

    /* The state stack.  */
    yytype_int16 yyssa[YYINITDEPTH];
    yytype_int16 *yyss;
    yytype_int16 *yyssp;

    /* The semantic value stack.  */
    YYSTYPE yyvsa[YYINITDEPTH];
    YYSTYPE *yyvs;
    YYSTYPE *yyvsp;

    /* The location stack.  */
    YYLTYPE yylsa[YYINITDEPTH];
    YYLTYPE *yyls;
    YYLTYPE *yylsp;

    /* The locations where the error started and ended.  */
    YYLTYPE yyerror_range[3];

    YYSIZE_T yystacksize;

  int yyn;
  int yyresult;
  /* Lookahead token as an internal (translated) token number.  */
  int yytoken = 0;
  /* The variables used to return semantic value and location from the
     action routines.  */
  YYSTYPE yyval;
  YYLTYPE yyloc;

#if YYERROR_VERBOSE
  /* Buffer for error messages, and its allocated size.  */
  char yymsgbuf[128];
  char *yymsg = yymsgbuf;
  YYSIZE_T yymsg_alloc = sizeof yymsgbuf;
#endif

#define YYPOPSTACK(N)   (yyvsp -= (N), yyssp -= (N), yylsp -= (N))

  /* The number of symbols on the RHS of the reduced rule.
     Keep to zero when no symbol should be popped.  */
  int yylen = 0;

  yyssp = yyss = yyssa;
  yyvsp = yyvs = yyvsa;
  yylsp = yyls = yylsa;
  yystacksize = YYINITDEPTH;

  YYDPRINTF ((stderr, "Starting parse\n"));

  yystate = 0;
  yyerrstatus = 0;
  yynerrs = 0;
  yychar = YYEMPTY; /* Cause a token to be read.  */
  yylsp[0] = yylloc;
  goto yysetstate;

/*------------------------------------------------------------.
| yynewstate -- Push a new state, which is found in yystate.  |
`------------------------------------------------------------*/
 yynewstate:
  /* In all cases, when you get here, the value and location stacks
     have just been pushed.  So pushing a state here evens the stacks.  */
  yyssp++;

 yysetstate:
  *yyssp = yystate;

  if (yyss + yystacksize - 1 <= yyssp)
    {
      /* Get the current used size of the three stacks, in elements.  */
      YYSIZE_T yysize = yyssp - yyss + 1;

#ifdef yyoverflow
      {
        /* Give user a chance to reallocate the stack.  Use copies of
           these so that the &'s don't force the real ones into
           memory.  */
        YYSTYPE *yyvs1 = yyvs;
        yytype_int16 *yyss1 = yyss;
        YYLTYPE *yyls1 = yyls;

        /* Each stack pointer address is followed by the size of the
           data in use in that stack, in bytes.  This used to be a
           conditional around just the two extra args, but that might
           be undefined if yyoverflow is a macro.  */
        yyoverflow (YY_("memory exhausted"),
                    &yyss1, yysize * sizeof (*yyssp),
                    &yyvs1, yysize * sizeof (*yyvsp),
                    &yyls1, yysize * sizeof (*yylsp),
                    &yystacksize);

        yyls = yyls1;
        yyss = yyss1;
        yyvs = yyvs1;
      }
#else /* no yyoverflow */
# ifndef YYSTACK_RELOCATE
      goto yyexhaustedlab;
# else
      /* Extend the stack our own way.  */
      if (YYMAXDEPTH <= yystacksize)
        goto yyexhaustedlab;
      yystacksize *= 2;
      if (YYMAXDEPTH < yystacksize)
        yystacksize = YYMAXDEPTH;

      {
        yytype_int16 *yyss1 = yyss;
        union yyalloc *yyptr =
          (union yyalloc *) YYSTACK_ALLOC (YYSTACK_BYTES (yystacksize));
        if (! yyptr)
          goto yyexhaustedlab;
        YYSTACK_RELOCATE (yyss_alloc, yyss);
        YYSTACK_RELOCATE (yyvs_alloc, yyvs);
        YYSTACK_RELOCATE (yyls_alloc, yyls);
#  undef YYSTACK_RELOCATE
        if (yyss1 != yyssa)
          YYSTACK_FREE (yyss1);
      }
# endif
#endif /* no yyoverflow */

      yyssp = yyss + yysize - 1;
      yyvsp = yyvs + yysize - 1;
      yylsp = yyls + yysize - 1;

      YYDPRINTF ((stderr, "Stack size increased to %lu\n",
                  (unsigned long int) yystacksize));

      if (yyss + yystacksize - 1 <= yyssp)
        YYABORT;
    }

  YYDPRINTF ((stderr, "Entering state %d\n", yystate));

  if (yystate == YYFINAL)
    YYACCEPT;

  goto yybackup;

/*-----------.
| yybackup.  |
`-----------*/
yybackup:

  /* Do appropriate processing given the current state.  Read a
     lookahead token if we need one and don't already have one.  */

  /* First try to decide what to do without reference to lookahead token.  */
  yyn = yypact[yystate];
  if (yypact_value_is_default (yyn))
    goto yydefault;

  /* Not known => get a lookahead token if don't already have one.  */

  /* YYCHAR is either YYEMPTY or YYEOF or a valid lookahead symbol.  */
  if (yychar == YYEMPTY)
    {
      YYDPRINTF ((stderr, "Reading a token: "));
      yychar = yylex (&yylval, &yylloc, scanner);
    }

  if (yychar <= YYEOF)
    {
      yychar = yytoken = YYEOF;
      YYDPRINTF ((stderr, "Now at end of input.\n"));
    }
  else
    {
      yytoken = YYTRANSLATE (yychar);
      YY_SYMBOL_PRINT ("Next token is", yytoken, &yylval, &yylloc);
    }

  /* If the proper action on seeing token YYTOKEN is to reduce or to
     detect an error, take that action.  */
  yyn += yytoken;
  if (yyn < 0 || YYLAST < yyn || yycheck[yyn] != yytoken)
    goto yydefault;
  yyn = yytable[yyn];
  if (yyn <= 0)
    {
      if (yytable_value_is_error (yyn))
        goto yyerrlab;
      yyn = -yyn;
      goto yyreduce;
    }

  /* Count tokens shifted since error; after three, turn off error
     status.  */
  if (yyerrstatus)
    yyerrstatus--;

  /* Shift the lookahead token.  */
  YY_SYMBOL_PRINT ("Shifting", yytoken, &yylval, &yylloc);

  /* Discard the shifted token.  */
  yychar = YYEMPTY;

  yystate = yyn;
  YY_IGNORE_MAYBE_UNINITIALIZED_BEGIN
  *++yyvsp = yylval;
  YY_IGNORE_MAYBE_UNINITIALIZED_END
  *++yylsp = yylloc;
  goto yynewstate;


/*-----------------------------------------------------------.
| yydefault -- do the default action for the current state.  |
`-----------------------------------------------------------*/
yydefault:
  yyn = yydefact[yystate];
  if (yyn == 0)
    goto yyerrlab;
  goto yyreduce;


/*-----------------------------.
| yyreduce -- Do a reduction.  |
`-----------------------------*/
yyreduce:
  /* yyn is the number of a rule to reduce with.  */
  yylen = yyr2[yyn];

  /* If YYLEN is nonzero, implement the default value of the action:
     '$$ = $1'.

     Otherwise, the following line sets YYVAL to garbage.
     This behavior is undocumented and Bison
     users should not rely upon it.  Assigning to YYVAL
     unconditionally makes the parser a bit smaller, and it avoids a
     GCC warning that YYVAL may be used uninitialized.  */
  yyval = yyvsp[1-yylen];

  /* Default location.  */
  YYLLOC_DEFAULT (yyloc, (yylsp - yylen), yylen);
  YY_REDUCE_PRINT (yyn);
  switch (yyn)
    {
        case 2:
#line 193 "arangod/Ahuacatl/ahuacatl-grammar.y" /* yacc.c:1646  */
    {
      context->_type = TRI_AQL_QUERY_READ;
    }
#line 1691 "arangod/Ahuacatl/ahuacatl-grammar.c" /* yacc.c:1646  */
    break;

  case 3:
#line 196 "arangod/Ahuacatl/ahuacatl-grammar.y" /* yacc.c:1646  */
    {
      context->_type = TRI_AQL_QUERY_REMOVE;
    }
#line 1699 "arangod/Ahuacatl/ahuacatl-grammar.c" /* yacc.c:1646  */
    break;

  case 4:
#line 199 "arangod/Ahuacatl/ahuacatl-grammar.y" /* yacc.c:1646  */
    {
      context->_type = TRI_AQL_QUERY_INSERT;
    }
#line 1707 "arangod/Ahuacatl/ahuacatl-grammar.c" /* yacc.c:1646  */
    break;

  case 5:
#line 202 "arangod/Ahuacatl/ahuacatl-grammar.y" /* yacc.c:1646  */
    {
      context->_type = TRI_AQL_QUERY_UPDATE;
    }
#line 1715 "arangod/Ahuacatl/ahuacatl-grammar.c" /* yacc.c:1646  */
    break;

  case 6:
#line 205 "arangod/Ahuacatl/ahuacatl-grammar.y" /* yacc.c:1646  */
    {
      context->_type = TRI_AQL_QUERY_REPLACE;
    }
#line 1723 "arangod/Ahuacatl/ahuacatl-grammar.c" /* yacc.c:1646  */
    break;

  case 7:
#line 211 "arangod/Ahuacatl/ahuacatl-grammar.y" /* yacc.c:1646  */
    {
    }
#line 1730 "arangod/Ahuacatl/ahuacatl-grammar.c" /* yacc.c:1646  */
    break;

  case 8:
#line 213 "arangod/Ahuacatl/ahuacatl-grammar.y" /* yacc.c:1646  */
    {
    }
#line 1737 "arangod/Ahuacatl/ahuacatl-grammar.c" /* yacc.c:1646  */
    break;

  case 9:
#line 218 "arangod/Ahuacatl/ahuacatl-grammar.y" /* yacc.c:1646  */
    {
    }
#line 1744 "arangod/Ahuacatl/ahuacatl-grammar.c" /* yacc.c:1646  */
    break;

  case 10:
#line 220 "arangod/Ahuacatl/ahuacatl-grammar.y" /* yacc.c:1646  */
    {
    }
#line 1751 "arangod/Ahuacatl/ahuacatl-grammar.c" /* yacc.c:1646  */
    break;

  case 11:
#line 222 "arangod/Ahuacatl/ahuacatl-grammar.y" /* yacc.c:1646  */
    {
    }
#line 1758 "arangod/Ahuacatl/ahuacatl-grammar.c" /* yacc.c:1646  */
    break;

  case 12:
#line 224 "arangod/Ahuacatl/ahuacatl-grammar.y" /* yacc.c:1646  */
    {
    }
#line 1765 "arangod/Ahuacatl/ahuacatl-grammar.c" /* yacc.c:1646  */
    break;

  case 13:
#line 226 "arangod/Ahuacatl/ahuacatl-grammar.y" /* yacc.c:1646  */
    {
    }
#line 1772 "arangod/Ahuacatl/ahuacatl-grammar.c" /* yacc.c:1646  */
    break;

  case 14:
#line 228 "arangod/Ahuacatl/ahuacatl-grammar.y" /* yacc.c:1646  */
    {
    }
#line 1779 "arangod/Ahuacatl/ahuacatl-grammar.c" /* yacc.c:1646  */
    break;

  case 15:
#line 233 "arangod/Ahuacatl/ahuacatl-grammar.y" /* yacc.c:1646  */
    {
      TRI_aql_node_t* node;

      if (! TRI_StartScopeAql(context, TRI_AQL_SCOPE_FOR)) {
        ABORT_OOM
      }
<<<<<<< HEAD

      node = TRI_CreateNodeForAql(context, (yyvsp[(2) - (4)].strval), (yyvsp[(4) - (4)].node));
=======
      
      node = TRI_CreateNodeForAql(context, (yyvsp[-2].strval), (yyvsp[0].node));
>>>>>>> 34cd5899
      if (node == NULL) {
        ABORT_OOM
      }

      if (! TRI_AppendStatementListAql(context->_statements, node)) {
        ABORT_OOM
      }
    }
#line 1800 "arangod/Ahuacatl/ahuacatl-grammar.c" /* yacc.c:1646  */
    break;

  case 16:
#line 252 "arangod/Ahuacatl/ahuacatl-grammar.y" /* yacc.c:1646  */
    {
      TRI_aql_node_t* node = TRI_CreateNodeFilterAql(context, (yyvsp[0].node));
      if (node == NULL) {
        ABORT_OOM
      }

      if (! TRI_AppendStatementListAql(context->_statements, node)) {
        ABORT_OOM
      }
    }
#line 1815 "arangod/Ahuacatl/ahuacatl-grammar.c" /* yacc.c:1646  */
    break;

  case 17:
#line 265 "arangod/Ahuacatl/ahuacatl-grammar.y" /* yacc.c:1646  */
    {
    }
#line 1822 "arangod/Ahuacatl/ahuacatl-grammar.c" /* yacc.c:1646  */
    break;

  case 18:
#line 270 "arangod/Ahuacatl/ahuacatl-grammar.y" /* yacc.c:1646  */
    {
    }
#line 1829 "arangod/Ahuacatl/ahuacatl-grammar.c" /* yacc.c:1646  */
    break;

  case 19:
#line 272 "arangod/Ahuacatl/ahuacatl-grammar.y" /* yacc.c:1646  */
    {
    }
#line 1836 "arangod/Ahuacatl/ahuacatl-grammar.c" /* yacc.c:1646  */
    break;

  case 20:
#line 277 "arangod/Ahuacatl/ahuacatl-grammar.y" /* yacc.c:1646  */
    {
      TRI_aql_node_t* node = TRI_CreateNodeLetAql(context, (yyvsp[-2].strval), (yyvsp[0].node));

      if (node == NULL) {
        ABORT_OOM
      }

      if (! TRI_AppendStatementListAql(context->_statements, node)) {
        ABORT_OOM
      }
    }
#line 1852 "arangod/Ahuacatl/ahuacatl-grammar.c" /* yacc.c:1646  */
    break;

  case 21:
#line 291 "arangod/Ahuacatl/ahuacatl-grammar.y" /* yacc.c:1646  */
    {
      TRI_aql_node_t* node = TRI_CreateNodeListAql(context);

      if (node == NULL) {
        ABORT_OOM
      }

      TRI_PushStackParseAql(context, node);
    }
#line 1866 "arangod/Ahuacatl/ahuacatl-grammar.c" /* yacc.c:1646  */
    break;

  case 22:
#line 299 "arangod/Ahuacatl/ahuacatl-grammar.y" /* yacc.c:1646  */
    {
      TRI_aql_node_t* node = TRI_CreateNodeCollectAql(
                context,
                static_cast<const TRI_aql_node_t* const>
<<<<<<< HEAD
                           (TRI_PopStackParseAql(context)),
                (yyvsp[(4) - (4)].strval));
=======
                           (TRI_PopStackParseAql(context)), 
                (yyvsp[0].strval));
>>>>>>> 34cd5899
      if (node == NULL) {
        ABORT_OOM
      }

      if (! TRI_AppendStatementListAql(context->_statements, node)) {
        ABORT_OOM
      }
    }
#line 1885 "arangod/Ahuacatl/ahuacatl-grammar.c" /* yacc.c:1646  */
    break;

  case 23:
#line 316 "arangod/Ahuacatl/ahuacatl-grammar.y" /* yacc.c:1646  */
    {
    }
#line 1892 "arangod/Ahuacatl/ahuacatl-grammar.c" /* yacc.c:1646  */
    break;

  case 24:
#line 318 "arangod/Ahuacatl/ahuacatl-grammar.y" /* yacc.c:1646  */
    {
    }
#line 1899 "arangod/Ahuacatl/ahuacatl-grammar.c" /* yacc.c:1646  */
    break;

  case 25:
#line 323 "arangod/Ahuacatl/ahuacatl-grammar.y" /* yacc.c:1646  */
    {
      TRI_aql_node_t* node = TRI_CreateNodeAssignAql(context, (yyvsp[-2].strval), (yyvsp[0].node));
      if (node == NULL) {
        ABORT_OOM
      }

      if (! TRI_PushListAql(context, node)) {
        ABORT_OOM
      }
    }
#line 1914 "arangod/Ahuacatl/ahuacatl-grammar.c" /* yacc.c:1646  */
    break;

  case 26:
#line 336 "arangod/Ahuacatl/ahuacatl-grammar.y" /* yacc.c:1646  */
    {
      (yyval.strval) = NULL;
    }
#line 1922 "arangod/Ahuacatl/ahuacatl-grammar.c" /* yacc.c:1646  */
    break;

  case 27:
#line 339 "arangod/Ahuacatl/ahuacatl-grammar.y" /* yacc.c:1646  */
    {
      (yyval.strval) = (yyvsp[0].strval);
    }
#line 1930 "arangod/Ahuacatl/ahuacatl-grammar.c" /* yacc.c:1646  */
    break;

  case 28:
#line 345 "arangod/Ahuacatl/ahuacatl-grammar.y" /* yacc.c:1646  */
    {
      TRI_aql_node_t* node = TRI_CreateNodeListAql(context);

      if (node == NULL) {
        ABORT_OOM
      }

      TRI_PushStackParseAql(context, node);
    }
#line 1944 "arangod/Ahuacatl/ahuacatl-grammar.c" /* yacc.c:1646  */
    break;

  case 29:
#line 353 "arangod/Ahuacatl/ahuacatl-grammar.y" /* yacc.c:1646  */
    {
      TRI_aql_node_t* list
          = static_cast<TRI_aql_node_t*>(TRI_PopStackParseAql(context));
      TRI_aql_node_t* node = TRI_CreateNodeSortAql(context, list);
      if (node == NULL) {
        ABORT_OOM
      }

      if (! TRI_AppendStatementListAql(context->_statements, node)) {
        ABORT_OOM
      }
    }
#line 1961 "arangod/Ahuacatl/ahuacatl-grammar.c" /* yacc.c:1646  */
    break;

  case 30:
#line 368 "arangod/Ahuacatl/ahuacatl-grammar.y" /* yacc.c:1646  */
    {
      if (! TRI_PushListAql(context, (yyvsp[0].node))) {
        ABORT_OOM
      }
    }
#line 1971 "arangod/Ahuacatl/ahuacatl-grammar.c" /* yacc.c:1646  */
    break;

  case 31:
#line 373 "arangod/Ahuacatl/ahuacatl-grammar.y" /* yacc.c:1646  */
    {
      if (! TRI_PushListAql(context, (yyvsp[0].node))) {
        ABORT_OOM
      }
    }
#line 1981 "arangod/Ahuacatl/ahuacatl-grammar.c" /* yacc.c:1646  */
    break;

  case 32:
#line 381 "arangod/Ahuacatl/ahuacatl-grammar.y" /* yacc.c:1646  */
    {
      TRI_aql_node_t* node = TRI_CreateNodeSortElementAql(context, (yyvsp[-1].node), (yyvsp[0].boolval));
      if (node == NULL) {
        ABORT_OOM
      }

      (yyval.node) = node;
    }
#line 1994 "arangod/Ahuacatl/ahuacatl-grammar.c" /* yacc.c:1646  */
    break;

  case 33:
#line 392 "arangod/Ahuacatl/ahuacatl-grammar.y" /* yacc.c:1646  */
    {
      (yyval.boolval) = true;
    }
#line 2002 "arangod/Ahuacatl/ahuacatl-grammar.c" /* yacc.c:1646  */
    break;

  case 34:
#line 395 "arangod/Ahuacatl/ahuacatl-grammar.y" /* yacc.c:1646  */
    {
      (yyval.boolval) = true;
    }
#line 2010 "arangod/Ahuacatl/ahuacatl-grammar.c" /* yacc.c:1646  */
    break;

  case 35:
#line 398 "arangod/Ahuacatl/ahuacatl-grammar.y" /* yacc.c:1646  */
    {
      (yyval.boolval) = false;
    }
#line 2018 "arangod/Ahuacatl/ahuacatl-grammar.c" /* yacc.c:1646  */
    break;

  case 36:
#line 404 "arangod/Ahuacatl/ahuacatl-grammar.y" /* yacc.c:1646  */
    {
      TRI_aql_node_t* node = TRI_CreateNodeLimitAql(context, TRI_CreateNodeValueIntAql(context, 0), (yyvsp[0].node));
      if (node == NULL) {
        ABORT_OOM
      }

      if (! TRI_AppendStatementListAql(context->_statements, node)) {
        ABORT_OOM
      }

    }
#line 2034 "arangod/Ahuacatl/ahuacatl-grammar.c" /* yacc.c:1646  */
    break;

  case 37:
#line 415 "arangod/Ahuacatl/ahuacatl-grammar.y" /* yacc.c:1646  */
    {
      TRI_aql_node_t* node = TRI_CreateNodeLimitAql(context, (yyvsp[-2].node), (yyvsp[0].node));
      if (node == NULL) {
        ABORT_OOM
      }

      if (! TRI_AppendStatementListAql(context->_statements, node)) {
        ABORT_OOM
      }
    }
#line 2049 "arangod/Ahuacatl/ahuacatl-grammar.c" /* yacc.c:1646  */
    break;

  case 38:
#line 428 "arangod/Ahuacatl/ahuacatl-grammar.y" /* yacc.c:1646  */
    {
      TRI_aql_node_t* node = TRI_CreateNodeReturnAql(context, (yyvsp[0].node));
      if (node == NULL) {
        ABORT_OOM
      }

      if (! TRI_AppendStatementListAql(context->_statements, node)) {
        ABORT_OOM
      }

      if (! TRI_EndScopeByReturnAql(context)) {
        ABORT_OOM
      }
    }
#line 2068 "arangod/Ahuacatl/ahuacatl-grammar.c" /* yacc.c:1646  */
    break;

  case 39:
#line 445 "arangod/Ahuacatl/ahuacatl-grammar.y" /* yacc.c:1646  */
    {
      TRI_aql_node_t* node;

      node = TRI_CreateNodeRemoveAql(context, (yyvsp[-3].node), (yyvsp[-1].node), (yyvsp[0].node));
      if (node == NULL) {
        ABORT_OOM
      }

      if (! TRI_AppendStatementListAql(context->_statements, node)) {
        ABORT_OOM
      }

      if (! TRI_EndScopeByReturnAql(context)) {
        ABORT_OOM
      }
    }
#line 2089 "arangod/Ahuacatl/ahuacatl-grammar.c" /* yacc.c:1646  */
    break;

  case 40:
#line 464 "arangod/Ahuacatl/ahuacatl-grammar.y" /* yacc.c:1646  */
    {
      TRI_aql_node_t* node;

      node = TRI_CreateNodeInsertAql(context, (yyvsp[-3].node), (yyvsp[-1].node), (yyvsp[0].node));
      if (node == NULL) {
        ABORT_OOM
      }

      if (! TRI_AppendStatementListAql(context->_statements, node)) {
        ABORT_OOM
      }

      if (! TRI_EndScopeByReturnAql(context)) {
        ABORT_OOM
      }
    }
#line 2110 "arangod/Ahuacatl/ahuacatl-grammar.c" /* yacc.c:1646  */
    break;

  case 41:
#line 483 "arangod/Ahuacatl/ahuacatl-grammar.y" /* yacc.c:1646  */
    {
      TRI_aql_node_t* node;

      node = TRI_CreateNodeUpdateAql(context, NULL, (yyvsp[-3].node), (yyvsp[-1].node), (yyvsp[0].node));
      if (node == NULL) {
        ABORT_OOM
      }

      if (! TRI_AppendStatementListAql(context->_statements, node)) {
        ABORT_OOM
      }

      if (! TRI_EndScopeByReturnAql(context)) {
        ABORT_OOM
      }
    }
#line 2131 "arangod/Ahuacatl/ahuacatl-grammar.c" /* yacc.c:1646  */
    break;

  case 42:
#line 499 "arangod/Ahuacatl/ahuacatl-grammar.y" /* yacc.c:1646  */
    {
      TRI_aql_node_t* node;

      node = TRI_CreateNodeUpdateAql(context, (yyvsp[-5].node), (yyvsp[-3].node), (yyvsp[-1].node), (yyvsp[0].node));
      if (node == NULL) {
        ABORT_OOM
      }

      if (! TRI_AppendStatementListAql(context->_statements, node)) {
        ABORT_OOM
      }

      if (! TRI_EndScopeByReturnAql(context)) {
        ABORT_OOM
      }
    }
#line 2152 "arangod/Ahuacatl/ahuacatl-grammar.c" /* yacc.c:1646  */
    break;

  case 43:
#line 518 "arangod/Ahuacatl/ahuacatl-grammar.y" /* yacc.c:1646  */
    {
      TRI_aql_node_t* node;

      node = TRI_CreateNodeReplaceAql(context, NULL, (yyvsp[-3].node), (yyvsp[-1].node), (yyvsp[0].node));
      if (node == NULL) {
        ABORT_OOM
      }

      if (! TRI_AppendStatementListAql(context->_statements, node)) {
        ABORT_OOM
      }

      if (! TRI_EndScopeByReturnAql(context)) {
        ABORT_OOM
      }
    }
#line 2173 "arangod/Ahuacatl/ahuacatl-grammar.c" /* yacc.c:1646  */
    break;

  case 44:
#line 534 "arangod/Ahuacatl/ahuacatl-grammar.y" /* yacc.c:1646  */
    {
      TRI_aql_node_t* node;

      node = TRI_CreateNodeReplaceAql(context, (yyvsp[-5].node), (yyvsp[-3].node), (yyvsp[-1].node), (yyvsp[0].node));
      if (node == NULL) {
        ABORT_OOM
      }

      if (! TRI_AppendStatementListAql(context->_statements, node)) {
        ABORT_OOM
      }

      if (! TRI_EndScopeByReturnAql(context)) {
        ABORT_OOM
      }
    }
#line 2194 "arangod/Ahuacatl/ahuacatl-grammar.c" /* yacc.c:1646  */
    break;

  case 45:
#line 553 "arangod/Ahuacatl/ahuacatl-grammar.y" /* yacc.c:1646  */
    {
      (yyval.node) = (yyvsp[-1].node);
    }
#line 2202 "arangod/Ahuacatl/ahuacatl-grammar.c" /* yacc.c:1646  */
    break;

  case 46:
#line 556 "arangod/Ahuacatl/ahuacatl-grammar.y" /* yacc.c:1646  */
    {
      if (! TRI_StartScopeAql(context, TRI_AQL_SCOPE_SUBQUERY)) {
        ABORT_OOM
      }

      context->_subQueries++;

    }
#line 2215 "arangod/Ahuacatl/ahuacatl-grammar.c" /* yacc.c:1646  */
    break;

  case 47:
#line 563 "arangod/Ahuacatl/ahuacatl-grammar.y" /* yacc.c:1646  */
    {
      TRI_aql_node_t* result;
      TRI_aql_node_t* subQuery;
      TRI_aql_node_t* nameNode;

      context->_subQueries--;

      if (! TRI_EndScopeAql(context)) {
        ABORT_OOM
      }

      subQuery = TRI_CreateNodeSubqueryAql(context);

      if (subQuery == NULL) {
        ABORT_OOM
      }

      if (! TRI_AppendStatementListAql(context->_statements, subQuery)) {
        ABORT_OOM
      }

      nameNode = TRI_AQL_NODE_MEMBER(subQuery, 0);
      if (nameNode == NULL) {
        ABORT_OOM
      }

      result = TRI_CreateNodeReferenceAql(context, TRI_AQL_NODE_STRING(nameNode));
      if (result == NULL) {
        ABORT_OOM
      }

      // return the result
      (yyval.node) = result;
    }
#line 2254 "arangod/Ahuacatl/ahuacatl-grammar.c" /* yacc.c:1646  */
    break;

  case 48:
#line 597 "arangod/Ahuacatl/ahuacatl-grammar.y" /* yacc.c:1646  */
    {
      (yyval.node) = (yyvsp[0].node);
    }
#line 2262 "arangod/Ahuacatl/ahuacatl-grammar.c" /* yacc.c:1646  */
    break;

  case 49:
#line 600 "arangod/Ahuacatl/ahuacatl-grammar.y" /* yacc.c:1646  */
    {
      (yyval.node) = (yyvsp[0].node);
    }
#line 2270 "arangod/Ahuacatl/ahuacatl-grammar.c" /* yacc.c:1646  */
    break;

  case 50:
#line 603 "arangod/Ahuacatl/ahuacatl-grammar.y" /* yacc.c:1646  */
    {
      (yyval.node) = (yyvsp[0].node);
    }
#line 2278 "arangod/Ahuacatl/ahuacatl-grammar.c" /* yacc.c:1646  */
    break;

  case 51:
#line 606 "arangod/Ahuacatl/ahuacatl-grammar.y" /* yacc.c:1646  */
    {
      (yyval.node) = (yyvsp[0].node);
    }
#line 2286 "arangod/Ahuacatl/ahuacatl-grammar.c" /* yacc.c:1646  */
    break;

  case 52:
#line 609 "arangod/Ahuacatl/ahuacatl-grammar.y" /* yacc.c:1646  */
    {
      (yyval.node) = (yyvsp[0].node);
    }
#line 2294 "arangod/Ahuacatl/ahuacatl-grammar.c" /* yacc.c:1646  */
    break;

  case 53:
#line 612 "arangod/Ahuacatl/ahuacatl-grammar.y" /* yacc.c:1646  */
    {
      (yyval.node) = (yyvsp[0].node);
    }
#line 2302 "arangod/Ahuacatl/ahuacatl-grammar.c" /* yacc.c:1646  */
    break;

  case 54:
#line 615 "arangod/Ahuacatl/ahuacatl-grammar.y" /* yacc.c:1646  */
    {
      TRI_aql_node_t* node;
      TRI_aql_node_t* list;

      if ((yyvsp[-2].node) == NULL || (yyvsp[0].node) == NULL) {
        ABORT_OOM
      }

      list = TRI_CreateNodeListAql(context);
      if (list == NULL) {
        ABORT_OOM
      }
<<<<<<< HEAD

      if (TRI_ERROR_NO_ERROR != TRI_PushBackVectorPointer(&list->_members, (void*) (yyvsp[(1) - (3)].node))) {
=======
       
      if (TRI_ERROR_NO_ERROR != TRI_PushBackVectorPointer(&list->_members, (void*) (yyvsp[-2].node))) {
>>>>>>> 34cd5899
        ABORT_OOM
      }
      if (TRI_ERROR_NO_ERROR != TRI_PushBackVectorPointer(&list->_members, (void*) (yyvsp[0].node))) {
        ABORT_OOM
      }

      node = TRI_CreateNodeFcallAql(context, "RANGE", list);

      if (node == NULL) {
        ABORT_OOM
      }

      (yyval.node) = node;
    }
#line 2335 "arangod/Ahuacatl/ahuacatl-grammar.c" /* yacc.c:1646  */
    break;

  case 55:
#line 646 "arangod/Ahuacatl/ahuacatl-grammar.y" /* yacc.c:1646  */
    {
      (yyval.strval) = (yyvsp[0].strval);

      if ((yyval.strval) == NULL) {
        ABORT_OOM
      }
    }
#line 2347 "arangod/Ahuacatl/ahuacatl-grammar.c" /* yacc.c:1646  */
    break;

  case 56:
#line 653 "arangod/Ahuacatl/ahuacatl-grammar.y" /* yacc.c:1646  */
    {
      if ((yyvsp[-2].strval) == NULL || (yyvsp[0].strval) == NULL) {
        ABORT_OOM
      }

      (yyval.strval) = TRI_RegisterString3Aql(context, (yyvsp[-2].strval), "::", (yyvsp[0].strval));

      if ((yyval.strval) == NULL) {
        ABORT_OOM
      }
    }
#line 2363 "arangod/Ahuacatl/ahuacatl-grammar.c" /* yacc.c:1646  */
    break;

  case 57:
#line 667 "arangod/Ahuacatl/ahuacatl-grammar.y" /* yacc.c:1646  */
    {
      TRI_aql_node_t* node;

      if (! TRI_PushStackParseAql(context, (yyvsp[0].strval))) {
        ABORT_OOM
      }

      node = TRI_CreateNodeListAql(context);
      if (node == NULL) {
        ABORT_OOM
      }

      TRI_PushStackParseAql(context, node);
    }
#line 2382 "arangod/Ahuacatl/ahuacatl-grammar.c" /* yacc.c:1646  */
    break;

  case 58:
#line 680 "arangod/Ahuacatl/ahuacatl-grammar.y" /* yacc.c:1646  */
    {
      TRI_aql_node_t* list
        = static_cast<TRI_aql_node_t*>(TRI_PopStackParseAql(context));
      TRI_aql_node_t* node = TRI_CreateNodeFcallAql(context,
                                    static_cast<char const* const>
                                               (TRI_PopStackParseAql(context)),
                                    list);
      if (node == NULL) {
        ABORT_OOM
      }

      (yyval.node) = node;
    }
#line 2400 "arangod/Ahuacatl/ahuacatl-grammar.c" /* yacc.c:1646  */
    break;

  case 59:
#line 696 "arangod/Ahuacatl/ahuacatl-grammar.y" /* yacc.c:1646  */
    {
      TRI_aql_node_t* node = TRI_CreateNodeOperatorUnaryPlusAql(context, (yyvsp[0].node));
      if (node == NULL) {
        ABORT_OOM
      }

      (yyval.node) = node;
    }
#line 2413 "arangod/Ahuacatl/ahuacatl-grammar.c" /* yacc.c:1646  */
    break;

  case 60:
#line 704 "arangod/Ahuacatl/ahuacatl-grammar.y" /* yacc.c:1646  */
    {
      TRI_aql_node_t* node = TRI_CreateNodeOperatorUnaryMinusAql(context, (yyvsp[0].node));
      if (node == NULL) {
        ABORT_OOM
      }

      (yyval.node) = node;
    }
#line 2426 "arangod/Ahuacatl/ahuacatl-grammar.c" /* yacc.c:1646  */
    break;

  case 61:
<<<<<<< HEAD
/* Line 1792 of yacc.c  */
#line 712 "arangod/Ahuacatl/ahuacatl-grammar.y"
    {
      TRI_aql_node_t* node = TRI_CreateNodeOperatorUnaryNotAql(context, (yyvsp[(2) - (2)].node));
=======
#line 712 "arangod/Ahuacatl/ahuacatl-grammar.y" /* yacc.c:1646  */
    { 
      TRI_aql_node_t* node = TRI_CreateNodeOperatorUnaryNotAql(context, (yyvsp[0].node));
>>>>>>> 34cd5899
      if (node == NULL) {
        ABORT_OOM
      }

      (yyval.node) = node;
    }
#line 2439 "arangod/Ahuacatl/ahuacatl-grammar.c" /* yacc.c:1646  */
    break;

  case 62:
#line 723 "arangod/Ahuacatl/ahuacatl-grammar.y" /* yacc.c:1646  */
    {
      TRI_aql_node_t* node = TRI_CreateNodeOperatorBinaryOrAql(context, (yyvsp[-2].node), (yyvsp[0].node));
      if (node == NULL) {
        ABORT_OOM
      }

      (yyval.node) = node;
    }
#line 2452 "arangod/Ahuacatl/ahuacatl-grammar.c" /* yacc.c:1646  */
    break;

  case 63:
#line 731 "arangod/Ahuacatl/ahuacatl-grammar.y" /* yacc.c:1646  */
    {
      TRI_aql_node_t* node = TRI_CreateNodeOperatorBinaryAndAql(context, (yyvsp[-2].node), (yyvsp[0].node));
      if (node == NULL) {
        ABORT_OOM
      }

      (yyval.node) = node;
    }
#line 2465 "arangod/Ahuacatl/ahuacatl-grammar.c" /* yacc.c:1646  */
    break;

  case 64:
#line 739 "arangod/Ahuacatl/ahuacatl-grammar.y" /* yacc.c:1646  */
    {
      TRI_aql_node_t* node = TRI_CreateNodeOperatorBinaryPlusAql(context, (yyvsp[-2].node), (yyvsp[0].node));
      if (node == NULL) {
        ABORT_OOM
      }

      (yyval.node) = node;
    }
#line 2478 "arangod/Ahuacatl/ahuacatl-grammar.c" /* yacc.c:1646  */
    break;

  case 65:
#line 747 "arangod/Ahuacatl/ahuacatl-grammar.y" /* yacc.c:1646  */
    {
      TRI_aql_node_t* node = TRI_CreateNodeOperatorBinaryMinusAql(context, (yyvsp[-2].node), (yyvsp[0].node));
      if (node == NULL) {
        ABORT_OOM
      }

      (yyval.node) = node;
    }
#line 2491 "arangod/Ahuacatl/ahuacatl-grammar.c" /* yacc.c:1646  */
    break;

  case 66:
#line 755 "arangod/Ahuacatl/ahuacatl-grammar.y" /* yacc.c:1646  */
    {
      TRI_aql_node_t* node = TRI_CreateNodeOperatorBinaryTimesAql(context, (yyvsp[-2].node), (yyvsp[0].node));
      if (node == NULL) {
        ABORT_OOM
      }

      (yyval.node) = node;
    }
#line 2504 "arangod/Ahuacatl/ahuacatl-grammar.c" /* yacc.c:1646  */
    break;

  case 67:
#line 763 "arangod/Ahuacatl/ahuacatl-grammar.y" /* yacc.c:1646  */
    {
      TRI_aql_node_t* node = TRI_CreateNodeOperatorBinaryDivAql(context, (yyvsp[-2].node), (yyvsp[0].node));
      if (node == NULL) {
        ABORT_OOM
      }

      (yyval.node) = node;
    }
#line 2517 "arangod/Ahuacatl/ahuacatl-grammar.c" /* yacc.c:1646  */
    break;

  case 68:
#line 771 "arangod/Ahuacatl/ahuacatl-grammar.y" /* yacc.c:1646  */
    {
      TRI_aql_node_t* node = TRI_CreateNodeOperatorBinaryModAql(context, (yyvsp[-2].node), (yyvsp[0].node));
      if (node == NULL) {
        ABORT_OOM
      }

      (yyval.node) = node;
    }
#line 2530 "arangod/Ahuacatl/ahuacatl-grammar.c" /* yacc.c:1646  */
    break;

  case 69:
#line 779 "arangod/Ahuacatl/ahuacatl-grammar.y" /* yacc.c:1646  */
    {
      TRI_aql_node_t* node = TRI_CreateNodeOperatorBinaryEqAql(context, (yyvsp[-2].node), (yyvsp[0].node));
      if (node == NULL) {
        ABORT_OOM
      }

      (yyval.node) = node;
    }
#line 2543 "arangod/Ahuacatl/ahuacatl-grammar.c" /* yacc.c:1646  */
    break;

  case 70:
#line 787 "arangod/Ahuacatl/ahuacatl-grammar.y" /* yacc.c:1646  */
    {
      TRI_aql_node_t* node = TRI_CreateNodeOperatorBinaryNeAql(context, (yyvsp[-2].node), (yyvsp[0].node));
      if (node == NULL) {
        ABORT_OOM
      }

      (yyval.node) = node;
    }
#line 2556 "arangod/Ahuacatl/ahuacatl-grammar.c" /* yacc.c:1646  */
    break;

  case 71:
#line 795 "arangod/Ahuacatl/ahuacatl-grammar.y" /* yacc.c:1646  */
    {
      TRI_aql_node_t* node = TRI_CreateNodeOperatorBinaryLtAql(context, (yyvsp[-2].node), (yyvsp[0].node));
      if (node == NULL) {
        ABORT_OOM
      }

      (yyval.node) = node;
    }
#line 2569 "arangod/Ahuacatl/ahuacatl-grammar.c" /* yacc.c:1646  */
    break;

  case 72:
#line 803 "arangod/Ahuacatl/ahuacatl-grammar.y" /* yacc.c:1646  */
    {
      TRI_aql_node_t* node = TRI_CreateNodeOperatorBinaryGtAql(context, (yyvsp[-2].node), (yyvsp[0].node));
      if (node == NULL) {
        ABORT_OOM
      }

      (yyval.node) = node;
    }
#line 2582 "arangod/Ahuacatl/ahuacatl-grammar.c" /* yacc.c:1646  */
    break;

  case 73:
#line 811 "arangod/Ahuacatl/ahuacatl-grammar.y" /* yacc.c:1646  */
    {
      TRI_aql_node_t* node = TRI_CreateNodeOperatorBinaryLeAql(context, (yyvsp[-2].node), (yyvsp[0].node));
      if (node == NULL) {
        ABORT_OOM
      }

      (yyval.node) = node;
    }
#line 2595 "arangod/Ahuacatl/ahuacatl-grammar.c" /* yacc.c:1646  */
    break;

  case 74:
#line 819 "arangod/Ahuacatl/ahuacatl-grammar.y" /* yacc.c:1646  */
    {
      TRI_aql_node_t* node = TRI_CreateNodeOperatorBinaryGeAql(context, (yyvsp[-2].node), (yyvsp[0].node));
      if (node == NULL) {
        ABORT_OOM
      }

      (yyval.node) = node;
    }
#line 2608 "arangod/Ahuacatl/ahuacatl-grammar.c" /* yacc.c:1646  */
    break;

  case 75:
#line 827 "arangod/Ahuacatl/ahuacatl-grammar.y" /* yacc.c:1646  */
    {
      TRI_aql_node_t* node = TRI_CreateNodeOperatorBinaryInAql(context, (yyvsp[-2].node), (yyvsp[0].node));
      if (node == NULL) {
        ABORT_OOM
      }

      (yyval.node) = node;
    }
#line 2621 "arangod/Ahuacatl/ahuacatl-grammar.c" /* yacc.c:1646  */
    break;

  case 76:
#line 838 "arangod/Ahuacatl/ahuacatl-grammar.y" /* yacc.c:1646  */
    {
      TRI_aql_node_t* node = TRI_CreateNodeOperatorTernaryAql(context, (yyvsp[-4].node), (yyvsp[-2].node), (yyvsp[0].node));

      if (node == NULL) {
        ABORT_OOM
      }

      (yyval.node) = node;
    }
#line 2635 "arangod/Ahuacatl/ahuacatl-grammar.c" /* yacc.c:1646  */
    break;

  case 77:
#line 850 "arangod/Ahuacatl/ahuacatl-grammar.y" /* yacc.c:1646  */
    {
    }
#line 2642 "arangod/Ahuacatl/ahuacatl-grammar.c" /* yacc.c:1646  */
    break;

  case 78:
#line 852 "arangod/Ahuacatl/ahuacatl-grammar.y" /* yacc.c:1646  */
    {
    }
#line 2649 "arangod/Ahuacatl/ahuacatl-grammar.c" /* yacc.c:1646  */
    break;

  case 79:
#line 857 "arangod/Ahuacatl/ahuacatl-grammar.y" /* yacc.c:1646  */
    {
      if (! TRI_PushListAql(context, (yyvsp[0].node))) {
        ABORT_OOM
      }
    }
#line 2659 "arangod/Ahuacatl/ahuacatl-grammar.c" /* yacc.c:1646  */
    break;

  case 80:
#line 862 "arangod/Ahuacatl/ahuacatl-grammar.y" /* yacc.c:1646  */
    {
      if (! TRI_PushListAql(context, (yyvsp[0].node))) {
        ABORT_OOM
      }
    }
#line 2669 "arangod/Ahuacatl/ahuacatl-grammar.c" /* yacc.c:1646  */
    break;

  case 81:
#line 870 "arangod/Ahuacatl/ahuacatl-grammar.y" /* yacc.c:1646  */
    {
      (yyval.node) = (yyvsp[0].node);
    }
#line 2677 "arangod/Ahuacatl/ahuacatl-grammar.c" /* yacc.c:1646  */
    break;

  case 82:
#line 873 "arangod/Ahuacatl/ahuacatl-grammar.y" /* yacc.c:1646  */
    {
      (yyval.node) = (yyvsp[0].node);
    }
#line 2685 "arangod/Ahuacatl/ahuacatl-grammar.c" /* yacc.c:1646  */
    break;

  case 83:
#line 879 "arangod/Ahuacatl/ahuacatl-grammar.y" /* yacc.c:1646  */
    {
      TRI_aql_node_t* node = TRI_CreateNodeListAql(context);
      if (node == NULL) {
        ABORT_OOM
      }

      TRI_PushStackParseAql(context, node);
    }
#line 2698 "arangod/Ahuacatl/ahuacatl-grammar.c" /* yacc.c:1646  */
    break;

  case 84:
#line 886 "arangod/Ahuacatl/ahuacatl-grammar.y" /* yacc.c:1646  */
    {
      (yyval.node) = static_cast<TRI_aql_node_t*>(TRI_PopStackParseAql(context));
    }
#line 2706 "arangod/Ahuacatl/ahuacatl-grammar.c" /* yacc.c:1646  */
    break;

  case 85:
#line 892 "arangod/Ahuacatl/ahuacatl-grammar.y" /* yacc.c:1646  */
    {
    }
#line 2713 "arangod/Ahuacatl/ahuacatl-grammar.c" /* yacc.c:1646  */
    break;

  case 86:
#line 894 "arangod/Ahuacatl/ahuacatl-grammar.y" /* yacc.c:1646  */
    {
    }
#line 2720 "arangod/Ahuacatl/ahuacatl-grammar.c" /* yacc.c:1646  */
    break;

  case 87:
#line 899 "arangod/Ahuacatl/ahuacatl-grammar.y" /* yacc.c:1646  */
    {
      if (! TRI_PushListAql(context, (yyvsp[0].node))) {
        ABORT_OOM
      }
    }
#line 2730 "arangod/Ahuacatl/ahuacatl-grammar.c" /* yacc.c:1646  */
    break;

  case 88:
#line 904 "arangod/Ahuacatl/ahuacatl-grammar.y" /* yacc.c:1646  */
    {
      if (! TRI_PushListAql(context, (yyvsp[0].node))) {
        ABORT_OOM
      }
    }
#line 2740 "arangod/Ahuacatl/ahuacatl-grammar.c" /* yacc.c:1646  */
    break;

  case 89:
#line 912 "arangod/Ahuacatl/ahuacatl-grammar.y" /* yacc.c:1646  */
    {
      (yyval.node) = NULL;
    }
#line 2748 "arangod/Ahuacatl/ahuacatl-grammar.c" /* yacc.c:1646  */
    break;

  case 90:
#line 915 "arangod/Ahuacatl/ahuacatl-grammar.y" /* yacc.c:1646  */
    {
      if ((yyvsp[-1].strval) == NULL || (yyvsp[0].node) == NULL) {
        ABORT_OOM
      }

      if (! TRI_CaseEqualString((yyvsp[-1].strval), "OPTIONS")) {
        TRI_SetErrorContextAql(__FILE__, __LINE__, context, TRI_ERROR_QUERY_NUMBER_OUT_OF_RANGE, NULL);
        YYABORT;
      }

      (yyval.node) = (yyvsp[0].node);
    }
#line 2765 "arangod/Ahuacatl/ahuacatl-grammar.c" /* yacc.c:1646  */
    break;

  case 91:
#line 930 "arangod/Ahuacatl/ahuacatl-grammar.y" /* yacc.c:1646  */
    {
      TRI_aql_node_t* node = TRI_CreateNodeArrayAql(context);
      if (node == NULL) {
        ABORT_OOM
      }

      TRI_PushStackParseAql(context, node);
    }
#line 2778 "arangod/Ahuacatl/ahuacatl-grammar.c" /* yacc.c:1646  */
    break;

  case 92:
#line 937 "arangod/Ahuacatl/ahuacatl-grammar.y" /* yacc.c:1646  */
    {
      (yyval.node) = static_cast<TRI_aql_node_t*>(TRI_PopStackParseAql(context));
    }
#line 2786 "arangod/Ahuacatl/ahuacatl-grammar.c" /* yacc.c:1646  */
    break;

  case 93:
#line 943 "arangod/Ahuacatl/ahuacatl-grammar.y" /* yacc.c:1646  */
    {
    }
#line 2793 "arangod/Ahuacatl/ahuacatl-grammar.c" /* yacc.c:1646  */
    break;

  case 94:
#line 945 "arangod/Ahuacatl/ahuacatl-grammar.y" /* yacc.c:1646  */
    {
    }
#line 2800 "arangod/Ahuacatl/ahuacatl-grammar.c" /* yacc.c:1646  */
    break;

  case 95:
#line 950 "arangod/Ahuacatl/ahuacatl-grammar.y" /* yacc.c:1646  */
    {
    }
#line 2807 "arangod/Ahuacatl/ahuacatl-grammar.c" /* yacc.c:1646  */
    break;

  case 96:
#line 952 "arangod/Ahuacatl/ahuacatl-grammar.y" /* yacc.c:1646  */
    {
    }
#line 2814 "arangod/Ahuacatl/ahuacatl-grammar.c" /* yacc.c:1646  */
    break;

  case 97:
#line 957 "arangod/Ahuacatl/ahuacatl-grammar.y" /* yacc.c:1646  */
    {
      if (! TRI_PushArrayAql(context, (yyvsp[-2].strval), (yyvsp[0].node))) {
        ABORT_OOM
      }
    }
#line 2824 "arangod/Ahuacatl/ahuacatl-grammar.c" /* yacc.c:1646  */
    break;

  case 98:
#line 965 "arangod/Ahuacatl/ahuacatl-grammar.y" /* yacc.c:1646  */
    {
      // start of reference (collection or variable name)
      (yyval.node) = (yyvsp[0].node);
    }
#line 2833 "arangod/Ahuacatl/ahuacatl-grammar.c" /* yacc.c:1646  */
    break;

  case 99:
#line 969 "arangod/Ahuacatl/ahuacatl-grammar.y" /* yacc.c:1646  */
    {
      // expanded variable access, e.g. variable[*]
      TRI_aql_node_t* node;
      char* varname = TRI_GetNameParseAql(context);

      if (varname == NULL) {
        ABORT_OOM
      }

      // push the varname onto the stack
      TRI_PushStackParseAql(context, varname);
<<<<<<< HEAD

      // push on the stack what's going to be expanded (will be popped when we come back)
      TRI_PushStackParseAql(context, (yyvsp[(1) - (1)].node));
=======
      
      // push on the stack what's going to be expanded (will be popped when we come back) 
      TRI_PushStackParseAql(context, (yyvsp[0].node));
>>>>>>> 34cd5899

      // create a temporary variable for the row iterator (will be popped by "expansion" rule")
      node = TRI_CreateNodeReferenceAql(context, varname);

      if (node == NULL) {
        ABORT_OOM
      }

      // push the variable
      TRI_PushStackParseAql(context, node);
    }
#line 2863 "arangod/Ahuacatl/ahuacatl-grammar.c" /* yacc.c:1646  */
    break;

  case 100:
#line 993 "arangod/Ahuacatl/ahuacatl-grammar.y" /* yacc.c:1646  */
    {
      // return from the "expansion" subrule
      TRI_aql_node_t* expanded = static_cast<TRI_aql_node_t*>(TRI_PopStackParseAql(context));
      TRI_aql_node_t* expand;
      TRI_aql_node_t* nameNode;
      char* varname = static_cast<char*>(TRI_PopStackParseAql(context));

      // push the actual expand node into the statement list
      expand = TRI_CreateNodeExpandAql(context, varname, expanded, (yyvsp[0].node));

      if (expand == NULL) {
        ABORT_OOM
      }

      if (! TRI_AppendStatementListAql(context->_statements, expand)) {
        ABORT_OOM
      }

      nameNode = TRI_AQL_NODE_MEMBER(expand, 1);

      if (nameNode == NULL) {
        ABORT_OOM
      }

      // return a reference only
      (yyval.node) = TRI_CreateNodeReferenceAql(context, TRI_AQL_NODE_STRING(nameNode));

      if ((yyval.node) == NULL) {
        ABORT_OOM
      }
    }
#line 2899 "arangod/Ahuacatl/ahuacatl-grammar.c" /* yacc.c:1646  */
    break;

  case 101:
#line 1027 "arangod/Ahuacatl/ahuacatl-grammar.y" /* yacc.c:1646  */
    {
      // variable or collection
      TRI_aql_node_t* node;
<<<<<<< HEAD

      if (TRI_VariableExistsScopeAql(context, (yyvsp[(1) - (1)].strval))) {
        node = TRI_CreateNodeReferenceAql(context, (yyvsp[(1) - (1)].strval));
=======
      
      if (TRI_VariableExistsScopeAql(context, (yyvsp[0].strval))) {
        node = TRI_CreateNodeReferenceAql(context, (yyvsp[0].strval));
>>>>>>> 34cd5899
      }
      else {
        node = TRI_CreateNodeCollectionAql(context, (yyvsp[0].strval));
      }

      if (node == NULL) {
        ABORT_OOM
      }

      (yyval.node) = node;
    }
#line 2921 "arangod/Ahuacatl/ahuacatl-grammar.c" /* yacc.c:1646  */
    break;

  case 102:
#line 1044 "arangod/Ahuacatl/ahuacatl-grammar.y" /* yacc.c:1646  */
    {
<<<<<<< HEAD
      (yyval.node) = (yyvsp[(1) - (1)].node);

=======
      (yyval.node) = (yyvsp[0].node);
      
>>>>>>> 34cd5899
      if ((yyval.node) == NULL) {
        ABORT_OOM
      }
    }
#line 2933 "arangod/Ahuacatl/ahuacatl-grammar.c" /* yacc.c:1646  */
    break;

  case 103:
#line 1051 "arangod/Ahuacatl/ahuacatl-grammar.y" /* yacc.c:1646  */
    {
      // named variable access, e.g. variable.reference
<<<<<<< HEAD
      (yyval.node) = TRI_CreateNodeAttributeAccessAql(context, (yyvsp[(1) - (3)].node), (yyvsp[(3) - (3)].strval));

=======
      (yyval.node) = TRI_CreateNodeAttributeAccessAql(context, (yyvsp[-2].node), (yyvsp[0].strval));
      
>>>>>>> 34cd5899
      if ((yyval.node) == NULL) {
        ABORT_OOM
      }
    }
#line 2946 "arangod/Ahuacatl/ahuacatl-grammar.c" /* yacc.c:1646  */
    break;

  case 104:
#line 1059 "arangod/Ahuacatl/ahuacatl-grammar.y" /* yacc.c:1646  */
    {
      // named variable access, e.g. variable.@reference
<<<<<<< HEAD
      (yyval.node) = TRI_CreateNodeBoundAttributeAccessAql(context, (yyvsp[(1) - (3)].node), (yyvsp[(3) - (3)].node));

=======
      (yyval.node) = TRI_CreateNodeBoundAttributeAccessAql(context, (yyvsp[-2].node), (yyvsp[0].node));
      
>>>>>>> 34cd5899
      if ((yyval.node) == NULL) {
        ABORT_OOM
      }
    }
#line 2959 "arangod/Ahuacatl/ahuacatl-grammar.c" /* yacc.c:1646  */
    break;

  case 105:
#line 1067 "arangod/Ahuacatl/ahuacatl-grammar.y" /* yacc.c:1646  */
    {
      // indexed variable access, e.g. variable[index]
<<<<<<< HEAD
      (yyval.node) = TRI_CreateNodeIndexedAql(context, (yyvsp[(1) - (4)].node), (yyvsp[(3) - (4)].node));

=======
      (yyval.node) = TRI_CreateNodeIndexedAql(context, (yyvsp[-3].node), (yyvsp[-1].node));
      
>>>>>>> 34cd5899
      if ((yyval.node) == NULL) {
        ABORT_OOM
      }
    }
#line 2972 "arangod/Ahuacatl/ahuacatl-grammar.c" /* yacc.c:1646  */
    break;

  case 106:
#line 1078 "arangod/Ahuacatl/ahuacatl-grammar.y" /* yacc.c:1646  */
    {
      // named variable access, continuation from * expansion, e.g. [*].variable.reference
      TRI_aql_node_t* node = static_cast<TRI_aql_node_t*>(TRI_PopStackParseAql(context));

      (yyval.node) = TRI_CreateNodeAttributeAccessAql(context, node, (yyvsp[0].strval));

      if ((yyval.node) == NULL) {
        ABORT_OOM
      }
    }
#line 2987 "arangod/Ahuacatl/ahuacatl-grammar.c" /* yacc.c:1646  */
    break;

  case 107:
#line 1088 "arangod/Ahuacatl/ahuacatl-grammar.y" /* yacc.c:1646  */
    {
      // named variable access w/ bind parameter, continuation from * expansion, e.g. [*].variable.@reference
      TRI_aql_node_t* node = static_cast<TRI_aql_node_t*>(TRI_PopStackParseAql(context));

      (yyval.node) = TRI_CreateNodeBoundAttributeAccessAql(context, node, (yyvsp[0].node));

      if ((yyval.node) == NULL) {
        ABORT_OOM
      }
    }
#line 3002 "arangod/Ahuacatl/ahuacatl-grammar.c" /* yacc.c:1646  */
    break;

  case 108:
#line 1098 "arangod/Ahuacatl/ahuacatl-grammar.y" /* yacc.c:1646  */
    {
      // indexed variable access, continuation from * expansion, e.g. [*].variable[index]
      TRI_aql_node_t* node = static_cast<TRI_aql_node_t*>(TRI_PopStackParseAql(context));

      (yyval.node) = TRI_CreateNodeIndexedAql(context, node, (yyvsp[-1].node));

      if ((yyval.node) == NULL) {
        ABORT_OOM
      }
    }
#line 3017 "arangod/Ahuacatl/ahuacatl-grammar.c" /* yacc.c:1646  */
    break;

  case 109:
#line 1108 "arangod/Ahuacatl/ahuacatl-grammar.y" /* yacc.c:1646  */
    {
      // named variable access, continuation from * expansion, e.g. [*].variable.xx.reference
      (yyval.node) = TRI_CreateNodeAttributeAccessAql(context, (yyvsp[-2].node), (yyvsp[0].strval));

      if ((yyval.node) == NULL) {
        ABORT_OOM
      }
    }
#line 3030 "arangod/Ahuacatl/ahuacatl-grammar.c" /* yacc.c:1646  */
    break;

  case 110:
#line 1116 "arangod/Ahuacatl/ahuacatl-grammar.y" /* yacc.c:1646  */
    {
      // named variable access w/ bind parameter, continuation from * expansion, e.g. [*].variable.xx.@reference
      (yyval.node) = TRI_CreateNodeBoundAttributeAccessAql(context, (yyvsp[-2].node), (yyvsp[0].node));

      if ((yyval.node) == NULL) {
        ABORT_OOM
      }
    }
#line 3043 "arangod/Ahuacatl/ahuacatl-grammar.c" /* yacc.c:1646  */
    break;

  case 111:
#line 1124 "arangod/Ahuacatl/ahuacatl-grammar.y" /* yacc.c:1646  */
    {
      // indexed variable access, continuation from * expansion, e.g. [*].variable.xx.[index]
      (yyval.node) = TRI_CreateNodeIndexedAql(context, (yyvsp[-3].node), (yyvsp[-1].node));

      if ((yyval.node) == NULL) {
        ABORT_OOM
      }
    }
#line 3056 "arangod/Ahuacatl/ahuacatl-grammar.c" /* yacc.c:1646  */
    break;

  case 112:
#line 1135 "arangod/Ahuacatl/ahuacatl-grammar.y" /* yacc.c:1646  */
    {
      (yyval.node) = (yyvsp[0].node);
    }
#line 3064 "arangod/Ahuacatl/ahuacatl-grammar.c" /* yacc.c:1646  */
    break;

  case 113:
#line 1138 "arangod/Ahuacatl/ahuacatl-grammar.y" /* yacc.c:1646  */
    {
      (yyval.node) = (yyvsp[0].node);
    }
#line 3072 "arangod/Ahuacatl/ahuacatl-grammar.c" /* yacc.c:1646  */
    break;

  case 114:
#line 1144 "arangod/Ahuacatl/ahuacatl-grammar.y" /* yacc.c:1646  */
    {
      (yyval.node) = (yyvsp[0].node);
    }
#line 3080 "arangod/Ahuacatl/ahuacatl-grammar.c" /* yacc.c:1646  */
    break;

  case 115:
#line 1147 "arangod/Ahuacatl/ahuacatl-grammar.y" /* yacc.c:1646  */
    {
      TRI_aql_node_t* node;
      double value;

      if ((yyvsp[0].strval) == NULL) {
        ABORT_OOM
      }
<<<<<<< HEAD

      value = TRI_DoubleString((yyvsp[(1) - (1)].strval));
=======
      
      value = TRI_DoubleString((yyvsp[0].strval));
>>>>>>> 34cd5899

      if (TRI_errno() != TRI_ERROR_NO_ERROR) {
        TRI_SetErrorContextAql(__FILE__, __LINE__, context, TRI_ERROR_QUERY_NUMBER_OUT_OF_RANGE, NULL);
        YYABORT;
      }

      node = TRI_CreateNodeValueDoubleAql(context, value);

      if (node == NULL) {
        ABORT_OOM
      }

      (yyval.node) = node;
    }
#line 3108 "arangod/Ahuacatl/ahuacatl-grammar.c" /* yacc.c:1646  */
    break;

  case 116:
#line 1172 "arangod/Ahuacatl/ahuacatl-grammar.y" /* yacc.c:1646  */
    {
      TRI_aql_node_t* node = TRI_CreateNodeValueStringAql(context, (yyvsp[0].strval));

      if (node == NULL) {
        ABORT_OOM
      }

      (yyval.node) = node;
    }
#line 3122 "arangod/Ahuacatl/ahuacatl-grammar.c" /* yacc.c:1646  */
    break;

  case 117:
#line 1181 "arangod/Ahuacatl/ahuacatl-grammar.y" /* yacc.c:1646  */
    {
      (yyval.node) = (yyvsp[0].node);
    }
#line 3130 "arangod/Ahuacatl/ahuacatl-grammar.c" /* yacc.c:1646  */
    break;

  case 118:
#line 1184 "arangod/Ahuacatl/ahuacatl-grammar.y" /* yacc.c:1646  */
    {
      TRI_aql_node_t* node = TRI_CreateNodeValueNullAql(context);

      if (node == NULL) {
        ABORT_OOM
      }

      (yyval.node) = node;
    }
#line 3144 "arangod/Ahuacatl/ahuacatl-grammar.c" /* yacc.c:1646  */
    break;

  case 119:
#line 1193 "arangod/Ahuacatl/ahuacatl-grammar.y" /* yacc.c:1646  */
    {
      TRI_aql_node_t* node = TRI_CreateNodeValueBoolAql(context, true);

      if (node == NULL) {
        ABORT_OOM
      }

      (yyval.node) = node;
    }
#line 3158 "arangod/Ahuacatl/ahuacatl-grammar.c" /* yacc.c:1646  */
    break;

  case 120:
#line 1202 "arangod/Ahuacatl/ahuacatl-grammar.y" /* yacc.c:1646  */
    {
      TRI_aql_node_t* node = TRI_CreateNodeValueBoolAql(context, false);

      if (node == NULL) {
        ABORT_OOM
      }

      (yyval.node) = node;
    }
#line 3172 "arangod/Ahuacatl/ahuacatl-grammar.c" /* yacc.c:1646  */
    break;

  case 121:
#line 1214 "arangod/Ahuacatl/ahuacatl-grammar.y" /* yacc.c:1646  */
    {
      TRI_aql_node_t* node;

      if ((yyvsp[0].strval) == NULL) {
        ABORT_OOM
      }

      node = TRI_CreateNodeCollectionAql(context, (yyvsp[0].strval));
      if (node == NULL) {
        ABORT_OOM
      }

      (yyval.node) = node;
    }
#line 3191 "arangod/Ahuacatl/ahuacatl-grammar.c" /* yacc.c:1646  */
    break;

  case 122:
#line 1228 "arangod/Ahuacatl/ahuacatl-grammar.y" /* yacc.c:1646  */
    {
      TRI_aql_node_t* node;

      if ((yyvsp[0].strval) == NULL) {
        ABORT_OOM
      }

      node = TRI_CreateNodeCollectionAql(context, (yyvsp[0].strval));
      if (node == NULL) {
        ABORT_OOM
      }

      (yyval.node) = node;
    }
#line 3210 "arangod/Ahuacatl/ahuacatl-grammar.c" /* yacc.c:1646  */
    break;

  case 123:
#line 1242 "arangod/Ahuacatl/ahuacatl-grammar.y" /* yacc.c:1646  */
    {
      TRI_aql_node_t* node;

      if ((yyvsp[0].strval) == NULL) {
        ABORT_OOM
      }
<<<<<<< HEAD

      if (strlen((yyvsp[(1) - (1)].strval)) < 2 || (yyvsp[(1) - (1)].strval)[0] != '@') {
        TRI_SetErrorContextAql(__FILE__, __LINE__, context, TRI_ERROR_QUERY_BIND_PARAMETER_TYPE, (yyvsp[(1) - (1)].strval));
=======
      
      if (strlen((yyvsp[0].strval)) < 2 || (yyvsp[0].strval)[0] != '@') {
        TRI_SetErrorContextAql(__FILE__, __LINE__, context, TRI_ERROR_QUERY_BIND_PARAMETER_TYPE, (yyvsp[0].strval));
>>>>>>> 34cd5899
        YYABORT;
      }

      node = TRI_CreateNodeParameterAql(context, (yyvsp[0].strval));

      if (node == NULL) {
        ABORT_OOM
      }

      (yyval.node) = node;
    }
#line 3235 "arangod/Ahuacatl/ahuacatl-grammar.c" /* yacc.c:1646  */
    break;

  case 124:
#line 1265 "arangod/Ahuacatl/ahuacatl-grammar.y" /* yacc.c:1646  */
    {
      TRI_aql_node_t* node = TRI_CreateNodeParameterAql(context, (yyvsp[0].strval));

      if (node == NULL) {
        ABORT_OOM
      }

      (yyval.node) = node;
    }
#line 3249 "arangod/Ahuacatl/ahuacatl-grammar.c" /* yacc.c:1646  */
    break;

  case 125:
#line 1277 "arangod/Ahuacatl/ahuacatl-grammar.y" /* yacc.c:1646  */
    {
      if ((yyvsp[0].strval) == NULL) {
        ABORT_OOM
      }

      (yyval.strval) = (yyvsp[0].strval);
    }
#line 3261 "arangod/Ahuacatl/ahuacatl-grammar.c" /* yacc.c:1646  */
    break;

  case 126:
#line 1284 "arangod/Ahuacatl/ahuacatl-grammar.y" /* yacc.c:1646  */
    {
      if ((yyvsp[0].strval) == NULL) {
        ABORT_OOM
      }

      (yyval.strval) = (yyvsp[0].strval);
    }
#line 3273 "arangod/Ahuacatl/ahuacatl-grammar.c" /* yacc.c:1646  */
    break;

  case 127:
#line 1293 "arangod/Ahuacatl/ahuacatl-grammar.y" /* yacc.c:1646  */
    {
      (yyval.strval) = (yyvsp[0].strval);
    }
#line 3281 "arangod/Ahuacatl/ahuacatl-grammar.c" /* yacc.c:1646  */
    break;

  case 128:
#line 1299 "arangod/Ahuacatl/ahuacatl-grammar.y" /* yacc.c:1646  */
    {
      TRI_aql_node_t* node;
      int64_t value;

      if ((yyvsp[0].strval) == NULL) {
        ABORT_OOM
      }

      value = TRI_Int64String((yyvsp[0].strval));
      if (TRI_errno() != TRI_ERROR_NO_ERROR) {
        TRI_SetErrorContextAql(__FILE__, __LINE__, context, TRI_ERROR_QUERY_NUMBER_OUT_OF_RANGE, NULL);
        YYABORT;
      }

      node = TRI_CreateNodeValueIntAql(context, value);
      if (node == NULL) {
        ABORT_OOM
      }

      (yyval.node) = node;
    }
#line 3307 "arangod/Ahuacatl/ahuacatl-grammar.c" /* yacc.c:1646  */
    break;


#line 3311 "arangod/Ahuacatl/ahuacatl-grammar.c" /* yacc.c:1646  */
      default: break;
    }
  /* User semantic actions sometimes alter yychar, and that requires
     that yytoken be updated with the new translation.  We take the
     approach of translating immediately before every use of yytoken.
     One alternative is translating here after every semantic action,
     but that translation would be missed if the semantic action invokes
     YYABORT, YYACCEPT, or YYERROR immediately after altering yychar or
     if it invokes YYBACKUP.  In the case of YYABORT or YYACCEPT, an
     incorrect destructor might then be invoked immediately.  In the
     case of YYERROR or YYBACKUP, subsequent parser actions might lead
     to an incorrect destructor call or verbose syntax error message
     before the lookahead is translated.  */
  YY_SYMBOL_PRINT ("-> $$ =", yyr1[yyn], &yyval, &yyloc);

  YYPOPSTACK (yylen);
  yylen = 0;
  YY_STACK_PRINT (yyss, yyssp);

  *++yyvsp = yyval;
  *++yylsp = yyloc;

  /* Now 'shift' the result of the reduction.  Determine what state
     that goes to, based on the state we popped back to and the rule
     number reduced by.  */

  yyn = yyr1[yyn];

  yystate = yypgoto[yyn - YYNTOKENS] + *yyssp;
  if (0 <= yystate && yystate <= YYLAST && yycheck[yystate] == *yyssp)
    yystate = yytable[yystate];
  else
    yystate = yydefgoto[yyn - YYNTOKENS];

  goto yynewstate;


/*--------------------------------------.
| yyerrlab -- here on detecting error.  |
`--------------------------------------*/
yyerrlab:
  /* Make sure we have latest lookahead translation.  See comments at
     user semantic actions for why this is necessary.  */
  yytoken = yychar == YYEMPTY ? YYEMPTY : YYTRANSLATE (yychar);

  /* If not already recovering from an error, report this error.  */
  if (!yyerrstatus)
    {
      ++yynerrs;
#if ! YYERROR_VERBOSE
      yyerror (&yylloc, context, YY_("syntax error"));
#else
# define YYSYNTAX_ERROR yysyntax_error (&yymsg_alloc, &yymsg, \
                                        yyssp, yytoken)
      {
        char const *yymsgp = YY_("syntax error");
        int yysyntax_error_status;
        yysyntax_error_status = YYSYNTAX_ERROR;
        if (yysyntax_error_status == 0)
          yymsgp = yymsg;
        else if (yysyntax_error_status == 1)
          {
            if (yymsg != yymsgbuf)
              YYSTACK_FREE (yymsg);
            yymsg = (char *) YYSTACK_ALLOC (yymsg_alloc);
            if (!yymsg)
              {
                yymsg = yymsgbuf;
                yymsg_alloc = sizeof yymsgbuf;
                yysyntax_error_status = 2;
              }
            else
              {
                yysyntax_error_status = YYSYNTAX_ERROR;
                yymsgp = yymsg;
              }
          }
        yyerror (&yylloc, context, yymsgp);
        if (yysyntax_error_status == 2)
          goto yyexhaustedlab;
      }
# undef YYSYNTAX_ERROR
#endif
    }

  yyerror_range[1] = yylloc;

  if (yyerrstatus == 3)
    {
      /* If just tried and failed to reuse lookahead token after an
         error, discard it.  */

      if (yychar <= YYEOF)
        {
          /* Return failure if at end of input.  */
          if (yychar == YYEOF)
            YYABORT;
        }
      else
        {
          yydestruct ("Error: discarding",
                      yytoken, &yylval, &yylloc, context);
          yychar = YYEMPTY;
        }
    }

  /* Else will try to reuse lookahead token after shifting the error
     token.  */
  goto yyerrlab1;


/*---------------------------------------------------.
| yyerrorlab -- error raised explicitly by YYERROR.  |
`---------------------------------------------------*/
yyerrorlab:

  /* Pacify compilers like GCC when the user code never invokes
     YYERROR and the label yyerrorlab therefore never appears in user
     code.  */
  if (/*CONSTCOND*/ 0)
     goto yyerrorlab;

  yyerror_range[1] = yylsp[1-yylen];
  /* Do not reclaim the symbols of the rule whose action triggered
     this YYERROR.  */
  YYPOPSTACK (yylen);
  yylen = 0;
  YY_STACK_PRINT (yyss, yyssp);
  yystate = *yyssp;
  goto yyerrlab1;


/*-------------------------------------------------------------.
| yyerrlab1 -- common code for both syntax error and YYERROR.  |
`-------------------------------------------------------------*/
yyerrlab1:
  yyerrstatus = 3;      /* Each real token shifted decrements this.  */

  for (;;)
    {
      yyn = yypact[yystate];
      if (!yypact_value_is_default (yyn))
        {
          yyn += YYTERROR;
          if (0 <= yyn && yyn <= YYLAST && yycheck[yyn] == YYTERROR)
            {
              yyn = yytable[yyn];
              if (0 < yyn)
                break;
            }
        }

      /* Pop the current state because it cannot handle the error token.  */
      if (yyssp == yyss)
        YYABORT;

      yyerror_range[1] = *yylsp;
      yydestruct ("Error: popping",
                  yystos[yystate], yyvsp, yylsp, context);
      YYPOPSTACK (1);
      yystate = *yyssp;
      YY_STACK_PRINT (yyss, yyssp);
    }

  YY_IGNORE_MAYBE_UNINITIALIZED_BEGIN
  *++yyvsp = yylval;
  YY_IGNORE_MAYBE_UNINITIALIZED_END

  yyerror_range[2] = yylloc;
  /* Using YYLLOC is tempting, but would change the location of
     the lookahead.  YYLOC is available though.  */
  YYLLOC_DEFAULT (yyloc, yyerror_range, 2);
  *++yylsp = yyloc;

  /* Shift the error token.  */
  YY_SYMBOL_PRINT ("Shifting", yystos[yyn], yyvsp, yylsp);

  yystate = yyn;
  goto yynewstate;


/*-------------------------------------.
| yyacceptlab -- YYACCEPT comes here.  |
`-------------------------------------*/
yyacceptlab:
  yyresult = 0;
  goto yyreturn;

/*-----------------------------------.
| yyabortlab -- YYABORT comes here.  |
`-----------------------------------*/
yyabortlab:
  yyresult = 1;
  goto yyreturn;

#if !defined yyoverflow || YYERROR_VERBOSE
/*-------------------------------------------------.
| yyexhaustedlab -- memory exhaustion comes here.  |
`-------------------------------------------------*/
yyexhaustedlab:
  yyerror (&yylloc, context, YY_("memory exhausted"));
  yyresult = 2;
  /* Fall through.  */
#endif

yyreturn:
  if (yychar != YYEMPTY)
    {
      /* Make sure we have latest lookahead translation.  See comments at
         user semantic actions for why this is necessary.  */
      yytoken = YYTRANSLATE (yychar);
      yydestruct ("Cleanup: discarding lookahead",
                  yytoken, &yylval, &yylloc, context);
    }
  /* Do not reclaim the symbols of the rule whose action triggered
     this YYABORT or YYACCEPT.  */
  YYPOPSTACK (yylen);
  YY_STACK_PRINT (yyss, yyssp);
  while (yyssp != yyss)
    {
      yydestruct ("Cleanup: popping",
                  yystos[*yyssp], yyvsp, yylsp, context);
      YYPOPSTACK (1);
    }
#ifndef yyoverflow
  if (yyss != yyssa)
    YYSTACK_FREE (yyss);
#endif
#if YYERROR_VERBOSE
  if (yymsg != yymsgbuf)
    YYSTACK_FREE (yymsg);
#endif
<<<<<<< HEAD
  /* Make sure YYID is used.  */
  return YYID (yyresult);
}


// -----------------------------------------------------------------------------
// --SECTION--                                                       END-OF-FILE
// -----------------------------------------------------------------------------

// Local Variables:
// mode: outline-minor
// outline-regexp: "/// @brief\\|/// {@inheritDoc}\\|/// @page\\|// --SECTION--\\|/// @\\}"
// End:
=======
  return yyresult;
}
>>>>>>> 34cd5899
<|MERGE_RESOLUTION|>--- conflicted
+++ resolved
@@ -2,11 +2,7 @@
 
 /* Bison implementation for Yacc-like parsers in C
 
-<<<<<<< HEAD
-      Copyright (C) 1984, 1989-1990, 2000-2012 Free Software Foundation, Inc.
-=======
    Copyright (C) 1984, 1989-1990, 2000-2013 Free Software Foundation, Inc.
->>>>>>> 34cd5899
 
    This program is free software: you can redistribute it and/or modify
    it under the terms of the GNU General Public License as published by
@@ -77,9 +73,9 @@
 #include <stdio.h>
 #include <stdlib.h>
 
-#include "Basics/Common.h"
-#include "BasicsC/conversions.h"
-#include "BasicsC/tri-strings.h"
+#include <Basics/Common.h>
+#include <BasicsC/conversions.h>
+#include <BasicsC/tri-strings.h>
 
 #include "Ahuacatl/ahuacatl-ast-node.h"
 #include "Ahuacatl/ahuacatl-context.h"
@@ -230,7 +226,7 @@
 ////////////////////////////////////////////////////////////////////////////////
 
 int Ahuacatllex (YYSTYPE*, YYLTYPE*, void*);
-
+ 
 ////////////////////////////////////////////////////////////////////////////////
 /// @brief register parse error
 ////////////////////////////////////////////////////////////////////////////////
@@ -1786,17 +1782,12 @@
 #line 233 "arangod/Ahuacatl/ahuacatl-grammar.y" /* yacc.c:1646  */
     {
       TRI_aql_node_t* node;
-
+      
       if (! TRI_StartScopeAql(context, TRI_AQL_SCOPE_FOR)) {
         ABORT_OOM
       }
-<<<<<<< HEAD
-
-      node = TRI_CreateNodeForAql(context, (yyvsp[(2) - (4)].strval), (yyvsp[(4) - (4)].node));
-=======
       
       node = TRI_CreateNodeForAql(context, (yyvsp[-2].strval), (yyvsp[0].node));
->>>>>>> 34cd5899
       if (node == NULL) {
         ABORT_OOM
       }
@@ -1815,7 +1806,7 @@
       if (node == NULL) {
         ABORT_OOM
       }
-
+      
       if (! TRI_AppendStatementListAql(context->_statements, node)) {
         ABORT_OOM
       }
@@ -1852,7 +1843,7 @@
       if (node == NULL) {
         ABORT_OOM
       }
-
+      
       if (! TRI_AppendStatementListAql(context->_statements, node)) {
         ABORT_OOM
       }
@@ -1864,7 +1855,7 @@
 #line 291 "arangod/Ahuacatl/ahuacatl-grammar.y" /* yacc.c:1646  */
     {
       TRI_aql_node_t* node = TRI_CreateNodeListAql(context);
-
+      
       if (node == NULL) {
         ABORT_OOM
       }
@@ -1878,19 +1869,14 @@
 #line 299 "arangod/Ahuacatl/ahuacatl-grammar.y" /* yacc.c:1646  */
     {
       TRI_aql_node_t* node = TRI_CreateNodeCollectAql(
-                context,
+                context, 
                 static_cast<const TRI_aql_node_t* const>
-<<<<<<< HEAD
-                           (TRI_PopStackParseAql(context)),
-                (yyvsp[(4) - (4)].strval));
-=======
                            (TRI_PopStackParseAql(context)), 
                 (yyvsp[0].strval));
->>>>>>> 34cd5899
-      if (node == NULL) {
-        ABORT_OOM
-      }
-
+      if (node == NULL) {
+        ABORT_OOM
+      }
+      
       if (! TRI_AppendStatementListAql(context->_statements, node)) {
         ABORT_OOM
       }
@@ -1947,7 +1933,7 @@
 #line 345 "arangod/Ahuacatl/ahuacatl-grammar.y" /* yacc.c:1646  */
     {
       TRI_aql_node_t* node = TRI_CreateNodeListAql(context);
-
+      
       if (node == NULL) {
         ABORT_OOM
       }
@@ -1960,13 +1946,13 @@
   case 29:
 #line 353 "arangod/Ahuacatl/ahuacatl-grammar.y" /* yacc.c:1646  */
     {
-      TRI_aql_node_t* list
+      TRI_aql_node_t* list 
           = static_cast<TRI_aql_node_t*>(TRI_PopStackParseAql(context));
       TRI_aql_node_t* node = TRI_CreateNodeSortAql(context, list);
       if (node == NULL) {
         ABORT_OOM
       }
-
+      
       if (! TRI_AppendStatementListAql(context->_statements, node)) {
         ABORT_OOM
       }
@@ -2038,11 +2024,11 @@
       if (node == NULL) {
         ABORT_OOM
       }
-
+      
       if (! TRI_AppendStatementListAql(context->_statements, node)) {
         ABORT_OOM
       }
-
+      
     }
 #line 2034 "arangod/Ahuacatl/ahuacatl-grammar.c" /* yacc.c:1646  */
     break;
@@ -2054,7 +2040,7 @@
       if (node == NULL) {
         ABORT_OOM
       }
-
+      
       if (! TRI_AppendStatementListAql(context->_statements, node)) {
         ABORT_OOM
       }
@@ -2069,11 +2055,11 @@
       if (node == NULL) {
         ABORT_OOM
       }
-
+      
       if (! TRI_AppendStatementListAql(context->_statements, node)) {
         ABORT_OOM
       }
-
+      
       if (! TRI_EndScopeByReturnAql(context)) {
         ABORT_OOM
       }
@@ -2090,11 +2076,11 @@
       if (node == NULL) {
         ABORT_OOM
       }
-
+      
       if (! TRI_AppendStatementListAql(context->_statements, node)) {
         ABORT_OOM
       }
-
+      
       if (! TRI_EndScopeByReturnAql(context)) {
         ABORT_OOM
       }
@@ -2111,11 +2097,11 @@
       if (node == NULL) {
         ABORT_OOM
       }
-
+      
       if (! TRI_AppendStatementListAql(context->_statements, node)) {
         ABORT_OOM
       }
-
+      
       if (! TRI_EndScopeByReturnAql(context)) {
         ABORT_OOM
       }
@@ -2132,11 +2118,11 @@
       if (node == NULL) {
         ABORT_OOM
       }
-
+      
       if (! TRI_AppendStatementListAql(context->_statements, node)) {
         ABORT_OOM
       }
-
+      
       if (! TRI_EndScopeByReturnAql(context)) {
         ABORT_OOM
       }
@@ -2153,11 +2139,11 @@
       if (node == NULL) {
         ABORT_OOM
       }
-
+      
       if (! TRI_AppendStatementListAql(context->_statements, node)) {
         ABORT_OOM
       }
-
+      
       if (! TRI_EndScopeByReturnAql(context)) {
         ABORT_OOM
       }
@@ -2174,11 +2160,11 @@
       if (node == NULL) {
         ABORT_OOM
       }
-
+      
       if (! TRI_AppendStatementListAql(context->_statements, node)) {
         ABORT_OOM
       }
-
+      
       if (! TRI_EndScopeByReturnAql(context)) {
         ABORT_OOM
       }
@@ -2195,11 +2181,11 @@
       if (node == NULL) {
         ABORT_OOM
       }
-
+      
       if (! TRI_AppendStatementListAql(context->_statements, node)) {
         ABORT_OOM
       }
-
+      
       if (! TRI_EndScopeByReturnAql(context)) {
         ABORT_OOM
       }
@@ -2234,7 +2220,7 @@
       TRI_aql_node_t* result;
       TRI_aql_node_t* subQuery;
       TRI_aql_node_t* nameNode;
-
+      
       context->_subQueries--;
 
       if (! TRI_EndScopeAql(context)) {
@@ -2246,7 +2232,7 @@
       if (subQuery == NULL) {
         ABORT_OOM
       }
-
+      
       if (! TRI_AppendStatementListAql(context->_statements, subQuery)) {
         ABORT_OOM
       }
@@ -2324,24 +2310,19 @@
       if ((yyvsp[-2].node) == NULL || (yyvsp[0].node) == NULL) {
         ABORT_OOM
       }
-
+      
       list = TRI_CreateNodeListAql(context);
       if (list == NULL) {
         ABORT_OOM
       }
-<<<<<<< HEAD
-
-      if (TRI_ERROR_NO_ERROR != TRI_PushBackVectorPointer(&list->_members, (void*) (yyvsp[(1) - (3)].node))) {
-=======
        
       if (TRI_ERROR_NO_ERROR != TRI_PushBackVectorPointer(&list->_members, (void*) (yyvsp[-2].node))) {
->>>>>>> 34cd5899
         ABORT_OOM
       }
       if (TRI_ERROR_NO_ERROR != TRI_PushBackVectorPointer(&list->_members, (void*) (yyvsp[0].node))) {
         ABORT_OOM
       }
-
+      
       node = TRI_CreateNodeFcallAql(context, "RANGE", list);
 
       if (node == NULL) {
@@ -2403,9 +2384,9 @@
   case 58:
 #line 680 "arangod/Ahuacatl/ahuacatl-grammar.y" /* yacc.c:1646  */
     {
-      TRI_aql_node_t* list
+      TRI_aql_node_t* list 
         = static_cast<TRI_aql_node_t*>(TRI_PopStackParseAql(context));
-      TRI_aql_node_t* node = TRI_CreateNodeFcallAql(context,
+      TRI_aql_node_t* node = TRI_CreateNodeFcallAql(context, 
                                     static_cast<char const* const>
                                                (TRI_PopStackParseAql(context)),
                                     list);
@@ -2445,16 +2426,9 @@
     break;
 
   case 61:
-<<<<<<< HEAD
-/* Line 1792 of yacc.c  */
-#line 712 "arangod/Ahuacatl/ahuacatl-grammar.y"
-    {
-      TRI_aql_node_t* node = TRI_CreateNodeOperatorUnaryNotAql(context, (yyvsp[(2) - (2)].node));
-=======
 #line 712 "arangod/Ahuacatl/ahuacatl-grammar.y" /* yacc.c:1646  */
     { 
       TRI_aql_node_t* node = TRI_CreateNodeOperatorUnaryNotAql(context, (yyvsp[0].node));
->>>>>>> 34cd5899
       if (node == NULL) {
         ABORT_OOM
       }
@@ -2868,18 +2842,12 @@
       if (varname == NULL) {
         ABORT_OOM
       }
-
+      
       // push the varname onto the stack
       TRI_PushStackParseAql(context, varname);
-<<<<<<< HEAD
-
-      // push on the stack what's going to be expanded (will be popped when we come back)
-      TRI_PushStackParseAql(context, (yyvsp[(1) - (1)].node));
-=======
       
       // push on the stack what's going to be expanded (will be popped when we come back) 
       TRI_PushStackParseAql(context, (yyvsp[0].node));
->>>>>>> 34cd5899
 
       // create a temporary variable for the row iterator (will be popped by "expansion" rule")
       node = TRI_CreateNodeReferenceAql(context, varname);
@@ -2909,7 +2877,7 @@
       if (expand == NULL) {
         ABORT_OOM
       }
-
+      
       if (! TRI_AppendStatementListAql(context->_statements, expand)) {
         ABORT_OOM
       }
@@ -2935,15 +2903,9 @@
     {
       // variable or collection
       TRI_aql_node_t* node;
-<<<<<<< HEAD
-
-      if (TRI_VariableExistsScopeAql(context, (yyvsp[(1) - (1)].strval))) {
-        node = TRI_CreateNodeReferenceAql(context, (yyvsp[(1) - (1)].strval));
-=======
       
       if (TRI_VariableExistsScopeAql(context, (yyvsp[0].strval))) {
         node = TRI_CreateNodeReferenceAql(context, (yyvsp[0].strval));
->>>>>>> 34cd5899
       }
       else {
         node = TRI_CreateNodeCollectionAql(context, (yyvsp[0].strval));
@@ -2961,13 +2923,8 @@
   case 102:
 #line 1044 "arangod/Ahuacatl/ahuacatl-grammar.y" /* yacc.c:1646  */
     {
-<<<<<<< HEAD
-      (yyval.node) = (yyvsp[(1) - (1)].node);
-
-=======
       (yyval.node) = (yyvsp[0].node);
       
->>>>>>> 34cd5899
       if ((yyval.node) == NULL) {
         ABORT_OOM
       }
@@ -2979,13 +2936,8 @@
 #line 1051 "arangod/Ahuacatl/ahuacatl-grammar.y" /* yacc.c:1646  */
     {
       // named variable access, e.g. variable.reference
-<<<<<<< HEAD
-      (yyval.node) = TRI_CreateNodeAttributeAccessAql(context, (yyvsp[(1) - (3)].node), (yyvsp[(3) - (3)].strval));
-
-=======
       (yyval.node) = TRI_CreateNodeAttributeAccessAql(context, (yyvsp[-2].node), (yyvsp[0].strval));
       
->>>>>>> 34cd5899
       if ((yyval.node) == NULL) {
         ABORT_OOM
       }
@@ -2997,13 +2949,8 @@
 #line 1059 "arangod/Ahuacatl/ahuacatl-grammar.y" /* yacc.c:1646  */
     {
       // named variable access, e.g. variable.@reference
-<<<<<<< HEAD
-      (yyval.node) = TRI_CreateNodeBoundAttributeAccessAql(context, (yyvsp[(1) - (3)].node), (yyvsp[(3) - (3)].node));
-
-=======
       (yyval.node) = TRI_CreateNodeBoundAttributeAccessAql(context, (yyvsp[-2].node), (yyvsp[0].node));
       
->>>>>>> 34cd5899
       if ((yyval.node) == NULL) {
         ABORT_OOM
       }
@@ -3015,13 +2962,8 @@
 #line 1067 "arangod/Ahuacatl/ahuacatl-grammar.y" /* yacc.c:1646  */
     {
       // indexed variable access, e.g. variable[index]
-<<<<<<< HEAD
-      (yyval.node) = TRI_CreateNodeIndexedAql(context, (yyvsp[(1) - (4)].node), (yyvsp[(3) - (4)].node));
-
-=======
       (yyval.node) = TRI_CreateNodeIndexedAql(context, (yyvsp[-3].node), (yyvsp[-1].node));
       
->>>>>>> 34cd5899
       if ((yyval.node) == NULL) {
         ABORT_OOM
       }
@@ -3146,19 +3088,14 @@
       if ((yyvsp[0].strval) == NULL) {
         ABORT_OOM
       }
-<<<<<<< HEAD
-
-      value = TRI_DoubleString((yyvsp[(1) - (1)].strval));
-=======
       
       value = TRI_DoubleString((yyvsp[0].strval));
->>>>>>> 34cd5899
 
       if (TRI_errno() != TRI_ERROR_NO_ERROR) {
         TRI_SetErrorContextAql(__FILE__, __LINE__, context, TRI_ERROR_QUERY_NUMBER_OUT_OF_RANGE, NULL);
         YYABORT;
       }
-
+      
       node = TRI_CreateNodeValueDoubleAql(context, value);
 
       if (node == NULL) {
@@ -3280,15 +3217,9 @@
       if ((yyvsp[0].strval) == NULL) {
         ABORT_OOM
       }
-<<<<<<< HEAD
-
-      if (strlen((yyvsp[(1) - (1)].strval)) < 2 || (yyvsp[(1) - (1)].strval)[0] != '@') {
-        TRI_SetErrorContextAql(__FILE__, __LINE__, context, TRI_ERROR_QUERY_BIND_PARAMETER_TYPE, (yyvsp[(1) - (1)].strval));
-=======
       
       if (strlen((yyvsp[0].strval)) < 2 || (yyvsp[0].strval)[0] != '@') {
         TRI_SetErrorContextAql(__FILE__, __LINE__, context, TRI_ERROR_QUERY_BIND_PARAMETER_TYPE, (yyvsp[0].strval));
->>>>>>> 34cd5899
         YYABORT;
       }
 
@@ -3609,21 +3540,5 @@
   if (yymsg != yymsgbuf)
     YYSTACK_FREE (yymsg);
 #endif
-<<<<<<< HEAD
-  /* Make sure YYID is used.  */
-  return YYID (yyresult);
-}
-
-
-// -----------------------------------------------------------------------------
-// --SECTION--                                                       END-OF-FILE
-// -----------------------------------------------------------------------------
-
-// Local Variables:
-// mode: outline-minor
-// outline-regexp: "/// @brief\\|/// {@inheritDoc}\\|/// @page\\|// --SECTION--\\|/// @\\}"
-// End:
-=======
   return yyresult;
-}
->>>>>>> 34cd5899
+}