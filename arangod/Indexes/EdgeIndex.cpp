--- conflicted
+++ resolved
@@ -506,34 +506,9 @@
 /// @brief return a VelocyPack representation of the index figures
 ////////////////////////////////////////////////////////////////////////////////
 
-<<<<<<< HEAD
 void EdgeIndex::toVelocyPackFigures(VPackBuilder& builder) const {
   Index::toVelocyPackFigures(builder);
   builder.add("buckets", VPackValue(_numBuckets));
-=======
-arangodb::basics::Json EdgeIndex::toJson(TRI_memory_zone_t* zone,
-                                         bool withFigures) const {
-  auto json = Index::toJson(zone, withFigures);
-
-  // hard-coded
-  json("unique", arangodb::basics::Json(false))("sparse",
-                                                arangodb::basics::Json(false));
-
-  return json;
-}
-
-////////////////////////////////////////////////////////////////////////////////
-/// @brief return a JSON representation of the index figures
-////////////////////////////////////////////////////////////////////////////////
-
-arangodb::basics::Json EdgeIndex::toJsonFigures(TRI_memory_zone_t* zone) const {
-  arangodb::basics::Json json(arangodb::basics::Json::Object);
-
-  json("memory", arangodb::basics::Json(static_cast<double>(memory())));
-  json("buckets", arangodb::basics::Json(static_cast<double>(_numBuckets)));
-
-  return json;
->>>>>>> 288ed041
 }
 
 int EdgeIndex::insert(arangodb::Transaction* trx,
