--- conflicted
+++ resolved
@@ -48,10 +48,7 @@
 ////////////////////////////////////////////////////////////////////////////////
 
 int main (int argc, char* argv[]) {
-<<<<<<< HEAD
   int res;
-=======
-  int res = 0;
 
 #ifdef _WIN32
 
@@ -76,20 +73,13 @@
   }
 
 #endif
->>>>>>> f188357f
 
   TRIAGENS_RESULT_GENERATOR_INITIALISE(argc, argv);
 
   // create and start a ArangoDB server
   ArangoServer server(argc, argv);
 
-<<<<<<< HEAD
-  
   res = server.start();
-
-=======
-  res = server.start();
->>>>>>> f188357f
 
   // shutdown
   TRIAGENS_RESULT_GENERATOR_SHUTDOWN;
