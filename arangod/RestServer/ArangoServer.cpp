--- conflicted
+++ resolved
@@ -838,14 +838,7 @@
         // run a shell
         V8LineEditor* console = new V8LineEditor(context->_context, ".arango");
 
-<<<<<<< HEAD
-    case MODE_CONSOLE: {
-    
-      // run a shell
-      V8LineEditor* console = new V8LineEditor(context, ".arango");
-=======
         console->open(true);
->>>>>>> 12a5eb5e
 
         while (true) {
           while(! v8::V8::IdleNotification()) {
@@ -853,19 +846,10 @@
 
           char* input = console->prompt("arangod> ");
 
-<<<<<<< HEAD
-        char* input = console->prompt("arangod> ");
- 
-        if (input == 0) {
-          printf("<ctrl-D>\nBye Bye! Arrivederci! Auf Wiedersehen! До свидания! さようなら\n");
-          break;
-        }
-=======
           if (input == 0) {
-            printf("<ctrl-D>\nBye Bye! Auf Wiedersehen! До свидания! さようなら\n");
+            printf("<ctrl-D>\nBye Bye! Arrivederci! Auf Wiedersehen! До свидания! さようなら\n");
             break;
           }
->>>>>>> 12a5eb5e
 
           if (*input == '\0') {
             TRI_FreeString(TRI_CORE_MEM_ZONE, input);
