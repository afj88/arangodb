////////////////////////////////////////////////////////////////////////////////
/// @brief Recovery state
///
/// @file
///
/// DISCLAIMER
///
/// Copyright 2014 ArangoDB GmbH, Cologne, Germany
/// Copyright 2004-2014 triAGENS GmbH, Cologne, Germany
///
/// Licensed under the Apache License, Version 2.0 (the "License");
/// you may not use this file except in compliance with the License.
/// You may obtain a copy of the License at
///
///     http://www.apache.org/licenses/LICENSE-2.0
///
/// Unless required by applicable law or agreed to in writing, software
/// distributed under the License is distributed on an "AS IS" BASIS,
/// WITHOUT WARRANTIES OR CONDITIONS OF ANY KIND, either express or implied.
/// See the License for the specific language governing permissions and
/// limitations under the License.
///
/// Copyright holder is ArangoDB GmbH, Cologne, Germany
///
/// @author Jan Steemann
/// @author Copyright 2014, ArangoDB GmbH, Cologne, Germany
/// @author Copyright 2011-2013, triAGENS GmbH, Cologne, Germany
////////////////////////////////////////////////////////////////////////////////

#include "RecoverState.h"
#include "Basics/FileUtils.h"
#include "Basics/conversions.h"
#include "Basics/files.h"
#include "Basics/Exceptions.h"
#include "Basics/memory-map.h"
#include "Utils/SingleCollectionWriteTransaction.h"
#include "Utils/StandaloneTransactionContext.h"
#include "VocBase/collection.h"
#include "VocBase/replication-applier.h"
#include "VocBase/VocShaper.h"
#include "Wal/LogfileManager.h"
#include "Wal/Slots.h"

#include <velocypack/Collection.h>
#include <velocypack/velocypack-aliases.h>

using namespace triagens::wal;

// -----------------------------------------------------------------------------
// --SECTION--                                                  helper functions
// -----------------------------------------------------------------------------

////////////////////////////////////////////////////////////////////////////////
/// @brief whether or not a collection is volatile
////////////////////////////////////////////////////////////////////////////////

static inline bool IsVolatile (TRI_transaction_collection_t const* trxCollection) {
  return trxCollection->_collection->_collection->_info.isVolatile();
}

////////////////////////////////////////////////////////////////////////////////
/// @brief get the directory for a database
////////////////////////////////////////////////////////////////////////////////

static std::string GetDatabaseDirectory (TRI_server_t* server,
                                         TRI_voc_tick_t databaseId) {
  char* idString = TRI_StringUInt64(databaseId);
  char* dname = TRI_Concatenate2String("database-", idString);
  TRI_FreeString(TRI_CORE_MEM_ZONE, idString);
  char* filename = TRI_Concatenate2File(server->_databasePath, dname);
  TRI_FreeString(TRI_CORE_MEM_ZONE, dname);

  std::string result(filename);
  TRI_FreeString(TRI_CORE_MEM_ZONE, filename);

  return result;
}

////////////////////////////////////////////////////////////////////////////////
/// @brief get the directory for a collection
////////////////////////////////////////////////////////////////////////////////
  
static std::string GetCollectionDirectory (TRI_vocbase_t* vocbase,
                                           TRI_voc_cid_t collectionId) {
  char* dirname = TRI_GetDirectoryCollection(vocbase->_path,
                                             "empty", // does not matter
                                             TRI_COL_TYPE_DOCUMENT, // does not matter 
                                             collectionId);

  std::string result(dirname);
  TRI_FreeString(TRI_CORE_MEM_ZONE, dirname);

  return result;
}

////////////////////////////////////////////////////////////////////////////////
/// @brief wait until a database directory disappears
////////////////////////////////////////////////////////////////////////////////

static int WaitForDeletion (TRI_server_t* server,
                            TRI_voc_tick_t databaseId,
                            int statusCode) {
  std::string const result = GetDatabaseDirectory(server, databaseId);
 
  int iterations = 0;
  // wait for at most 30 seconds for the directory to be removed
  while (TRI_IsDirectory(result.c_str())) {
    if (iterations == 0) {
      LOG_TRACE("waiting for deletion of database directory '%s', called with status code %d", 
                result.c_str(), 
                statusCode);
      
      if (statusCode != TRI_ERROR_FORBIDDEN &&
          (statusCode == TRI_ERROR_ARANGO_DATABASE_NOT_FOUND ||
           statusCode != TRI_ERROR_NO_ERROR)) {
        LOG_WARNING("forcefully deleting database directory '%s'", result.c_str());
        TRI_RemoveDirectory(result.c_str());
      }
    }
    else if (iterations >= 30 * 10) {
      LOG_WARNING("unable to remove database directory '%s'", result.c_str());
      return TRI_ERROR_INTERNAL;
    }

    if (iterations == 5 * 10) {
      LOG_INFO("waiting for deletion of database directory '%s'", result.c_str());
    }

    ++iterations;
    usleep(100000);
  }

  return TRI_ERROR_NO_ERROR;
}

////////////////////////////////////////////////////////////////////////////////
/// @brief wait until a collection directory disappears
////////////////////////////////////////////////////////////////////////////////

static int WaitForDeletion (TRI_vocbase_t* vocbase,
                            TRI_voc_cid_t collectionId,
                            int statusCode) {
  std::string const result = GetCollectionDirectory(vocbase, collectionId);

  int iterations = 0;
  // wait for at most 30 seconds for the directory to be removed
  while (TRI_IsDirectory(result.c_str())) {
    if (iterations == 0) {
      LOG_TRACE("waiting for deletion of collection directory '%s', called with status code %d", 
                result.c_str(),
                statusCode);
      
      if (statusCode != TRI_ERROR_FORBIDDEN && 
          (statusCode == TRI_ERROR_ARANGO_COLLECTION_NOT_FOUND ||
           statusCode != TRI_ERROR_NO_ERROR)) {
        LOG_WARNING("forcefully deleting collection directory '%s'", result.c_str());
        TRI_RemoveDirectory(result.c_str());
      }
    }
    else if (iterations >= 30 * 10) {
      LOG_WARNING("unable to remove collection directory '%s'", result.c_str());
      return TRI_ERROR_INTERNAL;
    }
    
    if (iterations == 5 * 10) {
      LOG_INFO("waiting for deletion of collection directory '%s'", result.c_str());
    }

    ++iterations;
    usleep(100000);
  }

  return TRI_ERROR_NO_ERROR;
}

// -----------------------------------------------------------------------------
// --SECTION--                                        constructors / destructors
// -----------------------------------------------------------------------------

////////////////////////////////////////////////////////////////////////////////
/// @brief creates the recover state
////////////////////////////////////////////////////////////////////////////////

RecoverState::RecoverState (TRI_server_t* server,
                            bool ignoreRecoveryErrors)
  : server(server),
    failedTransactions(),
    lastTick(0),
    logfilesToProcess(),
    openedCollections(),
    openedDatabases(),
    emptyLogfiles(),
    policy(TRI_DOC_UPDATE_ONLY_IF_NEWER, 0, nullptr),
    ignoreRecoveryErrors(ignoreRecoveryErrors),
    errorCount(0) {
}

////////////////////////////////////////////////////////////////////////////////
/// @brief destroys the recover state
////////////////////////////////////////////////////////////////////////////////

RecoverState::~RecoverState () {
  releaseResources();
}

// -----------------------------------------------------------------------------
// --SECTION--                                                  public functions
// -----------------------------------------------------------------------------

////////////////////////////////////////////////////////////////////////////////
/// @brief release opened collections and databases so they can be shut down
/// etc.
////////////////////////////////////////////////////////////////////////////////
  
void RecoverState::releaseResources () {
  // release all collections
  for (auto it = openedCollections.begin(); it != openedCollections.end(); ++it) {
    TRI_vocbase_col_t* collection = (*it).second;
    TRI_ReleaseCollectionVocBase(collection->_vocbase, collection);
  }
  
  openedCollections.clear();
  
  // release all databases
  for (auto it = openedDatabases.begin(); it != openedDatabases.end(); ++it) {
    TRI_vocbase_t* vocbase = (*it).second;
    TRI_ReleaseDatabaseServer(server, vocbase);
  }
  
  openedDatabases.clear();
}

////////////////////////////////////////////////////////////////////////////////
/// @brief gets a database (and inserts it into the cache if not in it)
////////////////////////////////////////////////////////////////////////////////

TRI_vocbase_t* RecoverState::useDatabase (TRI_voc_tick_t databaseId) {
  auto it = openedDatabases.find(databaseId);

  if (it != openedDatabases.end()) {
    return (*it).second;
  }

  TRI_vocbase_t* vocbase = TRI_UseDatabaseByIdServer(server, databaseId);

  if (vocbase == nullptr) {
    return nullptr;
  }
        
  openedDatabases.emplace(databaseId, vocbase);
  return vocbase;
}

////////////////////////////////////////////////////////////////////////////////
/// @brief release a database (so it can be dropped)
////////////////////////////////////////////////////////////////////////////////

TRI_vocbase_t* RecoverState::releaseDatabase (TRI_voc_tick_t databaseId) {
  auto it = openedDatabases.find(databaseId);

  if (it == openedDatabases.end()) {
    return nullptr;
  }
  
  TRI_vocbase_t* vocbase = (*it).second;

  TRI_ASSERT(vocbase != nullptr);

  // release all collections we ourselves have opened for this database
  auto it2 = openedCollections.begin();

  while (it2 != openedCollections.end()) {
    TRI_vocbase_col_t* collection = (*it2).second;
  
    TRI_ASSERT(collection != nullptr);

    if (collection->_vocbase->_id == databaseId) {
      // correct database, now release the collection
      TRI_ASSERT(vocbase == collection->_vocbase);

      TRI_ReleaseCollectionVocBase(vocbase, collection);
      // get new iterator position
      it2 = openedCollections.erase(it2);
    }
    else {
      // collection not found, advance in the loop
      ++it2;
    }
  }
  
  TRI_ReleaseDatabaseServer(server, vocbase);
  openedDatabases.erase(databaseId);
        
  return vocbase;
}

////////////////////////////////////////////////////////////////////////////////
/// @brief release a collection (so it can be dropped)
////////////////////////////////////////////////////////////////////////////////

TRI_vocbase_col_t* RecoverState::releaseCollection (TRI_voc_cid_t collectionId) {
  auto it = openedCollections.find(collectionId);

  if (it == openedCollections.end()) {
    return nullptr;
  }
  
  TRI_vocbase_col_t* collection = (*it).second;
  
  TRI_ASSERT(collection != nullptr);
  TRI_ReleaseCollectionVocBase(collection->_vocbase, collection);
  openedCollections.erase(collectionId);

  return collection;
}

////////////////////////////////////////////////////////////////////////////////
/// @brief gets a collection (and inserts it into the cache if not in it)
////////////////////////////////////////////////////////////////////////////////

TRI_vocbase_col_t* RecoverState::useCollection (TRI_vocbase_t* vocbase,
                                                TRI_voc_cid_t collectionId,
                                                int& res) {
  auto it = openedCollections.find(collectionId);

  if (it != openedCollections.end()) {
    res = TRI_ERROR_NO_ERROR;
    return (*it).second;
  }

  TRI_set_errno(TRI_ERROR_NO_ERROR);
  TRI_vocbase_col_status_e status; // ignored here
  TRI_vocbase_col_t* collection = TRI_UseCollectionByIdVocBase(vocbase, collectionId, status);

  if (collection == nullptr) {
    res = TRI_errno();

    if (res == TRI_ERROR_ARANGO_CORRUPTED_COLLECTION) {
      LOG_WARNING("unable to open collection %llu. Please check the logs above for errors.", 
                  (unsigned long long) collectionId);
    }

    return nullptr;
  }
  
  TRI_document_collection_t* document = collection->_collection;
  TRI_ASSERT(document != nullptr);

  // disable secondary indexes for the moment
  document->useSecondaryIndexes(false);

  openedCollections.emplace(collectionId, collection);
  res = TRI_ERROR_NO_ERROR;
  return collection;
}

////////////////////////////////////////////////////////////////////////////////
/// @brief looks up a collection
/// the collection will be opened after this call and inserted into a local
/// cache for faster lookups
/// returns nullptr if the collection does not exist
////////////////////////////////////////////////////////////////////////////////

TRI_document_collection_t* RecoverState::getCollection (TRI_voc_tick_t databaseId,
                                                        TRI_voc_cid_t collectionId) {

  TRI_vocbase_t* vocbase = useDatabase(databaseId);

  if (vocbase == nullptr) {
    LOG_TRACE("database %llu not found", (unsigned long long) databaseId);
    return nullptr;
  }
  
  int res;
  TRI_vocbase_col_t* collection = useCollection(vocbase, collectionId, res);

  if (collection == nullptr) {
    LOG_TRACE("collection %llu of database %llu not found", (unsigned long long) collectionId, (unsigned long long) databaseId);
    return nullptr;
  }

  TRI_document_collection_t* document = collection->_collection;
  TRI_ASSERT(document != nullptr);

  return document;
}

////////////////////////////////////////////////////////////////////////////////
/// @brief executes a single operation inside a transaction
////////////////////////////////////////////////////////////////////////////////

int RecoverState::executeSingleOperation (TRI_voc_tick_t databaseId,
                                          TRI_voc_cid_t collectionId,
                                          TRI_df_marker_t const* marker,
                                          TRI_voc_fid_t fid,
                                          std::function<int(SingleWriteTransactionType*, Marker*)> func) {

  // first find the correct database
  TRI_vocbase_t* vocbase = useDatabase(databaseId);

  if (vocbase == nullptr) {
    LOG_TRACE("database %llu not found", (unsigned long long) databaseId);
    return TRI_ERROR_ARANGO_DATABASE_NOT_FOUND;
  }

  int res;
  TRI_vocbase_col_t* collection = useCollection(vocbase, collectionId, res);

  if (collection == nullptr || collection->_collection == nullptr) {
    if (res == TRI_ERROR_ARANGO_CORRUPTED_COLLECTION) {
      return res;
    }

    return TRI_ERROR_ARANGO_COLLECTION_NOT_FOUND;
  }

  TRI_voc_tick_t tickMax = collection->_collection->_tickMax;
  if (marker->_tick <= tickMax) {
    // already transferred this marker
    return TRI_ERROR_NO_ERROR;
  }


  SingleWriteTransactionType* trx = nullptr;
  EnvelopeMarker* envelope = nullptr;
  res = TRI_ERROR_INTERNAL;

  try {
    trx = new SingleWriteTransactionType(new triagens::arango::StandaloneTransactionContext(), vocbase, collectionId);

    if (trx == nullptr) {
      THROW_ARANGO_EXCEPTION(res);
    }

    trx->addHint(TRI_TRANSACTION_HINT_NO_BEGIN_MARKER, false);
    trx->addHint(TRI_TRANSACTION_HINT_NO_ABORT_MARKER, false);
    trx->addHint(TRI_TRANSACTION_HINT_NO_THROTTLING, false);
    trx->addHint(TRI_TRANSACTION_HINT_LOCK_NEVER, false);

    res = trx->begin();

    if (res != TRI_ERROR_NO_ERROR) {
      THROW_ARANGO_EXCEPTION(res);
    }
    
    envelope = new EnvelopeMarker(marker, fid);

    // execute the operation
    res = func(trx, envelope);

    if (res != TRI_ERROR_NO_ERROR) {
      THROW_ARANGO_EXCEPTION(res);
    }

    // commit the operation
    res = trx->commit();
  }
  catch (triagens::basics::Exception const& ex) {
    res = ex.code();
  }
  catch (...) {
    res = TRI_ERROR_INTERNAL;
  }
    
  if (envelope != nullptr) {
    delete envelope;
  }

  if (trx != nullptr) {
    delete trx;
  }

  return res;
}

////////////////////////////////////////////////////////////////////////////////
/// @brief callback to handle one marker during recovery
/// this function only builds up state and does not change any data
////////////////////////////////////////////////////////////////////////////////

bool RecoverState::InitialScanMarker (TRI_df_marker_t const* marker,
                                      void* data,
                                      TRI_datafile_t* datafile) {
  RecoverState* state = reinterpret_cast<RecoverState*>(data);

  TRI_ASSERT(marker != nullptr);

  // note the marker's tick
  TRI_ASSERT(marker->_tick >= state->lastTick);

  if (marker->_tick > state->lastTick) {
    state->lastTick = marker->_tick;
  }

  switch (marker->_type) {

    // -----------------------------------------------------------------------------
    // transactions
    // -----------------------------------------------------------------------------

    case TRI_WAL_MARKER_BEGIN_TRANSACTION: {
      transaction_begin_marker_t const* m = reinterpret_cast<transaction_begin_marker_t const*>(marker);
      // insert this transaction into the list of failed transactions
      // we do this because if we don't find a commit marker for this transaction,
      // we'll have it in the failed list at the end of the scan and can ignore it
      state->failedTransactions.emplace(m->_transactionId, std::make_pair(m->_databaseId, false));
      break;
    }

    case TRI_WAL_MARKER_COMMIT_TRANSACTION: {
      transaction_commit_marker_t const* m = reinterpret_cast<transaction_commit_marker_t const*>(marker);
      // remove this transaction from the list of failed transactions
      state->failedTransactions.erase(m->_transactionId);
      break;
    }

    case TRI_WAL_MARKER_ABORT_TRANSACTION: {
      // insert this transaction into the list of failed transactions
      transaction_abort_marker_t const* m = reinterpret_cast<transaction_abort_marker_t const*>(marker);

      auto it = state->failedTransactions.find(m->_transactionId);

      if (it != state->failedTransactions.end()) {
        // delete previous element if present
        state->failedTransactions.erase(m->_transactionId);
      }

      // and (re-)insert
      state->failedTransactions.emplace(m->_transactionId, std::make_pair(m->_databaseId, true));
      break;
    }

    case TRI_WAL_MARKER_BEGIN_REMOTE_TRANSACTION: {
      transaction_remote_begin_marker_t const* m = reinterpret_cast<transaction_remote_begin_marker_t const*>(marker);
      // insert this transaction into the list of failed transactions
      state->failedTransactions.emplace(m->_transactionId, std::make_pair(m->_databaseId, false));
      break;
    }

    case TRI_WAL_MARKER_COMMIT_REMOTE_TRANSACTION: {
      transaction_remote_commit_marker_t const* m = reinterpret_cast<transaction_remote_commit_marker_t const*>(marker);
      // remove this transaction from the list of failed transactions
      state->failedTransactions.erase(m->_transactionId);
      break;
    }

    case TRI_WAL_MARKER_ABORT_REMOTE_TRANSACTION: {
      transaction_remote_abort_marker_t const* m = reinterpret_cast<transaction_remote_abort_marker_t const*>(marker);
      // insert this transaction into the list of failed transactions
      // the transaction is treated the same as a regular local transaction that is aborted
      auto it = state->failedTransactions.find(m->_transactionId);

      if (it != state->failedTransactions.end()) {
        state->failedTransactions.erase(m->_transactionId);
      }
      
      // and (re-)insert
      state->failedTransactions.emplace(m->_transactionId, std::make_pair(m->_databaseId, true));
      break;
    }
/*
    // -----------------------------------------------------------------------------
    // create markers 
    // -----------------------------------------------------------------------------

    case TRI_WAL_MARKER_CREATE_COLLECTION: {
      collection_create_marker_t const* m = reinterpret_cast<collection_create_marker_t const*>(marker);
      // undo a potential drop marker discovered before for the same collection
      state->droppedCollections.erase(m->_collectionId);
      break;
    }
  
    case TRI_WAL_MARKER_CREATE_DATABASE: {
      database_create_marker_t const* m = reinterpret_cast<database_create_marker_t const*>(marker);
      // undo a potential drop marker discovered before for the same database
      state->droppedDatabases.erase(m->_databaseId);
      break;
    }
      
    case TRI_WAL_MARKER_CREATE_INDEX: {
      // ignored
      break;
    }
   
    // -----------------------------------------------------------------------------
    // drop markers 
    // -----------------------------------------------------------------------------
*/
 
    case TRI_WAL_MARKER_DROP_COLLECTION: {
      collection_drop_marker_t const* m = reinterpret_cast<collection_drop_marker_t const*>(marker);
      // note that the collection was dropped and doesn't need to be recovered
      state->droppedIds.insert(m->_collectionId);
      break;
    }

/*
    case TRI_WAL_MARKER_DROP_DATABASE: {
      database_drop_marker_t const* m = reinterpret_cast<database_drop_marker_t const*>(marker);
      // note that the database was dropped and doesn't need to be recovered
      state->droppedDatabases.insert(m->_databaseId);
      break;
    }
       
    case TRI_WAL_MARKER_DROP_INDEX: {
      // ignored
      break;
    }
   */ 
  }

  return true;
}

////////////////////////////////////////////////////////////////////////////////
/// @brief callback to replay one marker during recovery
/// this function modifies indexes etc.
////////////////////////////////////////////////////////////////////////////////

bool RecoverState::ReplayMarker (TRI_df_marker_t const* marker,
                                 void* data,
                                 TRI_datafile_t* datafile) {
  RecoverState* state = reinterpret_cast<RecoverState*>(data);
 
#ifdef TRI_ENABLE_FAILURE_TESTS
  LOG_TRACE("replaying marker of type %s", TRI_NameMarkerDatafile(marker));
#endif
  
  switch (marker->_type) {

    // -----------------------------------------------------------------------------
    // attributes and shapes
    // -----------------------------------------------------------------------------

    case TRI_WAL_MARKER_ATTRIBUTE: {
      // re-insert the attribute into the shaper
      attribute_marker_t const* m = reinterpret_cast<attribute_marker_t const*>(marker);
      TRI_voc_cid_t collectionId = m->_collectionId;
      TRI_voc_tick_t databaseId  = m->_databaseId;

      if (state->isDropped(databaseId, collectionId)) {
        return true;
      }

      int res = state->executeSingleOperation(databaseId, collectionId, marker, datafile->_fid, [&](SingleWriteTransactionType* trx, Marker* envelope) -> int { 
        TRI_document_collection_t* document = trx->documentCollection();

        // re-insert the attribute
        int res = document->getShaper()->insertAttribute(marker, false);
        return res;
      });

      if (res != TRI_ERROR_NO_ERROR && 
          res != TRI_ERROR_ARANGO_DATABASE_NOT_FOUND && 
          res != TRI_ERROR_ARANGO_COLLECTION_NOT_FOUND) {
        LOG_WARNING("could not apply attribute marker: %s", TRI_errno_string(res));
        ++state->errorCount;
        return state->canContinue();
      }
      break;
    }


    case TRI_WAL_MARKER_SHAPE: {
      // re-insert the shape into the shaper
      shape_marker_t const* m = reinterpret_cast<shape_marker_t const*>(marker);
      TRI_voc_cid_t collectionId = m->_collectionId;
      TRI_voc_tick_t databaseId  = m->_databaseId;

      if (state->isDropped(databaseId, collectionId)) {
        return true;
      }
      
      int res = state->executeSingleOperation(databaseId, collectionId, marker, datafile->_fid, [&](SingleWriteTransactionType* trx, Marker* envelope) -> int { 
        TRI_document_collection_t* document = trx->documentCollection();
     
        // re-insert the shape
        int res = document->getShaper()->insertShape(marker, false);
        return res;
      });

      if (res != TRI_ERROR_NO_ERROR && 
          res != TRI_ERROR_ARANGO_DATABASE_NOT_FOUND && 
          res != TRI_ERROR_ARANGO_COLLECTION_NOT_FOUND) {
        LOG_WARNING("could not apply shape marker: %s", TRI_errno_string(res));
        ++state->errorCount;
        return state->canContinue();
      }
      break;
    }
   
    
    // -----------------------------------------------------------------------------
    // crud operations
    // -----------------------------------------------------------------------------

    case TRI_WAL_MARKER_DOCUMENT: {
      // re-insert the document into the collection
      document_marker_t const* m = reinterpret_cast<document_marker_t const*>(marker);
      TRI_voc_cid_t collectionId = m->_collectionId;
      TRI_voc_tick_t databaseId  = m->_databaseId;

      if (state->isDropped(databaseId, collectionId)) {
        return true;
      }

      TRI_voc_tick_t transactionId = m->_transactionId;
      if (state->ignoreTransaction(transactionId)) {
        // transaction was aborted
        return true;
      }
        
      char const* base = reinterpret_cast<char const*>(m); 
      char const* key = base + m->_offsetKey;
      TRI_shaped_json_t shaped;
      TRI_EXTRACT_SHAPED_JSON_MARKER(shaped, m);

      int res = state->executeSingleOperation(databaseId, collectionId, marker, datafile->_fid, [&](SingleWriteTransactionType* trx, Marker* envelope) -> int { 
        if (IsVolatile(trx->trxCollection())) {
          return TRI_ERROR_NO_ERROR;
        } 

        TRI_doc_mptr_copy_t mptr;
        int res = TRI_InsertShapedJsonDocumentCollection(trx, trx->trxCollection(), (TRI_voc_key_t) key, m->_revisionId, envelope, &mptr, &shaped, nullptr, false, false, true);

        if (res == TRI_ERROR_ARANGO_UNIQUE_CONSTRAINT_VIOLATED) {
          state->policy.setExpectedRevision(m->_revisionId);
          res = TRI_UpdateShapedJsonDocumentCollection(trx, trx->trxCollection(), (TRI_voc_key_t) key, m->_revisionId, envelope, &mptr, &shaped, &state->policy, false, false);
        }

        return res;
      });
      
      if (res != TRI_ERROR_NO_ERROR && 
          res != TRI_ERROR_ARANGO_CONFLICT &&
          res != TRI_ERROR_ARANGO_DATABASE_NOT_FOUND && 
          res != TRI_ERROR_ARANGO_COLLECTION_NOT_FOUND) {
        LOG_WARNING("unable to insert document in collection %llu of database %llu: %s", 
                    (unsigned long long) collectionId,
                    (unsigned long long) databaseId,
                    TRI_errno_string(res));
        ++state->errorCount;
        return state->canContinue();
      }
      break;
    }


    case TRI_WAL_MARKER_EDGE: {
      // re-insert the edge into the collection
      edge_marker_t const* m = reinterpret_cast<edge_marker_t const*>(marker);
      TRI_voc_cid_t collectionId = m->_collectionId;
      TRI_voc_tick_t databaseId  = m->_databaseId;
      
      if (state->isDropped(databaseId, collectionId)) {
        return true;
      }
      
      TRI_voc_tick_t transactionId = m->_transactionId;
      if (state->ignoreTransaction(transactionId)) {
        return true;
      }

      char const* base = reinterpret_cast<char const*>(m); 
      char const* key = base + m->_offsetKey;
      TRI_document_edge_t edge;
      edge._fromCid = m->_fromCid;
      edge._toCid   = m->_toCid;
      edge._fromKey = const_cast<char*>(base) + m->_offsetFromKey;
      edge._toKey   = const_cast<char*>(base) + m->_offsetToKey;

      TRI_shaped_json_t shaped;
      TRI_EXTRACT_SHAPED_JSON_MARKER(shaped, m);

      int res = state->executeSingleOperation(databaseId, collectionId, marker, datafile->_fid, [&](SingleWriteTransactionType* trx, Marker* envelope) -> int {
        if (IsVolatile(trx->trxCollection())) {
          return TRI_ERROR_NO_ERROR;
        } 
 
        TRI_doc_mptr_copy_t mptr;
        int res = TRI_InsertShapedJsonDocumentCollection(trx, trx->trxCollection(), (TRI_voc_key_t) key, m->_revisionId, envelope, &mptr, &shaped, &edge, false, false, true);

        if (res == TRI_ERROR_ARANGO_UNIQUE_CONSTRAINT_VIOLATED) {
          state->policy.setExpectedRevision(m->_revisionId);
          res = TRI_UpdateShapedJsonDocumentCollection(trx, trx->trxCollection(), (TRI_voc_key_t) key, m->_revisionId, envelope, &mptr, &shaped, &state->policy, false, false);
        }

        return res;
      });

      if (res != TRI_ERROR_NO_ERROR && 
          res != TRI_ERROR_ARANGO_CONFLICT &&
          res != TRI_ERROR_ARANGO_DATABASE_NOT_FOUND && 
          res != TRI_ERROR_ARANGO_COLLECTION_NOT_FOUND) {
        LOG_WARNING("unable to insert edge in collection %llu of database %llu: %s", 
                    (unsigned long long) collectionId,
                    (unsigned long long) databaseId,
                    TRI_errno_string(res));
        ++state->errorCount;
        return state->canContinue();
      }

      break;
    }


    case TRI_WAL_MARKER_REMOVE: {
      // re-apply the remove operation
      remove_marker_t const* m = reinterpret_cast<remove_marker_t const*>(marker);
      TRI_voc_cid_t collectionId = m->_collectionId;
      TRI_voc_tick_t databaseId  = m->_databaseId;
      
      if (state->isDropped(databaseId, collectionId)) {
        return true;
      }

      TRI_voc_tick_t transactionId = m->_transactionId;
      if (state->ignoreTransaction(transactionId)) {
        return true;
      }
     
      char const* base = reinterpret_cast<char const*>(m); 
      char const* key = base + sizeof(remove_marker_t);
      int res = state->executeSingleOperation(databaseId, collectionId, marker, datafile->_fid, [&](SingleWriteTransactionType* trx, Marker* envelope) -> int { 
        if (IsVolatile(trx->trxCollection())) {
          return TRI_ERROR_NO_ERROR;
        } 

        // remove the document and ignore any potential errors
        state->policy.setExpectedRevision(m->_revisionId);
        TRI_RemoveShapedJsonDocumentCollection(trx, trx->trxCollection(), (TRI_voc_key_t) key, m->_revisionId, envelope, &state->policy, false, false);

        return TRI_ERROR_NO_ERROR;
      });

      if (res != TRI_ERROR_NO_ERROR && 
          res != TRI_ERROR_ARANGO_CONFLICT &&
          res != TRI_ERROR_ARANGO_DATABASE_NOT_FOUND && 
          res != TRI_ERROR_ARANGO_COLLECTION_NOT_FOUND) {
        LOG_WARNING("unable to remove document in collection %llu of database %llu: %s", 
                    (unsigned long long) collectionId,
                    (unsigned long long) databaseId,
                    TRI_errno_string(res));
        ++state->errorCount;
        return state->canContinue();
      }
      break;
    }
    

    // -----------------------------------------------------------------------------
    // transactions
    // -----------------------------------------------------------------------------
    
    case TRI_WAL_MARKER_RENAME_COLLECTION: {
      collection_rename_marker_t const* m = reinterpret_cast<collection_rename_marker_t const*>(marker);
      TRI_voc_cid_t collectionId = m->_collectionId;
      TRI_voc_tick_t databaseId  = m->_databaseId;
      
      if (state->isDropped(databaseId)) {
        return true;
      }

      TRI_vocbase_t* vocbase = state->useDatabase(databaseId);

      if (vocbase == nullptr) {
        // if the underlying database is gone, we can go on
        LOG_TRACE("cannot open database %llu", (unsigned long long) databaseId);
        return true;
      }

      TRI_vocbase_col_t* collection = state->releaseCollection(collectionId);

      if (collection == nullptr) {
        collection = TRI_LookupCollectionByIdVocBase(vocbase, collectionId);
      }

      if (collection == nullptr) {
        // if the underlying collection is gone, we can go on
        LOG_TRACE("cannot open collection %llu", (unsigned long long) collectionId);
        return true;
      }

      char const* name = reinterpret_cast<char const*>(m) + sizeof(collection_rename_marker_t);

    
      // check if other collection exist with target name
      TRI_vocbase_col_t* other = TRI_LookupCollectionByNameVocBase(vocbase, name); 

      if (other != nullptr) {
        TRI_voc_cid_t otherCid = other->_cid;
        state->releaseCollection(otherCid);
        int statusCode = TRI_DropCollectionVocBase(vocbase, other, false);
        WaitForDeletion(vocbase, otherCid, statusCode);
      }

      int res = TRI_RenameCollectionVocBase(vocbase, collection, name, true, false);

      if (res != TRI_ERROR_NO_ERROR) {
        LOG_WARNING("cannot rename collection collection %llu in database %llu: %s", 
                    (unsigned long long) collectionId, 
                    (unsigned long long) databaseId,
                    TRI_errno_string(res));
        ++state->errorCount;
        return state->canContinue();
      }
      break;
    }
    
    case TRI_WAL_MARKER_CHANGE_COLLECTION: {
      collection_change_marker_t const* m = reinterpret_cast<collection_change_marker_t const*>(marker);
      TRI_voc_cid_t collectionId = m->_collectionId;
      TRI_voc_tick_t databaseId  = m->_databaseId;
      
      if (state->isDropped(databaseId)) {
        return true;
      }

      TRI_vocbase_t* vocbase = state->useDatabase(databaseId);

      if (vocbase == nullptr) {
        // if the underlying database is gone, we can go on
        LOG_TRACE("cannot open database %llu", (unsigned long long) databaseId);
        return true;
      }

      TRI_document_collection_t* document = state->getCollection(databaseId, collectionId);

      if (document == nullptr) {
        // if the underlying collection is gone, we can go on
        LOG_TRACE("cannot change properties of collection %llu in database %llu: %s", 
                  (unsigned long long) collectionId,
                  (unsigned long long) databaseId,
                  TRI_errno_string(TRI_ERROR_ARANGO_COLLECTION_NOT_FOUND));
        return true;
      }
      
      char const* properties = reinterpret_cast<char const*>(m) + sizeof(collection_change_marker_t);
      std::shared_ptr<VPackBuilder> parsedProperties;
      try {
        parsedProperties = VPackParser::fromJson(properties);
      }
      catch (...) {
        LOG_WARNING("cannot unpack collection properties for collection %llu in database %llu", 
                    (unsigned long long) collectionId, 
                    (unsigned long long) databaseId);
        ++state->errorCount;
        return state->canContinue();
      }

      VPackSlice const slice = parsedProperties->slice();
      
      int res = TRI_UpdateCollectionInfo(vocbase, document, slice, vocbase->_settings.forceSyncProperties);

      if (res != TRI_ERROR_NO_ERROR) {
        LOG_WARNING("cannot change collection properties for collection %llu in database %llu: %s", 
                    (unsigned long long) collectionId, 
                    (unsigned long long) databaseId,
                    TRI_errno_string(res));
        ++state->errorCount;
        return state->canContinue();
      }

      break;
    }


    // -----------------------------------------------------------------------------
    // create operations
    // -----------------------------------------------------------------------------

    case TRI_WAL_MARKER_CREATE_INDEX: {
      index_create_marker_t const* m = reinterpret_cast<index_create_marker_t const*>(marker);
      TRI_voc_cid_t collectionId = m->_collectionId;
      TRI_voc_tick_t databaseId  = m->_databaseId;
      TRI_idx_iid_t indexId      = m->_indexId;
      
      if (state->isDropped(databaseId, collectionId)) {
        return true;
      }
     
      TRI_vocbase_t* vocbase = state->useDatabase(databaseId);

      if (vocbase == nullptr) {
        // if the underlying database is gone, we can go on
        LOG_TRACE("cannot create index for collection %llu in database %llu: %s", 
                  (unsigned long long) collectionId,
                  (unsigned long long) databaseId,
                  TRI_errno_string(TRI_ERROR_ARANGO_DATABASE_NOT_FOUND));
        return true;
      }

      TRI_document_collection_t* document = state->getCollection(databaseId, collectionId);

      if (document == nullptr) {
        // if the underlying collection is gone, we can go on
        LOG_TRACE("cannot create index for collection %llu in database %llu: %s", 
                  (unsigned long long) collectionId,
                  (unsigned long long) databaseId,
                  TRI_errno_string(TRI_ERROR_ARANGO_COLLECTION_NOT_FOUND));
        return true;
      }
      
      char const* properties = reinterpret_cast<char const*>(m) + sizeof(index_create_marker_t);
      TRI_json_t* json = triagens::basics::JsonHelper::fromString(properties);
      
      if (! TRI_IsObjectJson(json)) {
        if (json != nullptr) {
          TRI_FreeJson(TRI_UNKNOWN_MEM_ZONE, json);
        }
        LOG_WARNING("cannot unpack index properties for index %llu, collection %llu in database %llu", 
                    (unsigned long long) indexId, 
                    (unsigned long long) collectionId, 
                    (unsigned long long) databaseId);
        ++state->errorCount;
        return state->canContinue();
      }

      if (! TRI_IsObjectJson(json)) {
        TRI_FreeJson(TRI_UNKNOWN_MEM_ZONE, json);
        LOG_WARNING("cannot unpack index properties for index %llu, collection %llu in database %llu", 
                    (unsigned long long) indexId, 
                    (unsigned long long) collectionId, 
                    (unsigned long long) databaseId);
        ++state->errorCount;
        return state->canContinue();
      }

      std::string collectionDirectory = GetCollectionDirectory(vocbase, collectionId);
      char* idString = TRI_StringUInt64(indexId);
      char* indexName = TRI_Concatenate3String("index-", idString, ".json");
      TRI_FreeString(TRI_CORE_MEM_ZONE, idString);
      char* filename = TRI_Concatenate2File(collectionDirectory.c_str(), indexName);
      TRI_FreeString(TRI_CORE_MEM_ZONE, indexName);
      
      bool ok = TRI_SaveJson(filename, json, vocbase->_settings.forceSyncProperties);
      TRI_FreeJson(TRI_UNKNOWN_MEM_ZONE, json);

      if (! ok) {
        TRI_FreeString(TRI_CORE_MEM_ZONE, filename);
        LOG_WARNING("cannot create index %llu, collection %llu in database %llu", 
                    (unsigned long long) indexId, 
                    (unsigned long long) collectionId, 
                    (unsigned long long) databaseId);
        ++state->errorCount;
        return state->canContinue();
      }
      else {
        TRI_PushBackVectorString(&document->_indexFiles, filename);
      }

      break;
    }


    case TRI_WAL_MARKER_CREATE_COLLECTION: {
      collection_create_marker_t const* m = reinterpret_cast<collection_create_marker_t const*>(marker);
      TRI_voc_cid_t collectionId = m->_collectionId;
      TRI_voc_tick_t databaseId  = m->_databaseId;
      
      // remove the drop marker 
      state->droppedCollections.erase(collectionId);
      
      if (state->isDropped(databaseId)) {
        return true;
      }

      TRI_vocbase_t* vocbase = state->useDatabase(databaseId);

      if (vocbase == nullptr) {
        // if the underlying database is gone, we can go on
        LOG_TRACE("cannot open database %llu", (unsigned long long) databaseId);
        return true;
      }

      TRI_vocbase_col_t* collection = state->releaseCollection(collectionId);

      if (collection == nullptr) {
        collection = TRI_LookupCollectionByIdVocBase(vocbase, collectionId);
      }

      if (collection != nullptr) {
        // drop an existing collection
        int statusCode = TRI_DropCollectionVocBase(vocbase, collection, false);
        WaitForDeletion(vocbase, collectionId, statusCode);
      }

      char const* properties = reinterpret_cast<char const*>(m) + sizeof(collection_create_marker_t);
      std::shared_ptr<VPackBuilder> builder;
      try {
        builder = VPackParser::fromJson(properties);
      }
      catch (...) {
        LOG_WARNING("cannot unpack collection properties for collection %llu in database %llu", 
                    (unsigned long long) collectionId, 
                    (unsigned long long) databaseId);
        ++state->errorCount;
        return state->canContinue();
      }
      VPackSlice slice = builder->slice();
      if (! slice.isObject()) {
        LOG_WARNING("cannot unpack collection properties for collection %llu in database %llu", 
                    (unsigned long long) collectionId, 
                    (unsigned long long) databaseId);
        ++state->errorCount;
        return state->canContinue();
      }

      // check if there is another collection with the same name as the one that we attempt to create
      VPackSlice const nameSlice = slice.get("name");
      std::string name = "";

      if (nameSlice.isString()) {
        name = nameSlice.copyString();
        collection = TRI_LookupCollectionByNameVocBase(vocbase, name.c_str());
        
        if (collection != nullptr) { // && ! TRI_IsSystemNameCollection(name->_value._string.data)) {
          // if yes, delete it
          TRI_voc_cid_t otherCid = collection->_cid;

          state->releaseCollection(otherCid);
          int statusCode = TRI_DropCollectionVocBase(vocbase, collection, false);
          WaitForDeletion(vocbase, otherCid, statusCode);
        }
      }
<<<<<<< HEAD
      else {
        LOG_WARNING("empty name attribute in create collection marker for collection %llu and database %llu", 
                    (unsigned long long) collectionId, 
                    (unsigned long long) databaseId);
        ++state->errorCount;
        return state->canContinue();
      }

=======
  
      // fiddle "isSystem" value, which is not contained in the JSON file
      bool isSystemValue = false; 
      if (! name.empty()) {
        isSystemValue = name[0] == '_';
      }

      VPackBuilder bx;
      bx.openObject();
      bx.add("isSystem", VPackValue(isSystemValue));
      bx.close();
      VPackSlice isSystem = bx.slice();
      VPackBuilder b2 = VPackCollection::merge(slice, isSystem, false);
      slice = b2.slice();
      
      // TODO second attribute is the name. it might be undefined if there is
      // no name attribute in the slice
>>>>>>> f6592aab
      triagens::arango::VocbaseCollectionInfo info(vocbase, name.c_str(), slice);

      WaitForDeletion(vocbase, collectionId, TRI_ERROR_ARANGO_COLLECTION_NOT_FOUND);
  
      if (state->willBeDropped(collectionId)) {
        // in case we detect that this collection is going to be deleted anyway, set
        // the sync properties to false temporarily
        bool oldSync = vocbase->_settings.forceSyncProperties;
        vocbase->_settings.forceSyncProperties = false;
        collection = TRI_CreateCollectionVocBase(vocbase, info, collectionId, false);
        vocbase->_settings.forceSyncProperties = oldSync;

      }
      else {
        // collection will be kept
        collection = TRI_CreateCollectionVocBase(vocbase, info, collectionId, false);
      }

      if (collection == nullptr) {
        LOG_WARNING("cannot create collection %llu in database %llu: %s", 
                    (unsigned long long) collectionId, 
                    (unsigned long long) databaseId,
                    TRI_last_error());
        ++state->errorCount;
        return state->canContinue();
      }
      break;
    }


    case TRI_WAL_MARKER_CREATE_DATABASE: {
      database_create_marker_t const* m = reinterpret_cast<database_create_marker_t const*>(marker);
      TRI_voc_tick_t databaseId = m->_databaseId;
     
      // remove the drop marker 
      state->droppedDatabases.erase(databaseId);
      TRI_vocbase_t* vocbase = state->releaseDatabase(databaseId);

      if (vocbase != nullptr) {
        // remove already existing database
        int statusCode = TRI_DropByIdDatabaseServer(state->server, databaseId, false, false);
        WaitForDeletion(state->server, databaseId, statusCode);
      }

      char const* properties = reinterpret_cast<char const*>(m) + sizeof(database_create_marker_t);
      TRI_json_t* json = triagens::basics::JsonHelper::fromString(properties);
        
      if (! TRI_IsObjectJson(json)) {
        if (json != nullptr) {
          TRI_FreeJson(TRI_UNKNOWN_MEM_ZONE, json);
        }
        LOG_WARNING("cannot unpack database properties for database %llu", (unsigned long long) databaseId);
        ++state->errorCount;
        return state->canContinue();
      }

      TRI_json_t const* nameValue = TRI_LookupObjectJson(json, "name");

      if (! TRI_IsStringJson(nameValue)) {
        TRI_FreeJson(TRI_UNKNOWN_MEM_ZONE, json);
        LOG_WARNING("cannot unpack database properties for database %llu", (unsigned long long) databaseId);
        ++state->errorCount;
        return state->canContinue();
      }

      std::string nameString(nameValue->_value._string.data);
      TRI_FreeJson(TRI_UNKNOWN_MEM_ZONE, json);

      // remove already existing database with same name
      vocbase = TRI_LookupDatabaseByNameServer(state->server, nameString.c_str());

      if (vocbase != nullptr) {
        TRI_voc_tick_t otherId = vocbase->_id;

        state->releaseDatabase(otherId);
        int statusCode = TRI_DropDatabaseServer(state->server, nameString.c_str(), false, false);
        WaitForDeletion(state->server, otherId, statusCode);
      }

      TRI_vocbase_defaults_t defaults;
      TRI_GetDatabaseDefaultsServer(state->server, &defaults);
      
      vocbase = nullptr;
      WaitForDeletion(state->server, databaseId, TRI_ERROR_ARANGO_DATABASE_NOT_FOUND);
      int res = TRI_CreateDatabaseServer(state->server, databaseId, nameString.c_str(), &defaults, &vocbase, false);

      if (res != TRI_ERROR_NO_ERROR) {
        LOG_WARNING("cannot create database %llu: %s", (unsigned long long) databaseId, TRI_errno_string(res));
        ++state->errorCount;
        return state->canContinue();
      }
      break;
    }


    // -----------------------------------------------------------------------------
    // drop operations
    // -----------------------------------------------------------------------------
    
    case TRI_WAL_MARKER_DROP_INDEX: {
      index_drop_marker_t const* m = reinterpret_cast<index_drop_marker_t const*>(marker);
      TRI_voc_cid_t collectionId = m->_collectionId;
      TRI_voc_tick_t databaseId  = m->_databaseId;
      TRI_idx_iid_t indexId      = m->_indexId;

      if (state->isDropped(databaseId, collectionId)) {
        return true;
      }
      
      TRI_vocbase_t* vocbase = state->useDatabase(databaseId);

      if (vocbase == nullptr) {
        // if the underlying database is gone, we can go on
        LOG_TRACE("cannot open database %llu", (unsigned long long) databaseId);
        return true;
      }
            
      TRI_document_collection_t* document = state->getCollection(databaseId, collectionId);
      if (document == nullptr) {
        // if the underlying collection gone, we can go on
        return true;
      }
      
      // ignore any potential error returned by this call
      TRI_DropIndexDocumentCollection(document, indexId, false);
      TRI_RemoveFileIndexCollection(document, indexId);

      // additionally remove the index file
      std::string collectionDirectory = GetCollectionDirectory(vocbase, collectionId);
      char* idString = TRI_StringUInt64(indexId);
      char* indexName = TRI_Concatenate3String("index-", idString, ".json");
      TRI_FreeString(TRI_CORE_MEM_ZONE, idString);
      char* filename = TRI_Concatenate2File(collectionDirectory.c_str(), indexName);
      TRI_FreeString(TRI_CORE_MEM_ZONE, indexName);
      
      TRI_UnlinkFile(filename);
      TRI_FreeString(TRI_CORE_MEM_ZONE, filename);
      break;
    }


    case TRI_WAL_MARKER_DROP_COLLECTION: {
      collection_drop_marker_t const* m = reinterpret_cast<collection_drop_marker_t const*>(marker);
      TRI_voc_cid_t collectionId = m->_collectionId;
      TRI_voc_tick_t databaseId  = m->_databaseId;
      
      // insert the drop marker 
      state->droppedCollections.insert(collectionId);

      TRI_vocbase_t* vocbase = state->useDatabase(databaseId);
      if (vocbase == nullptr) {
        // database already deleted - do nothing
        return true;
      }

      // ignore any potential error returned by this call
      TRI_vocbase_col_t* collection = state->releaseCollection(collectionId);

      if (collection == nullptr) {
        collection = TRI_LookupCollectionByIdVocBase(vocbase, collectionId);
      }

      if (collection != nullptr) {
        int statusCode = TRI_DropCollectionVocBase(vocbase, collection, false);
        WaitForDeletion(vocbase, collectionId, statusCode);
      }
      break;
    }


    case TRI_WAL_MARKER_DROP_DATABASE: {
      database_drop_marker_t const* m = reinterpret_cast<database_drop_marker_t const*>(marker);
      TRI_voc_tick_t databaseId = m->_databaseId;
      
      // insert the drop marker 
      state->droppedDatabases.insert(databaseId);
      TRI_vocbase_t* vocbase = state->releaseDatabase(databaseId);

      if (vocbase != nullptr) {
        // ignore any potential error returned by this call
        TRI_DropByIdDatabaseServer(state->server, databaseId, false, false);
      }
      break;
    }
    
  }

  return true;
}

////////////////////////////////////////////////////////////////////////////////
/// @brief replay a single logfile
////////////////////////////////////////////////////////////////////////////////
    
int RecoverState::replayLogfile (Logfile* logfile, 
                                 int number) {
  int const n = static_cast<int>(logfilesToProcess.size());

  LOG_INFO("replaying WAL logfile '%s' (%d of %d)", 
           logfile->filename().c_str(), number + 1, n);

  // Advise on sequential use:
  TRI_MMFileAdvise(logfile->df()->_data, logfile->df()->_maximalSize,
                   TRI_MADVISE_SEQUENTIAL);
  TRI_MMFileAdvise(logfile->df()->_data, logfile->df()->_maximalSize,
                   TRI_MADVISE_WILLNEED);

  if (! TRI_IterateDatafile(logfile->df(), &RecoverState::ReplayMarker, static_cast<void*>(this))) {
    LOG_WARNING("WAL inspection failed when scanning logfile '%s'", logfile->filename().c_str());
    return TRI_ERROR_ARANGO_RECOVERY;
  }

  // Advise on random access use:
  TRI_MMFileAdvise(logfile->df()->_data, logfile->df()->_maximalSize,
                   TRI_MADVISE_RANDOM);

  return TRI_ERROR_NO_ERROR;
}

////////////////////////////////////////////////////////////////////////////////
/// @brief replay all logfiles
////////////////////////////////////////////////////////////////////////////////
    
int RecoverState::replayLogfiles () {
  droppedCollections.clear();
  droppedDatabases.clear();

  int i = 0;
  for (auto& it : logfilesToProcess) {
    TRI_ASSERT(it != nullptr);
    int res = replayLogfile(it, i++);

    if (res != TRI_ERROR_NO_ERROR) {
      return res;
    }
  }

  return TRI_ERROR_NO_ERROR;
}

////////////////////////////////////////////////////////////////////////////////
/// @brief abort open transactions
////////////////////////////////////////////////////////////////////////////////

int RecoverState::abortOpenTransactions () {
  if (failedTransactions.empty()) {
    // nothing to do
    return TRI_ERROR_NO_ERROR;
  }

  LOG_TRACE("writing abort markers for still open transactions");
  int res = TRI_ERROR_NO_ERROR;

  try {
    // write abort markers for all transactions
    for (auto it = failedTransactions.begin(); it != failedTransactions.end(); ++it) {
      TRI_voc_tid_t transactionId = (*it).first;

      if ((*it).second.second) {
        // already handled
        continue;
      }

      TRI_voc_tick_t databaseId = (*it).second.first;

      AbortTransactionMarker marker(databaseId, transactionId);
      SlotInfoCopy slotInfo = triagens::wal::LogfileManager::instance()->allocateAndWrite(marker.mem(), marker.size(), false);
    
      if (slotInfo.errorCode != TRI_ERROR_NO_ERROR) {
        THROW_ARANGO_EXCEPTION(slotInfo.errorCode);
      }
    }
  }
  catch (triagens::basics::Exception const& ex) {
    res = ex.code();
  }
  catch (...) {
    res = TRI_ERROR_INTERNAL;
  }

  return res;
}

////////////////////////////////////////////////////////////////////////////////
/// @brief remove all empty logfiles found during logfile inspection
////////////////////////////////////////////////////////////////////////////////

int RecoverState::removeEmptyLogfiles () {
  if (emptyLogfiles.empty()) {
    return TRI_ERROR_NO_ERROR;
  }

  LOG_TRACE("removing empty WAL logfiles");

  for (auto it = emptyLogfiles.begin(); it != emptyLogfiles.end(); ++it) {
    auto filename = (*it);

    if (basics::FileUtils::remove(filename, 0)) {
      LOG_TRACE("removing empty WAL logfile '%s'", filename.c_str());
    }
  }

  emptyLogfiles.clear();

  return TRI_ERROR_NO_ERROR;
}

////////////////////////////////////////////////////////////////////////////////
/// @brief fill the secondary indexes of all collections used in recovery
////////////////////////////////////////////////////////////////////////////////

int RecoverState::fillIndexes () {
  // release all collections
  for (auto it = openedCollections.begin(); it != openedCollections.end(); ++it) {
    TRI_vocbase_col_t* collection = (*it).second;
    TRI_document_collection_t* document = collection->_collection;

    TRI_ASSERT(document != nullptr);

    // activate secondary indexes
    document->useSecondaryIndexes(true);

    triagens::arango::SingleCollectionWriteTransaction<UINT64_MAX> trx(new triagens::arango::StandaloneTransactionContext(), collection->_vocbase, document->_info.id());
    
    int res = TRI_FillIndexesDocumentCollection(&trx, collection, document);

    if (res != TRI_ERROR_NO_ERROR) {
      return res;
    }
  }
 
  return TRI_ERROR_NO_ERROR; 
}

// -----------------------------------------------------------------------------
// --SECTION--                                                       END-OF-FILE
// -----------------------------------------------------------------------------

// Local Variables:
// mode: outline-minor
// outline-regexp: "/// @brief\\|/// {@inheritDoc}\\|/// @page\\|// --SECTION--\\|/// @\\}"
// End:<|MERGE_RESOLUTION|>--- conflicted
+++ resolved
@@ -1123,7 +1123,6 @@
           WaitForDeletion(vocbase, otherCid, statusCode);
         }
       }
-<<<<<<< HEAD
       else {
         LOG_WARNING("empty name attribute in create collection marker for collection %llu and database %llu", 
                     (unsigned long long) collectionId, 
@@ -1132,8 +1131,6 @@
         return state->canContinue();
       }
 
-=======
-  
       // fiddle "isSystem" value, which is not contained in the JSON file
       bool isSystemValue = false; 
       if (! name.empty()) {
@@ -1148,9 +1145,6 @@
       VPackBuilder b2 = VPackCollection::merge(slice, isSystem, false);
       slice = b2.slice();
       
-      // TODO second attribute is the name. it might be undefined if there is
-      // no name attribute in the slice
->>>>>>> f6592aab
       triagens::arango::VocbaseCollectionInfo info(vocbase, name.c_str(), slice);
 
       WaitForDeletion(vocbase, collectionId, TRI_ERROR_ARANGO_COLLECTION_NOT_FOUND);
