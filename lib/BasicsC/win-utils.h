////////////////////////////////////////////////////////////////////////////////
/// @brief windows utilties
///
/// @file
///
/// DISCLAIMER
///
/// Copyright 2004-2012 triagens GmbH, Cologne, Germany
///
/// Licensed under the Apache License, Version 2.0 (the "License");
/// you may not use this file except in compliance with the License.
/// You may obtain a copy of the License at
///
///     http://www.apache.org/licenses/LICENSE-2.0
///
/// Unless required by applicable law or agreed to in writing, software
/// distributed under the License is distributed on an "AS IS" BASIS,
/// WITHOUT WARRANTIES OR CONDITIONS OF ANY KIND, either express or implied.
/// See the License for the specific language governing permissions and
/// limitations under the License.
///
/// Copyright holder is triAGENS GmbH, Cologne, Germany
///
/// @author Dr. O
/// @author Copyright 2011-2012, triAGENS GmbH, Cologne, Germany
////////////////////////////////////////////////////////////////////////////////

#ifndef TRIAGENS_BASICS_C_WIN_UTILS_H
#define TRIAGENS_BASICS_C_WIN_UTILS_H 1

#include <WinSock2.h>

/* Constants rounded for 21 decimals.
#define M_E 2.71828182845904523536
#define M_LOG2E 1.44269504088896340736
#define M_LOG10E 0.434294481903251827651
#define M_LN2 0.693147180559945309417
#define M_LN10 2.30258509299404568402
#define M_PI 3.14159265358979323846
#define M_PI_2 1.57079632679489661923
#define M_PI_4 0.785398163397448309616
#define M_1_PI 0.318309886183790671538
#define M_2_PI 0.636619772367581343076
#define M_1_SQRTPI 0.564189583547756286948
#define M_2_SQRTPI 1.12837916709551257390
#define M_SQRT2 1.41421356237309504880
#define M_SQRT_2 0.707106781186547524401
*/

#ifdef __cplusplus
extern "C" {
#endif

////////////////////////////////////////////////////////////////////////////////
/// @addtogroup Windows_Utilties
/// @{
////////////////////////////////////////////////////////////////////////////////

// .............................................................................
// Called before anything else starts - initialises whatever is required to be
// initalised.
// .............................................................................
typedef enum {
  TRI_WIN_FINAL_SET_INVALID_HANLE_HANDLER,
  TRI_WIN_FINAL_WSASTARTUP_FUNCTION_CALL
}
TRI_win_finalise_e;

typedef enum {
  TRI_WIN_INITIAL_SET_DEBUG_FLAG,
  TRI_WIN_INITIAL_SET_INVALID_HANLE_HANDLER,
  TRI_WIN_INITIAL_SET_MAX_STD_IO,
  TRI_WIN_INITIAL_WSASTARTUP_FUNCTION_CALL
}
TRI_win_initialise_e;

int finaliseWindows (const TRI_win_finalise_e, const char*);
int initialiseWindows (const TRI_win_initialise_e, const char*);

// .............................................................................
// windows equivalent of ftruncate (the truncation of an open file) is
// _chsize
// .............................................................................

int ftruncate (int, long);


// .............................................................................
// windows does not have a function called getpagesize -- create one here
// .............................................................................

int getpagesize (void);


<<<<<<< HEAD

=======
>>>>>>> 2a06f6c5
// .............................................................................
// This function uses the CreateFile windows method rather than _open which
// then will allow the application to rename files on the fly.
// .............................................................................

int TRI_createFile (const char* filename, int openFlags, int modeFlags);

int TRI_openFile (const char* filename, int openFlags);

// .............................................................................
// the sleep function in windows is for milliseconds, on linux it is for seconds
// this provides a translation
// .............................................................................

void TRI_sleep(unsigned long); 


// .............................................................................
// there is no usleep (micro sleep) in windows, so we create one here
// .............................................................................

void TRI_usleep(unsigned long); 

////////////////////////////////////////////////////////////////////////////////
/// @}
////////////////////////////////////////////////////////////////////////////////

#ifdef __cplusplus
}
#endif

#endif

// Local Variables:
// mode: outline-minor
// outline-regexp: "^\\(/// @brief\\|/// {@inheritDoc}\\|/// @addtogroup\\|// --SECTION--\\|/// @\\}\\)"
// End:<|MERGE_RESOLUTION|>--- conflicted
+++ resolved
@@ -92,10 +92,6 @@
 int getpagesize (void);
 
 
-<<<<<<< HEAD
-
-=======
->>>>>>> 2a06f6c5
 // .............................................................................
 // This function uses the CreateFile windows method rather than _open which
 // then will allow the application to rename files on the fly.
