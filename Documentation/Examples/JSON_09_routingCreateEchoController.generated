arangosh&gt; db._routing.save({ 
........&gt;  url: <span class="hljs-string">"/hello/echo"</span>,
........&gt;  action: { 
........&gt;    controller: <span class="hljs-string">"org/arangodb/actions/echoController"</span> 
........&gt;  } 
........&gt; });
{ 
<<<<<<< HEAD
  "_id" : "_routing/592520129", 
  "_rev" : "592520129", 
  "_key" : "592520129" 
=======
  <span class="hljs-string">"_id"</span> : <span class="hljs-string">"_routing/608964130"</span>, 
  <span class="hljs-string">"_rev"</span> : <span class="hljs-string">"608964130"</span>, 
  <span class="hljs-string">"_key"</span> : <span class="hljs-string">"608964130"</span> 
>>>>>>> 1a748b46
}<|MERGE_RESOLUTION|>--- conflicted
+++ resolved
@@ -5,13 +5,7 @@
 ........&gt;  } 
 ........&gt; });
 { 
-<<<<<<< HEAD
-  "_id" : "_routing/592520129", 
-  "_rev" : "592520129", 
-  "_key" : "592520129" 
-=======
   <span class="hljs-string">"_id"</span> : <span class="hljs-string">"_routing/608964130"</span>, 
   <span class="hljs-string">"_rev"</span> : <span class="hljs-string">"608964130"</span>, 
   <span class="hljs-string">"_key"</span> : <span class="hljs-string">"608964130"</span> 
->>>>>>> 1a748b46
 }