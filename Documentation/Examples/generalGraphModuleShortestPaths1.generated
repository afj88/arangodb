--- conflicted
+++ resolved
@@ -5,66 +5,6 @@
 [ 
   [ 
     { 
-<<<<<<< HEAD
-      "vertices" : [ 
-        "germanCity/Berlin", 
-        "frenchCity/Paris" 
-      ], 
-      "edges" : [ 
-        "internationalHighway/1741169601" 
-      ], 
-      "distance" : 1 
-    }, 
-    { 
-      "vertices" : [ 
-        "germanCity/Berlin", 
-        "frenchCity/Lyon" 
-      ], 
-      "edges" : [ 
-        "internationalHighway/1740972993" 
-      ], 
-      "distance" : 1 
-    }, 
-    { 
-      "vertices" : [ 
-        "germanCity/Hamburg", 
-        "frenchCity/Paris" 
-      ], 
-      "edges" : [ 
-        "internationalHighway/1741366209" 
-      ], 
-      "distance" : 1 
-    }, 
-    { 
-      "vertices" : [ 
-        "germanCity/Hamburg", 
-        "frenchCity/Lyon" 
-      ], 
-      "edges" : [ 
-        "internationalHighway/1741562817" 
-      ], 
-      "distance" : 1 
-    }, 
-    { 
-      "vertices" : [ 
-        "germanCity/Cologne", 
-        "frenchCity/Paris" 
-      ], 
-      "edges" : [ 
-        "internationalHighway/1741956033" 
-      ], 
-      "distance" : 1 
-    }, 
-    { 
-      "vertices" : [ 
-        "germanCity/Cologne", 
-        "frenchCity/Lyon" 
-      ], 
-      "edges" : [ 
-        "internationalHighway/1741759425" 
-      ], 
-      "distance" : 1 
-=======
       <span class="hljs-string">"vertices"</span> : [ 
         <span class="hljs-string">"germanCity/Berlin"</span>, 
         <span class="hljs-string">"frenchCity/Paris"</span> 
@@ -123,7 +63,6 @@
         <span class="hljs-string">"internationalHighway/1753878050"</span> 
       ], 
       <span class="hljs-string">"distance"</span> : <span class="hljs-number">1</span> 
->>>>>>> 1a748b46
     } 
   ] 
 ]