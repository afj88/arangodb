--- conflicted
+++ resolved
@@ -4,18 +4,10 @@
 ........&gt; +<span class="hljs-string">"'routeplanner', {}, {weight : 'distance'})"</span>).toArray();
 [ 
   { 
-<<<<<<< HEAD
-    "germanCity/Berlin" : 1200, 
-    "germanCity/Hamburg" : 1200, 
-    "germanCity/Cologne" : 850, 
-    "frenchCity/Paris" : 1200, 
-    "frenchCity/Lyon" : 1200 
-=======
     <span class="hljs-string">"germanCity/Berlin"</span> : <span class="hljs-number">1200</span>, 
     <span class="hljs-string">"germanCity/Cologne"</span> : <span class="hljs-number">850</span>, 
     <span class="hljs-string">"germanCity/Hamburg"</span> : <span class="hljs-number">1200</span>, 
     <span class="hljs-string">"frenchCity/Paris"</span> : <span class="hljs-number">1200</span>, 
     <span class="hljs-string">"frenchCity/Lyon"</span> : <span class="hljs-number">1200</span> 
->>>>>>> 1a748b46
   } 
 ]