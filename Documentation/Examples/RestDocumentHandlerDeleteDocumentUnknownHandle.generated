--- conflicted
+++ resolved
@@ -1,19 +1,11 @@
-<<<<<<< HEAD
-shell> curl -X DELETE --dump - http://localhost:8529/_api/document/products/1668693154
-=======
 shell> curl -X DELETE --dump - http://localhost:8529/_api/document/products/1713949939
->>>>>>> 25aa2a58
 
 HTTP/1.1 404 Not Found
 content-type: application/json; charset=utf-8
 
 { 
   "error" : true, 
-<<<<<<< HEAD
-  "errorMessage" : "document /_api/document/products/1668693154 not found", 
-=======
   "errorMessage" : "document /_api/document/products/1713949939 not found", 
->>>>>>> 25aa2a58
   "code" : 404, 
   "errorNum" : 1202 
 }