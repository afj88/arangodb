shell> curl -X POST --data-binary @- --dump - http://localhost:8529/_api/traversal <<EOF
{ "startVertex": "persons/alice", "graphName" : "knows_graph", "direction" : "outbound", "init" : "result.visited = 0; result.myVertices = [ ];", "visitor" : "result.visited++; result.myVertices.push(vertex);"}
EOF

HTTP/1.1 200 OK
content-type: application/json; charset=utf-8

{ 
  "result" : { 
    "visited" : 4, 
    "myVertices" : [ 
      { 
        "_id" : "persons/alice", 
        "_key" : "alice", 
<<<<<<< HEAD
        "_rev" : "1486437538", 
=======
        "_rev" : "1298386163", 
>>>>>>> 25aa2a58
        "name" : "Alice" 
      }, 
      { 
        "_id" : "persons/bob", 
        "_key" : "bob", 
<<<<<<< HEAD
        "_rev" : "1486634146", 
=======
        "_rev" : "1298582771", 
>>>>>>> 25aa2a58
        "name" : "Bob" 
      }, 
      { 
        "_id" : "persons/charlie", 
        "_key" : "charlie", 
<<<<<<< HEAD
        "_rev" : "1486896290", 
=======
        "_rev" : "1298844915", 
>>>>>>> 25aa2a58
        "name" : "Charlie" 
      }, 
      { 
        "_id" : "persons/dave", 
        "_key" : "dave", 
<<<<<<< HEAD
        "_rev" : "1487092898", 
=======
        "_rev" : "1299041523", 
>>>>>>> 25aa2a58
        "name" : "Dave" 
      } 
    ] 
  }, 
  "error" : false, 
  "code" : 200 
}<|MERGE_RESOLUTION|>--- conflicted
+++ resolved
@@ -12,41 +12,25 @@
       { 
         "_id" : "persons/alice", 
         "_key" : "alice", 
-<<<<<<< HEAD
-        "_rev" : "1486437538", 
-=======
         "_rev" : "1298386163", 
->>>>>>> 25aa2a58
         "name" : "Alice" 
       }, 
       { 
         "_id" : "persons/bob", 
         "_key" : "bob", 
-<<<<<<< HEAD
-        "_rev" : "1486634146", 
-=======
         "_rev" : "1298582771", 
->>>>>>> 25aa2a58
         "name" : "Bob" 
       }, 
       { 
         "_id" : "persons/charlie", 
         "_key" : "charlie", 
-<<<<<<< HEAD
-        "_rev" : "1486896290", 
-=======
         "_rev" : "1298844915", 
->>>>>>> 25aa2a58
         "name" : "Charlie" 
       }, 
       { 
         "_id" : "persons/dave", 
         "_key" : "dave", 
-<<<<<<< HEAD
-        "_rev" : "1487092898", 
-=======
         "_rev" : "1299041523", 
->>>>>>> 25aa2a58
         "name" : "Dave" 
       } 
     ] 
