arangosh> var examples = require("org/arangodb/graph-examples/example-graph.js");
arangosh> var graph = examples.loadGraph("social");
arangosh> var query = graph._vertices({name: "Alice"});
arangosh> query.edges().vertices().toArray();
[ 
  { 
    "_id" : "female/alice", 
    "_key" : "alice", 
<<<<<<< HEAD
    "_rev" : "835992738", 
=======
    "_rev" : "840682739", 
>>>>>>> 25aa2a58
    "name" : "Alice" 
  }, 
  { 
    "_id" : "male/bob", 
    "_key" : "bob", 
<<<<<<< HEAD
    "_rev" : "836320418", 
=======
    "_rev" : "841010419", 
>>>>>>> 25aa2a58
    "name" : "Bob" 
  }, 
  { 
    "_id" : "female/alice", 
    "_key" : "alice", 
<<<<<<< HEAD
    "_rev" : "835992738", 
=======
    "_rev" : "840682739", 
>>>>>>> 25aa2a58
    "name" : "Alice" 
  }, 
  { 
    "_id" : "male/charly", 
    "_key" : "charly", 
<<<<<<< HEAD
    "_rev" : "836517026", 
=======
    "_rev" : "841207027", 
>>>>>>> 25aa2a58
    "name" : "Charly" 
  } 
]<|MERGE_RESOLUTION|>--- conflicted
+++ resolved
@@ -6,41 +6,25 @@
   { 
     "_id" : "female/alice", 
     "_key" : "alice", 
-<<<<<<< HEAD
-    "_rev" : "835992738", 
-=======
     "_rev" : "840682739", 
->>>>>>> 25aa2a58
     "name" : "Alice" 
   }, 
   { 
     "_id" : "male/bob", 
     "_key" : "bob", 
-<<<<<<< HEAD
-    "_rev" : "836320418", 
-=======
     "_rev" : "841010419", 
->>>>>>> 25aa2a58
     "name" : "Bob" 
   }, 
   { 
     "_id" : "female/alice", 
     "_key" : "alice", 
-<<<<<<< HEAD
-    "_rev" : "835992738", 
-=======
     "_rev" : "840682739", 
->>>>>>> 25aa2a58
     "name" : "Alice" 
   }, 
   { 
     "_id" : "male/charly", 
     "_key" : "charly", 
-<<<<<<< HEAD
-    "_rev" : "836517026", 
-=======
     "_rev" : "841207027", 
->>>>>>> 25aa2a58
     "name" : "Charly" 
   } 
 ]