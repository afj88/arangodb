shell> curl --dump - http://localhost:8529/_api/replication/server-id

HTTP/1.1 200 OK
content-type: application/json; charset=utf-8

{ 
<<<<<<< HEAD
  "serverId" : "149926764105038" 
=======
  "serverId" : "47165390813832" 
>>>>>>> 096ad46f
}<|MERGE_RESOLUTION|>--- conflicted
+++ resolved
@@ -4,9 +4,5 @@
 content-type: application/json; charset=utf-8
 
 { 
-<<<<<<< HEAD
-  "serverId" : "149926764105038" 
-=======
   "serverId" : "47165390813832" 
->>>>>>> 096ad46f
 }