shell> curl --dump - http://localhost:8529/_api/document/?collection=products

HTTP/1.1 200 OK
content-type: application/json; charset=utf-8

{ 
  "documents" : [ 
<<<<<<< HEAD
    "/_db/_system/_api/document/products/1655979170", 
    "/_db/_system/_api/document/products/1656634530", 
    "/_db/_system/_api/document/products/1656306850" 
=======
    "/_db/_system/_api/document/products/1701104883", 
    "/_db/_system/_api/document/products/1701432563", 
    "/_db/_system/_api/document/products/1700777203" 
>>>>>>> 25aa2a58
  ] 
}<|MERGE_RESOLUTION|>--- conflicted
+++ resolved
@@ -5,14 +5,8 @@
 
 { 
   "documents" : [ 
-<<<<<<< HEAD
-    "/_db/_system/_api/document/products/1655979170", 
-    "/_db/_system/_api/document/products/1656634530", 
-    "/_db/_system/_api/document/products/1656306850" 
-=======
     "/_db/_system/_api/document/products/1701104883", 
     "/_db/_system/_api/document/products/1701432563", 
     "/_db/_system/_api/document/products/1700777203" 
->>>>>>> 25aa2a58
   ] 
 }