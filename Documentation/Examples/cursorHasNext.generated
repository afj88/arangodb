arangosh> var a = db.five.all();
arangosh> while (a.hasNext()) print(a.next());
{ 
<<<<<<< HEAD
  "_id" : "five/474692770", 
  "_key" : "474692770", 
  "_rev" : "474692770", 
  "name" : "four" 
}
{ 
  "_id" : "five/474299554", 
  "_key" : "474299554", 
  "_rev" : "474299554", 
  "name" : "two" 
}
{ 
  "_id" : "five/474496162", 
  "_key" : "474496162", 
  "_rev" : "474496162", 
  "name" : "three" 
}
{ 
  "_id" : "five/474889378", 
  "_key" : "474889378", 
  "_rev" : "474889378", 
  "name" : "five" 
}
{ 
  "_id" : "five/474102946", 
  "_key" : "474102946", 
  "_rev" : "474102946", 
  "name" : "one" 
=======
  "_id" : "five/477940979", 
  "_key" : "477940979", 
  "_rev" : "477940979", 
  "name" : "two" 
}
{ 
  "_id" : "five/478137587", 
  "_key" : "478137587", 
  "_rev" : "478137587", 
  "name" : "three" 
}
{ 
  "_id" : "five/478530803", 
  "_key" : "478530803", 
  "_rev" : "478530803", 
  "name" : "five" 
}
{ 
  "_id" : "five/477744371", 
  "_key" : "477744371", 
  "_rev" : "477744371", 
  "name" : "one" 
}
{ 
  "_id" : "five/478334195", 
  "_key" : "478334195", 
  "_rev" : "478334195", 
  "name" : "four" 
>>>>>>> 25aa2a58
}<|MERGE_RESOLUTION|>--- conflicted
+++ resolved
@@ -1,36 +1,6 @@
 arangosh> var a = db.five.all();
 arangosh> while (a.hasNext()) print(a.next());
 { 
-<<<<<<< HEAD
-  "_id" : "five/474692770", 
-  "_key" : "474692770", 
-  "_rev" : "474692770", 
-  "name" : "four" 
-}
-{ 
-  "_id" : "five/474299554", 
-  "_key" : "474299554", 
-  "_rev" : "474299554", 
-  "name" : "two" 
-}
-{ 
-  "_id" : "five/474496162", 
-  "_key" : "474496162", 
-  "_rev" : "474496162", 
-  "name" : "three" 
-}
-{ 
-  "_id" : "five/474889378", 
-  "_key" : "474889378", 
-  "_rev" : "474889378", 
-  "name" : "five" 
-}
-{ 
-  "_id" : "five/474102946", 
-  "_key" : "474102946", 
-  "_rev" : "474102946", 
-  "name" : "one" 
-=======
   "_id" : "five/477940979", 
   "_key" : "477940979", 
   "_rev" : "477940979", 
@@ -59,5 +29,4 @@
   "_key" : "478334195", 
   "_rev" : "478334195", 
   "name" : "four" 
->>>>>>> 25aa2a58
 }