arangosh> var examples = require("org/arangodb/graph-examples/example-graph.js");
arangosh> var graph = examples.loadGraph("routeplanner");
arangosh> graph._absoluteBetweenness({weight : 'distance'});
{ 
  "germanCity/Berlin" : 0, 
  "germanCity/Cologne" : 2, 
  "germanCity/Hamburg" : 0, 
<<<<<<< HEAD
  "frenchCity/Lyon" : 0, 
  "frenchCity/Paris" : 0 
=======
  "frenchCity/Paris" : 0, 
  "frenchCity/Lyon" : 0 
>>>>>>> 25aa2a58
}<|MERGE_RESOLUTION|>--- conflicted
+++ resolved
@@ -5,11 +5,6 @@
   "germanCity/Berlin" : 0, 
   "germanCity/Cologne" : 2, 
   "germanCity/Hamburg" : 0, 
-<<<<<<< HEAD
-  "frenchCity/Lyon" : 0, 
-  "frenchCity/Paris" : 0 
-=======
   "frenchCity/Paris" : 0, 
   "frenchCity/Lyon" : 0 
->>>>>>> 25aa2a58
 }