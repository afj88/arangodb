--- conflicted
+++ resolved
@@ -1,10 +1,6 @@
 arangosh> db.geo.ensureGeoIndex("loc");
 { 
-<<<<<<< HEAD
-  "id" : "geo/167124194", 
-=======
   "id" : "geo/511554251461", 
->>>>>>> 096ad46f
   "type" : "geo1", 
   "unique" : false, 
   "sparse" : true, 
@@ -21,15 +17,9 @@
 arangosh> db.geo.near(0, 0).distance().limit(2).toArray();
 [ 
   { 
-<<<<<<< HEAD
-    "_id" : "geo/236526818", 
-    "_key" : "236526818", 
-    "_rev" : "236526818", 
-=======
     "_id" : "geo/511623654085", 
     "_key" : "511623654085", 
     "_rev" : "511623654085", 
->>>>>>> 096ad46f
     "name" : "Name/0/0", 
     "loc" : [ 
       0, 
@@ -38,15 +28,9 @@
     "distance" : 0 
   }, 
   { 
-<<<<<<< HEAD
-    "_id" : "geo/229252322", 
-    "_key" : "229252322", 
-    "_rev" : "229252322", 
-=======
     "_id" : "geo/511616379589", 
     "_key" : "511616379589", 
     "_rev" : "511616379589", 
->>>>>>> 096ad46f
     "name" : "Name/-10/0", 
     "loc" : [ 
       -10, 
