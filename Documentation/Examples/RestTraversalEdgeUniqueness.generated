shell> curl -X POST --data-binary @- --dump - http://localhost:8529/_api/traversal <<EOF
{"startVertex":"persons/alice","graphName":"knows_graph","direction":"any","uniqueness":{"vertices":"none","edges":"global"}}
EOF

HTTP/1.1 200 OK
content-type: application/json; charset=utf-8

{ 
  "result" : { 
    "visited" : { 
      "vertices" : [ 
        { 
          "_id" : "persons/alice", 
          "_key" : "alice", 
<<<<<<< HEAD
          "_rev" : "1464868066", 
=======
          "_rev" : "512307784389", 
>>>>>>> 096ad46f
          "name" : "Alice" 
        }, 
        { 
          "_id" : "persons/eve", 
          "_key" : "eve", 
<<<<<<< HEAD
          "_rev" : "1465720034", 
=======
          "_rev" : "512308636357", 
>>>>>>> 096ad46f
          "name" : "Eve" 
        }, 
        { 
          "_id" : "persons/bob", 
          "_key" : "bob", 
<<<<<<< HEAD
          "_rev" : "1465064674", 
=======
          "_rev" : "512307980997", 
>>>>>>> 096ad46f
          "name" : "Bob" 
        }, 
        { 
          "_id" : "persons/alice", 
          "_key" : "alice", 
<<<<<<< HEAD
          "_rev" : "1464868066", 
=======
          "_rev" : "512307784389", 
>>>>>>> 096ad46f
          "name" : "Alice" 
        }, 
        { 
          "_id" : "persons/charlie", 
          "_key" : "charlie", 
<<<<<<< HEAD
          "_rev" : "1465326818", 
=======
          "_rev" : "512308243141", 
>>>>>>> 096ad46f
          "name" : "Charlie" 
        }, 
        { 
          "_id" : "persons/dave", 
          "_key" : "dave", 
<<<<<<< HEAD
          "_rev" : "1465523426", 
=======
          "_rev" : "512308439749", 
>>>>>>> 096ad46f
          "name" : "Dave" 
        } 
      ], 
      "paths" : [ 
        { 
          "edges" : [ ], 
          "vertices" : [ 
            { 
              "_id" : "persons/alice", 
              "_key" : "alice", 
<<<<<<< HEAD
              "_rev" : "1464868066", 
=======
              "_rev" : "512307784389", 
>>>>>>> 096ad46f
              "name" : "Alice" 
            } 
          ] 
        }, 
        { 
          "edges" : [ 
            { 
<<<<<<< HEAD
              "_id" : "knows/1466572002", 
              "_key" : "1466572002", 
              "_rev" : "1466572002", 
=======
              "_id" : "knows/512309488325", 
              "_key" : "512309488325", 
              "_rev" : "512309488325", 
>>>>>>> 096ad46f
              "_from" : "persons/eve", 
              "_to" : "persons/alice" 
            } 
          ], 
          "vertices" : [ 
            { 
              "_id" : "persons/alice", 
              "_key" : "alice", 
<<<<<<< HEAD
              "_rev" : "1464868066", 
=======
              "_rev" : "512307784389", 
>>>>>>> 096ad46f
              "name" : "Alice" 
            }, 
            { 
              "_id" : "persons/eve", 
              "_key" : "eve", 
<<<<<<< HEAD
              "_rev" : "1465720034", 
=======
              "_rev" : "512308636357", 
>>>>>>> 096ad46f
              "name" : "Eve" 
            } 
          ] 
        }, 
        { 
          "edges" : [ 
            { 
<<<<<<< HEAD
              "_id" : "knows/1466572002", 
              "_key" : "1466572002", 
              "_rev" : "1466572002", 
=======
              "_id" : "knows/512309488325", 
              "_key" : "512309488325", 
              "_rev" : "512309488325", 
>>>>>>> 096ad46f
              "_from" : "persons/eve", 
              "_to" : "persons/alice" 
            }, 
            { 
<<<<<<< HEAD
              "_id" : "knows/1466768610", 
              "_key" : "1466768610", 
              "_rev" : "1466768610", 
=======
              "_id" : "knows/512309684933", 
              "_key" : "512309684933", 
              "_rev" : "512309684933", 
>>>>>>> 096ad46f
              "_from" : "persons/eve", 
              "_to" : "persons/bob" 
            } 
          ], 
          "vertices" : [ 
            { 
              "_id" : "persons/alice", 
              "_key" : "alice", 
<<<<<<< HEAD
              "_rev" : "1464868066", 
=======
              "_rev" : "512307784389", 
>>>>>>> 096ad46f
              "name" : "Alice" 
            }, 
            { 
              "_id" : "persons/eve", 
              "_key" : "eve", 
<<<<<<< HEAD
              "_rev" : "1465720034", 
=======
              "_rev" : "512308636357", 
>>>>>>> 096ad46f
              "name" : "Eve" 
            }, 
            { 
              "_id" : "persons/bob", 
              "_key" : "bob", 
<<<<<<< HEAD
              "_rev" : "1465064674", 
=======
              "_rev" : "512307980997", 
>>>>>>> 096ad46f
              "name" : "Bob" 
            } 
          ] 
        }, 
        { 
          "edges" : [ 
            { 
<<<<<<< HEAD
              "_id" : "knows/1466572002", 
              "_key" : "1466572002", 
              "_rev" : "1466572002", 
=======
              "_id" : "knows/512309488325", 
              "_key" : "512309488325", 
              "_rev" : "512309488325", 
>>>>>>> 096ad46f
              "_from" : "persons/eve", 
              "_to" : "persons/alice" 
            }, 
            { 
<<<<<<< HEAD
              "_id" : "knows/1466768610", 
              "_key" : "1466768610", 
              "_rev" : "1466768610", 
=======
              "_id" : "knows/512309684933", 
              "_key" : "512309684933", 
              "_rev" : "512309684933", 
>>>>>>> 096ad46f
              "_from" : "persons/eve", 
              "_to" : "persons/bob" 
            }, 
            { 
<<<<<<< HEAD
              "_id" : "knows/1465982178", 
              "_key" : "1465982178", 
              "_rev" : "1465982178", 
=======
              "_id" : "knows/512308898501", 
              "_key" : "512308898501", 
              "_rev" : "512308898501", 
>>>>>>> 096ad46f
              "_from" : "persons/alice", 
              "_to" : "persons/bob" 
            } 
          ], 
          "vertices" : [ 
            { 
              "_id" : "persons/alice", 
              "_key" : "alice", 
<<<<<<< HEAD
              "_rev" : "1464868066", 
=======
              "_rev" : "512307784389", 
>>>>>>> 096ad46f
              "name" : "Alice" 
            }, 
            { 
              "_id" : "persons/eve", 
              "_key" : "eve", 
<<<<<<< HEAD
              "_rev" : "1465720034", 
=======
              "_rev" : "512308636357", 
>>>>>>> 096ad46f
              "name" : "Eve" 
            }, 
            { 
              "_id" : "persons/bob", 
              "_key" : "bob", 
<<<<<<< HEAD
              "_rev" : "1465064674", 
=======
              "_rev" : "512307980997", 
>>>>>>> 096ad46f
              "name" : "Bob" 
            }, 
            { 
              "_id" : "persons/alice", 
              "_key" : "alice", 
<<<<<<< HEAD
              "_rev" : "1464868066", 
=======
              "_rev" : "512307784389", 
>>>>>>> 096ad46f
              "name" : "Alice" 
            } 
          ] 
        }, 
        { 
          "edges" : [ 
            { 
<<<<<<< HEAD
              "_id" : "knows/1466572002", 
              "_key" : "1466572002", 
              "_rev" : "1466572002", 
=======
              "_id" : "knows/512309488325", 
              "_key" : "512309488325", 
              "_rev" : "512309488325", 
>>>>>>> 096ad46f
              "_from" : "persons/eve", 
              "_to" : "persons/alice" 
            }, 
            { 
<<<<<<< HEAD
              "_id" : "knows/1466768610", 
              "_key" : "1466768610", 
              "_rev" : "1466768610", 
=======
              "_id" : "knows/512309684933", 
              "_key" : "512309684933", 
              "_rev" : "512309684933", 
>>>>>>> 096ad46f
              "_from" : "persons/eve", 
              "_to" : "persons/bob" 
            }, 
            { 
<<<<<<< HEAD
              "_id" : "knows/1466178786", 
              "_key" : "1466178786", 
              "_rev" : "1466178786", 
=======
              "_id" : "knows/512309095109", 
              "_key" : "512309095109", 
              "_rev" : "512309095109", 
>>>>>>> 096ad46f
              "_from" : "persons/bob", 
              "_to" : "persons/charlie" 
            } 
          ], 
          "vertices" : [ 
            { 
              "_id" : "persons/alice", 
              "_key" : "alice", 
<<<<<<< HEAD
              "_rev" : "1464868066", 
=======
              "_rev" : "512307784389", 
>>>>>>> 096ad46f
              "name" : "Alice" 
            }, 
            { 
              "_id" : "persons/eve", 
              "_key" : "eve", 
<<<<<<< HEAD
              "_rev" : "1465720034", 
=======
              "_rev" : "512308636357", 
>>>>>>> 096ad46f
              "name" : "Eve" 
            }, 
            { 
              "_id" : "persons/bob", 
              "_key" : "bob", 
<<<<<<< HEAD
              "_rev" : "1465064674", 
=======
              "_rev" : "512307980997", 
>>>>>>> 096ad46f
              "name" : "Bob" 
            }, 
            { 
              "_id" : "persons/charlie", 
              "_key" : "charlie", 
<<<<<<< HEAD
              "_rev" : "1465326818", 
=======
              "_rev" : "512308243141", 
>>>>>>> 096ad46f
              "name" : "Charlie" 
            } 
          ] 
        }, 
        { 
          "edges" : [ 
            { 
<<<<<<< HEAD
              "_id" : "knows/1466572002", 
              "_key" : "1466572002", 
              "_rev" : "1466572002", 
=======
              "_id" : "knows/512309488325", 
              "_key" : "512309488325", 
              "_rev" : "512309488325", 
>>>>>>> 096ad46f
              "_from" : "persons/eve", 
              "_to" : "persons/alice" 
            }, 
            { 
<<<<<<< HEAD
              "_id" : "knows/1466768610", 
              "_key" : "1466768610", 
              "_rev" : "1466768610", 
=======
              "_id" : "knows/512309684933", 
              "_key" : "512309684933", 
              "_rev" : "512309684933", 
>>>>>>> 096ad46f
              "_from" : "persons/eve", 
              "_to" : "persons/bob" 
            }, 
            { 
<<<<<<< HEAD
              "_id" : "knows/1466375394", 
              "_key" : "1466375394", 
              "_rev" : "1466375394", 
=======
              "_id" : "knows/512309291717", 
              "_key" : "512309291717", 
              "_rev" : "512309291717", 
>>>>>>> 096ad46f
              "_from" : "persons/bob", 
              "_to" : "persons/dave" 
            } 
          ], 
          "vertices" : [ 
            { 
              "_id" : "persons/alice", 
              "_key" : "alice", 
<<<<<<< HEAD
              "_rev" : "1464868066", 
=======
              "_rev" : "512307784389", 
>>>>>>> 096ad46f
              "name" : "Alice" 
            }, 
            { 
              "_id" : "persons/eve", 
              "_key" : "eve", 
<<<<<<< HEAD
              "_rev" : "1465720034", 
=======
              "_rev" : "512308636357", 
>>>>>>> 096ad46f
              "name" : "Eve" 
            }, 
            { 
              "_id" : "persons/bob", 
              "_key" : "bob", 
<<<<<<< HEAD
              "_rev" : "1465064674", 
=======
              "_rev" : "512307980997", 
>>>>>>> 096ad46f
              "name" : "Bob" 
            }, 
            { 
              "_id" : "persons/dave", 
              "_key" : "dave", 
<<<<<<< HEAD
              "_rev" : "1465523426", 
=======
              "_rev" : "512308439749", 
>>>>>>> 096ad46f
              "name" : "Dave" 
            } 
          ] 
        } 
      ] 
    } 
  }, 
  "error" : false, 
  "code" : 200 
}<|MERGE_RESOLUTION|>--- conflicted
+++ resolved
@@ -12,61 +12,37 @@
         { 
           "_id" : "persons/alice", 
           "_key" : "alice", 
-<<<<<<< HEAD
-          "_rev" : "1464868066", 
-=======
           "_rev" : "512307784389", 
->>>>>>> 096ad46f
           "name" : "Alice" 
         }, 
         { 
           "_id" : "persons/eve", 
           "_key" : "eve", 
-<<<<<<< HEAD
-          "_rev" : "1465720034", 
-=======
           "_rev" : "512308636357", 
->>>>>>> 096ad46f
           "name" : "Eve" 
         }, 
         { 
           "_id" : "persons/bob", 
           "_key" : "bob", 
-<<<<<<< HEAD
-          "_rev" : "1465064674", 
-=======
           "_rev" : "512307980997", 
->>>>>>> 096ad46f
           "name" : "Bob" 
         }, 
         { 
           "_id" : "persons/alice", 
           "_key" : "alice", 
-<<<<<<< HEAD
-          "_rev" : "1464868066", 
-=======
           "_rev" : "512307784389", 
->>>>>>> 096ad46f
           "name" : "Alice" 
         }, 
         { 
           "_id" : "persons/charlie", 
           "_key" : "charlie", 
-<<<<<<< HEAD
-          "_rev" : "1465326818", 
-=======
           "_rev" : "512308243141", 
->>>>>>> 096ad46f
           "name" : "Charlie" 
         }, 
         { 
           "_id" : "persons/dave", 
           "_key" : "dave", 
-<<<<<<< HEAD
-          "_rev" : "1465523426", 
-=======
           "_rev" : "512308439749", 
->>>>>>> 096ad46f
           "name" : "Dave" 
         } 
       ], 
@@ -77,154 +53,94 @@
             { 
               "_id" : "persons/alice", 
               "_key" : "alice", 
-<<<<<<< HEAD
-              "_rev" : "1464868066", 
-=======
-              "_rev" : "512307784389", 
->>>>>>> 096ad46f
-              "name" : "Alice" 
-            } 
-          ] 
-        }, 
-        { 
-          "edges" : [ 
-            { 
-<<<<<<< HEAD
-              "_id" : "knows/1466572002", 
-              "_key" : "1466572002", 
-              "_rev" : "1466572002", 
-=======
-              "_id" : "knows/512309488325", 
-              "_key" : "512309488325", 
-              "_rev" : "512309488325", 
->>>>>>> 096ad46f
-              "_from" : "persons/eve", 
-              "_to" : "persons/alice" 
-            } 
-          ], 
-          "vertices" : [ 
-            { 
-              "_id" : "persons/alice", 
-              "_key" : "alice", 
-<<<<<<< HEAD
-              "_rev" : "1464868066", 
-=======
-              "_rev" : "512307784389", 
->>>>>>> 096ad46f
-              "name" : "Alice" 
-            }, 
-            { 
-              "_id" : "persons/eve", 
-              "_key" : "eve", 
-<<<<<<< HEAD
-              "_rev" : "1465720034", 
-=======
-              "_rev" : "512308636357", 
->>>>>>> 096ad46f
-              "name" : "Eve" 
-            } 
-          ] 
-        }, 
-        { 
-          "edges" : [ 
-            { 
-<<<<<<< HEAD
-              "_id" : "knows/1466572002", 
-              "_key" : "1466572002", 
-              "_rev" : "1466572002", 
-=======
-              "_id" : "knows/512309488325", 
-              "_key" : "512309488325", 
-              "_rev" : "512309488325", 
->>>>>>> 096ad46f
-              "_from" : "persons/eve", 
-              "_to" : "persons/alice" 
-            }, 
-            { 
-<<<<<<< HEAD
-              "_id" : "knows/1466768610", 
-              "_key" : "1466768610", 
-              "_rev" : "1466768610", 
-=======
-              "_id" : "knows/512309684933", 
-              "_key" : "512309684933", 
-              "_rev" : "512309684933", 
->>>>>>> 096ad46f
-              "_from" : "persons/eve", 
-              "_to" : "persons/bob" 
-            } 
-          ], 
-          "vertices" : [ 
-            { 
-              "_id" : "persons/alice", 
-              "_key" : "alice", 
-<<<<<<< HEAD
-              "_rev" : "1464868066", 
-=======
-              "_rev" : "512307784389", 
->>>>>>> 096ad46f
-              "name" : "Alice" 
-            }, 
-            { 
-              "_id" : "persons/eve", 
-              "_key" : "eve", 
-<<<<<<< HEAD
-              "_rev" : "1465720034", 
-=======
-              "_rev" : "512308636357", 
->>>>>>> 096ad46f
-              "name" : "Eve" 
-            }, 
-            { 
-              "_id" : "persons/bob", 
-              "_key" : "bob", 
-<<<<<<< HEAD
-              "_rev" : "1465064674", 
-=======
-              "_rev" : "512307980997", 
->>>>>>> 096ad46f
-              "name" : "Bob" 
-            } 
-          ] 
-        }, 
-        { 
-          "edges" : [ 
-            { 
-<<<<<<< HEAD
-              "_id" : "knows/1466572002", 
-              "_key" : "1466572002", 
-              "_rev" : "1466572002", 
-=======
-              "_id" : "knows/512309488325", 
-              "_key" : "512309488325", 
-              "_rev" : "512309488325", 
->>>>>>> 096ad46f
-              "_from" : "persons/eve", 
-              "_to" : "persons/alice" 
-            }, 
-            { 
-<<<<<<< HEAD
-              "_id" : "knows/1466768610", 
-              "_key" : "1466768610", 
-              "_rev" : "1466768610", 
-=======
-              "_id" : "knows/512309684933", 
-              "_key" : "512309684933", 
-              "_rev" : "512309684933", 
->>>>>>> 096ad46f
-              "_from" : "persons/eve", 
-              "_to" : "persons/bob" 
-            }, 
-            { 
-<<<<<<< HEAD
-              "_id" : "knows/1465982178", 
-              "_key" : "1465982178", 
-              "_rev" : "1465982178", 
-=======
+              "_rev" : "512307784389", 
+              "name" : "Alice" 
+            } 
+          ] 
+        }, 
+        { 
+          "edges" : [ 
+            { 
+              "_id" : "knows/512309488325", 
+              "_key" : "512309488325", 
+              "_rev" : "512309488325", 
+              "_from" : "persons/eve", 
+              "_to" : "persons/alice" 
+            } 
+          ], 
+          "vertices" : [ 
+            { 
+              "_id" : "persons/alice", 
+              "_key" : "alice", 
+              "_rev" : "512307784389", 
+              "name" : "Alice" 
+            }, 
+            { 
+              "_id" : "persons/eve", 
+              "_key" : "eve", 
+              "_rev" : "512308636357", 
+              "name" : "Eve" 
+            } 
+          ] 
+        }, 
+        { 
+          "edges" : [ 
+            { 
+              "_id" : "knows/512309488325", 
+              "_key" : "512309488325", 
+              "_rev" : "512309488325", 
+              "_from" : "persons/eve", 
+              "_to" : "persons/alice" 
+            }, 
+            { 
+              "_id" : "knows/512309684933", 
+              "_key" : "512309684933", 
+              "_rev" : "512309684933", 
+              "_from" : "persons/eve", 
+              "_to" : "persons/bob" 
+            } 
+          ], 
+          "vertices" : [ 
+            { 
+              "_id" : "persons/alice", 
+              "_key" : "alice", 
+              "_rev" : "512307784389", 
+              "name" : "Alice" 
+            }, 
+            { 
+              "_id" : "persons/eve", 
+              "_key" : "eve", 
+              "_rev" : "512308636357", 
+              "name" : "Eve" 
+            }, 
+            { 
+              "_id" : "persons/bob", 
+              "_key" : "bob", 
+              "_rev" : "512307980997", 
+              "name" : "Bob" 
+            } 
+          ] 
+        }, 
+        { 
+          "edges" : [ 
+            { 
+              "_id" : "knows/512309488325", 
+              "_key" : "512309488325", 
+              "_rev" : "512309488325", 
+              "_from" : "persons/eve", 
+              "_to" : "persons/alice" 
+            }, 
+            { 
+              "_id" : "knows/512309684933", 
+              "_key" : "512309684933", 
+              "_rev" : "512309684933", 
+              "_from" : "persons/eve", 
+              "_to" : "persons/bob" 
+            }, 
+            { 
               "_id" : "knows/512308898501", 
               "_key" : "512308898501", 
               "_rev" : "512308898501", 
->>>>>>> 096ad46f
               "_from" : "persons/alice", 
               "_to" : "persons/bob" 
             } 
@@ -233,83 +149,49 @@
             { 
               "_id" : "persons/alice", 
               "_key" : "alice", 
-<<<<<<< HEAD
-              "_rev" : "1464868066", 
-=======
-              "_rev" : "512307784389", 
->>>>>>> 096ad46f
-              "name" : "Alice" 
-            }, 
-            { 
-              "_id" : "persons/eve", 
-              "_key" : "eve", 
-<<<<<<< HEAD
-              "_rev" : "1465720034", 
-=======
-              "_rev" : "512308636357", 
->>>>>>> 096ad46f
-              "name" : "Eve" 
-            }, 
-            { 
-              "_id" : "persons/bob", 
-              "_key" : "bob", 
-<<<<<<< HEAD
-              "_rev" : "1465064674", 
-=======
-              "_rev" : "512307980997", 
->>>>>>> 096ad46f
-              "name" : "Bob" 
-            }, 
-            { 
-              "_id" : "persons/alice", 
-              "_key" : "alice", 
-<<<<<<< HEAD
-              "_rev" : "1464868066", 
-=======
-              "_rev" : "512307784389", 
->>>>>>> 096ad46f
-              "name" : "Alice" 
-            } 
-          ] 
-        }, 
-        { 
-          "edges" : [ 
-            { 
-<<<<<<< HEAD
-              "_id" : "knows/1466572002", 
-              "_key" : "1466572002", 
-              "_rev" : "1466572002", 
-=======
-              "_id" : "knows/512309488325", 
-              "_key" : "512309488325", 
-              "_rev" : "512309488325", 
->>>>>>> 096ad46f
-              "_from" : "persons/eve", 
-              "_to" : "persons/alice" 
-            }, 
-            { 
-<<<<<<< HEAD
-              "_id" : "knows/1466768610", 
-              "_key" : "1466768610", 
-              "_rev" : "1466768610", 
-=======
-              "_id" : "knows/512309684933", 
-              "_key" : "512309684933", 
-              "_rev" : "512309684933", 
->>>>>>> 096ad46f
-              "_from" : "persons/eve", 
-              "_to" : "persons/bob" 
-            }, 
-            { 
-<<<<<<< HEAD
-              "_id" : "knows/1466178786", 
-              "_key" : "1466178786", 
-              "_rev" : "1466178786", 
-=======
+              "_rev" : "512307784389", 
+              "name" : "Alice" 
+            }, 
+            { 
+              "_id" : "persons/eve", 
+              "_key" : "eve", 
+              "_rev" : "512308636357", 
+              "name" : "Eve" 
+            }, 
+            { 
+              "_id" : "persons/bob", 
+              "_key" : "bob", 
+              "_rev" : "512307980997", 
+              "name" : "Bob" 
+            }, 
+            { 
+              "_id" : "persons/alice", 
+              "_key" : "alice", 
+              "_rev" : "512307784389", 
+              "name" : "Alice" 
+            } 
+          ] 
+        }, 
+        { 
+          "edges" : [ 
+            { 
+              "_id" : "knows/512309488325", 
+              "_key" : "512309488325", 
+              "_rev" : "512309488325", 
+              "_from" : "persons/eve", 
+              "_to" : "persons/alice" 
+            }, 
+            { 
+              "_id" : "knows/512309684933", 
+              "_key" : "512309684933", 
+              "_rev" : "512309684933", 
+              "_from" : "persons/eve", 
+              "_to" : "persons/bob" 
+            }, 
+            { 
               "_id" : "knows/512309095109", 
               "_key" : "512309095109", 
               "_rev" : "512309095109", 
->>>>>>> 096ad46f
               "_from" : "persons/bob", 
               "_to" : "persons/charlie" 
             } 
@@ -318,41 +200,25 @@
             { 
               "_id" : "persons/alice", 
               "_key" : "alice", 
-<<<<<<< HEAD
-              "_rev" : "1464868066", 
-=======
-              "_rev" : "512307784389", 
->>>>>>> 096ad46f
-              "name" : "Alice" 
-            }, 
-            { 
-              "_id" : "persons/eve", 
-              "_key" : "eve", 
-<<<<<<< HEAD
-              "_rev" : "1465720034", 
-=======
-              "_rev" : "512308636357", 
->>>>>>> 096ad46f
-              "name" : "Eve" 
-            }, 
-            { 
-              "_id" : "persons/bob", 
-              "_key" : "bob", 
-<<<<<<< HEAD
-              "_rev" : "1465064674", 
-=======
-              "_rev" : "512307980997", 
->>>>>>> 096ad46f
+              "_rev" : "512307784389", 
+              "name" : "Alice" 
+            }, 
+            { 
+              "_id" : "persons/eve", 
+              "_key" : "eve", 
+              "_rev" : "512308636357", 
+              "name" : "Eve" 
+            }, 
+            { 
+              "_id" : "persons/bob", 
+              "_key" : "bob", 
+              "_rev" : "512307980997", 
               "name" : "Bob" 
             }, 
             { 
               "_id" : "persons/charlie", 
               "_key" : "charlie", 
-<<<<<<< HEAD
-              "_rev" : "1465326818", 
-=======
               "_rev" : "512308243141", 
->>>>>>> 096ad46f
               "name" : "Charlie" 
             } 
           ] 
@@ -360,41 +226,23 @@
         { 
           "edges" : [ 
             { 
-<<<<<<< HEAD
-              "_id" : "knows/1466572002", 
-              "_key" : "1466572002", 
-              "_rev" : "1466572002", 
-=======
-              "_id" : "knows/512309488325", 
-              "_key" : "512309488325", 
-              "_rev" : "512309488325", 
->>>>>>> 096ad46f
-              "_from" : "persons/eve", 
-              "_to" : "persons/alice" 
-            }, 
-            { 
-<<<<<<< HEAD
-              "_id" : "knows/1466768610", 
-              "_key" : "1466768610", 
-              "_rev" : "1466768610", 
-=======
-              "_id" : "knows/512309684933", 
-              "_key" : "512309684933", 
-              "_rev" : "512309684933", 
->>>>>>> 096ad46f
-              "_from" : "persons/eve", 
-              "_to" : "persons/bob" 
-            }, 
-            { 
-<<<<<<< HEAD
-              "_id" : "knows/1466375394", 
-              "_key" : "1466375394", 
-              "_rev" : "1466375394", 
-=======
+              "_id" : "knows/512309488325", 
+              "_key" : "512309488325", 
+              "_rev" : "512309488325", 
+              "_from" : "persons/eve", 
+              "_to" : "persons/alice" 
+            }, 
+            { 
+              "_id" : "knows/512309684933", 
+              "_key" : "512309684933", 
+              "_rev" : "512309684933", 
+              "_from" : "persons/eve", 
+              "_to" : "persons/bob" 
+            }, 
+            { 
               "_id" : "knows/512309291717", 
               "_key" : "512309291717", 
               "_rev" : "512309291717", 
->>>>>>> 096ad46f
               "_from" : "persons/bob", 
               "_to" : "persons/dave" 
             } 
@@ -403,41 +251,25 @@
             { 
               "_id" : "persons/alice", 
               "_key" : "alice", 
-<<<<<<< HEAD
-              "_rev" : "1464868066", 
-=======
-              "_rev" : "512307784389", 
->>>>>>> 096ad46f
-              "name" : "Alice" 
-            }, 
-            { 
-              "_id" : "persons/eve", 
-              "_key" : "eve", 
-<<<<<<< HEAD
-              "_rev" : "1465720034", 
-=======
-              "_rev" : "512308636357", 
->>>>>>> 096ad46f
-              "name" : "Eve" 
-            }, 
-            { 
-              "_id" : "persons/bob", 
-              "_key" : "bob", 
-<<<<<<< HEAD
-              "_rev" : "1465064674", 
-=======
-              "_rev" : "512307980997", 
->>>>>>> 096ad46f
+              "_rev" : "512307784389", 
+              "name" : "Alice" 
+            }, 
+            { 
+              "_id" : "persons/eve", 
+              "_key" : "eve", 
+              "_rev" : "512308636357", 
+              "name" : "Eve" 
+            }, 
+            { 
+              "_id" : "persons/bob", 
+              "_key" : "bob", 
+              "_rev" : "512307980997", 
               "name" : "Bob" 
             }, 
             { 
               "_id" : "persons/dave", 
               "_key" : "dave", 
-<<<<<<< HEAD
-              "_rev" : "1465523426", 
-=======
               "_rev" : "512308439749", 
->>>>>>> 096ad46f
               "name" : "Dave" 
             } 
           ] 
