shell> curl -X POST --data-binary @- --dump - http://localhost:8529/_api/traversal &lt;&lt;EOF
{ 
  <span class="hljs-string">"startVertex"</span> : <span class="hljs-string">"persons/alice"</span>, 
  <span class="hljs-string">"graphName"</span> : <span class="hljs-string">"knows_graph"</span>, 
  <span class="hljs-string">"direction"</span> : <span class="hljs-string">"any"</span>, 
  <span class="hljs-string">"uniqueness"</span> : { 
    <span class="hljs-string">"vertices"</span> : <span class="hljs-string">"none"</span>, 
    <span class="hljs-string">"edges"</span> : <span class="hljs-string">"global"</span> 
  } 
}
EOF

HTTP/<span class="hljs-number">1.1</span> <span class="hljs-number">200</span> OK
content-type: application/json; charset=utf-<span class="hljs-number">8</span>

{ 
  <span class="hljs-string">"result"</span> : { 
    <span class="hljs-string">"visited"</span> : { 
      <span class="hljs-string">"vertices"</span> : [ 
        { 
          <span class="hljs-string">"_id"</span> : <span class="hljs-string">"persons/alice"</span>, 
          <span class="hljs-string">"_key"</span> : <span class="hljs-string">"alice"</span>, 
<<<<<<< HEAD
          <span class="hljs-string">"_rev"</span> : <span class="hljs-string">"921167097"</span>, 
=======
          <span class="hljs-string">"_rev"</span> : <span class="hljs-string">"920298028"</span>, 
>>>>>>> 1b8e6ddf
          <span class="hljs-string">"name"</span> : <span class="hljs-string">"Alice"</span> 
        }, 
        { 
          <span class="hljs-string">"_id"</span> : <span class="hljs-string">"persons/eve"</span>, 
          <span class="hljs-string">"_key"</span> : <span class="hljs-string">"eve"</span>, 
<<<<<<< HEAD
          <span class="hljs-string">"_rev"</span> : <span class="hljs-string">"922019065"</span>, 
=======
          <span class="hljs-string">"_rev"</span> : <span class="hljs-string">"921149996"</span>, 
>>>>>>> 1b8e6ddf
          <span class="hljs-string">"name"</span> : <span class="hljs-string">"Eve"</span> 
        }, 
        { 
          <span class="hljs-string">"_id"</span> : <span class="hljs-string">"persons/bob"</span>, 
          <span class="hljs-string">"_key"</span> : <span class="hljs-string">"bob"</span>, 
<<<<<<< HEAD
          <span class="hljs-string">"_rev"</span> : <span class="hljs-string">"921363705"</span>, 
=======
          <span class="hljs-string">"_rev"</span> : <span class="hljs-string">"920494636"</span>, 
>>>>>>> 1b8e6ddf
          <span class="hljs-string">"name"</span> : <span class="hljs-string">"Bob"</span> 
        }, 
        { 
          <span class="hljs-string">"_id"</span> : <span class="hljs-string">"persons/alice"</span>, 
          <span class="hljs-string">"_key"</span> : <span class="hljs-string">"alice"</span>, 
<<<<<<< HEAD
          <span class="hljs-string">"_rev"</span> : <span class="hljs-string">"921167097"</span>, 
=======
          <span class="hljs-string">"_rev"</span> : <span class="hljs-string">"920298028"</span>, 
>>>>>>> 1b8e6ddf
          <span class="hljs-string">"name"</span> : <span class="hljs-string">"Alice"</span> 
        }, 
        { 
          <span class="hljs-string">"_id"</span> : <span class="hljs-string">"persons/charlie"</span>, 
          <span class="hljs-string">"_key"</span> : <span class="hljs-string">"charlie"</span>, 
<<<<<<< HEAD
          <span class="hljs-string">"_rev"</span> : <span class="hljs-string">"921625849"</span>, 
=======
          <span class="hljs-string">"_rev"</span> : <span class="hljs-string">"920756780"</span>, 
>>>>>>> 1b8e6ddf
          <span class="hljs-string">"name"</span> : <span class="hljs-string">"Charlie"</span> 
        }, 
        { 
          <span class="hljs-string">"_id"</span> : <span class="hljs-string">"persons/dave"</span>, 
          <span class="hljs-string">"_key"</span> : <span class="hljs-string">"dave"</span>, 
<<<<<<< HEAD
          <span class="hljs-string">"_rev"</span> : <span class="hljs-string">"921822457"</span>, 
=======
          <span class="hljs-string">"_rev"</span> : <span class="hljs-string">"920953388"</span>, 
>>>>>>> 1b8e6ddf
          <span class="hljs-string">"name"</span> : <span class="hljs-string">"Dave"</span> 
        } 
      ], 
      <span class="hljs-string">"paths"</span> : [ 
        { 
          <span class="hljs-string">"edges"</span> : [ ], 
          <span class="hljs-string">"vertices"</span> : [ 
            { 
              <span class="hljs-string">"_id"</span> : <span class="hljs-string">"persons/alice"</span>, 
              <span class="hljs-string">"_key"</span> : <span class="hljs-string">"alice"</span>, 
<<<<<<< HEAD
              <span class="hljs-string">"_rev"</span> : <span class="hljs-string">"921167097"</span>, 
=======
              <span class="hljs-string">"_rev"</span> : <span class="hljs-string">"920298028"</span>, 
>>>>>>> 1b8e6ddf
              <span class="hljs-string">"name"</span> : <span class="hljs-string">"Alice"</span> 
            } 
          ] 
        }, 
        { 
          <span class="hljs-string">"edges"</span> : [ 
            { 
<<<<<<< HEAD
              <span class="hljs-string">"_id"</span> : <span class="hljs-string">"knows/922871033"</span>, 
              <span class="hljs-string">"_key"</span> : <span class="hljs-string">"922871033"</span>, 
              <span class="hljs-string">"_rev"</span> : <span class="hljs-string">"922871033"</span>, 
=======
              <span class="hljs-string">"_id"</span> : <span class="hljs-string">"knows/922001964"</span>, 
              <span class="hljs-string">"_key"</span> : <span class="hljs-string">"922001964"</span>, 
              <span class="hljs-string">"_rev"</span> : <span class="hljs-string">"922001964"</span>, 
>>>>>>> 1b8e6ddf
              <span class="hljs-string">"_from"</span> : <span class="hljs-string">"persons/eve"</span>, 
              <span class="hljs-string">"_to"</span> : <span class="hljs-string">"persons/alice"</span> 
            } 
          ], 
          <span class="hljs-string">"vertices"</span> : [ 
            { 
              <span class="hljs-string">"_id"</span> : <span class="hljs-string">"persons/alice"</span>, 
              <span class="hljs-string">"_key"</span> : <span class="hljs-string">"alice"</span>, 
<<<<<<< HEAD
              <span class="hljs-string">"_rev"</span> : <span class="hljs-string">"921167097"</span>, 
=======
              <span class="hljs-string">"_rev"</span> : <span class="hljs-string">"920298028"</span>, 
>>>>>>> 1b8e6ddf
              <span class="hljs-string">"name"</span> : <span class="hljs-string">"Alice"</span> 
            }, 
            { 
              <span class="hljs-string">"_id"</span> : <span class="hljs-string">"persons/eve"</span>, 
              <span class="hljs-string">"_key"</span> : <span class="hljs-string">"eve"</span>, 
<<<<<<< HEAD
              <span class="hljs-string">"_rev"</span> : <span class="hljs-string">"922019065"</span>, 
=======
              <span class="hljs-string">"_rev"</span> : <span class="hljs-string">"921149996"</span>, 
>>>>>>> 1b8e6ddf
              <span class="hljs-string">"name"</span> : <span class="hljs-string">"Eve"</span> 
            } 
          ] 
        }, 
        { 
          <span class="hljs-string">"edges"</span> : [ 
            { 
<<<<<<< HEAD
              <span class="hljs-string">"_id"</span> : <span class="hljs-string">"knows/922871033"</span>, 
              <span class="hljs-string">"_key"</span> : <span class="hljs-string">"922871033"</span>, 
              <span class="hljs-string">"_rev"</span> : <span class="hljs-string">"922871033"</span>, 
=======
              <span class="hljs-string">"_id"</span> : <span class="hljs-string">"knows/922001964"</span>, 
              <span class="hljs-string">"_key"</span> : <span class="hljs-string">"922001964"</span>, 
              <span class="hljs-string">"_rev"</span> : <span class="hljs-string">"922001964"</span>, 
>>>>>>> 1b8e6ddf
              <span class="hljs-string">"_from"</span> : <span class="hljs-string">"persons/eve"</span>, 
              <span class="hljs-string">"_to"</span> : <span class="hljs-string">"persons/alice"</span> 
            }, 
            { 
<<<<<<< HEAD
              <span class="hljs-string">"_id"</span> : <span class="hljs-string">"knows/923067641"</span>, 
              <span class="hljs-string">"_key"</span> : <span class="hljs-string">"923067641"</span>, 
              <span class="hljs-string">"_rev"</span> : <span class="hljs-string">"923067641"</span>, 
=======
              <span class="hljs-string">"_id"</span> : <span class="hljs-string">"knows/922198572"</span>, 
              <span class="hljs-string">"_key"</span> : <span class="hljs-string">"922198572"</span>, 
              <span class="hljs-string">"_rev"</span> : <span class="hljs-string">"922198572"</span>, 
>>>>>>> 1b8e6ddf
              <span class="hljs-string">"_from"</span> : <span class="hljs-string">"persons/eve"</span>, 
              <span class="hljs-string">"_to"</span> : <span class="hljs-string">"persons/bob"</span> 
            } 
          ], 
          <span class="hljs-string">"vertices"</span> : [ 
            { 
              <span class="hljs-string">"_id"</span> : <span class="hljs-string">"persons/alice"</span>, 
              <span class="hljs-string">"_key"</span> : <span class="hljs-string">"alice"</span>, 
<<<<<<< HEAD
              <span class="hljs-string">"_rev"</span> : <span class="hljs-string">"921167097"</span>, 
=======
              <span class="hljs-string">"_rev"</span> : <span class="hljs-string">"920298028"</span>, 
>>>>>>> 1b8e6ddf
              <span class="hljs-string">"name"</span> : <span class="hljs-string">"Alice"</span> 
            }, 
            { 
              <span class="hljs-string">"_id"</span> : <span class="hljs-string">"persons/eve"</span>, 
              <span class="hljs-string">"_key"</span> : <span class="hljs-string">"eve"</span>, 
<<<<<<< HEAD
              <span class="hljs-string">"_rev"</span> : <span class="hljs-string">"922019065"</span>, 
=======
              <span class="hljs-string">"_rev"</span> : <span class="hljs-string">"921149996"</span>, 
>>>>>>> 1b8e6ddf
              <span class="hljs-string">"name"</span> : <span class="hljs-string">"Eve"</span> 
            }, 
            { 
              <span class="hljs-string">"_id"</span> : <span class="hljs-string">"persons/bob"</span>, 
              <span class="hljs-string">"_key"</span> : <span class="hljs-string">"bob"</span>, 
<<<<<<< HEAD
              <span class="hljs-string">"_rev"</span> : <span class="hljs-string">"921363705"</span>, 
=======
              <span class="hljs-string">"_rev"</span> : <span class="hljs-string">"920494636"</span>, 
>>>>>>> 1b8e6ddf
              <span class="hljs-string">"name"</span> : <span class="hljs-string">"Bob"</span> 
            } 
          ] 
        }, 
        { 
          <span class="hljs-string">"edges"</span> : [ 
            { 
<<<<<<< HEAD
              <span class="hljs-string">"_id"</span> : <span class="hljs-string">"knows/922871033"</span>, 
              <span class="hljs-string">"_key"</span> : <span class="hljs-string">"922871033"</span>, 
              <span class="hljs-string">"_rev"</span> : <span class="hljs-string">"922871033"</span>, 
=======
              <span class="hljs-string">"_id"</span> : <span class="hljs-string">"knows/922001964"</span>, 
              <span class="hljs-string">"_key"</span> : <span class="hljs-string">"922001964"</span>, 
              <span class="hljs-string">"_rev"</span> : <span class="hljs-string">"922001964"</span>, 
>>>>>>> 1b8e6ddf
              <span class="hljs-string">"_from"</span> : <span class="hljs-string">"persons/eve"</span>, 
              <span class="hljs-string">"_to"</span> : <span class="hljs-string">"persons/alice"</span> 
            }, 
            { 
<<<<<<< HEAD
              <span class="hljs-string">"_id"</span> : <span class="hljs-string">"knows/923067641"</span>, 
              <span class="hljs-string">"_key"</span> : <span class="hljs-string">"923067641"</span>, 
              <span class="hljs-string">"_rev"</span> : <span class="hljs-string">"923067641"</span>, 
=======
              <span class="hljs-string">"_id"</span> : <span class="hljs-string">"knows/922198572"</span>, 
              <span class="hljs-string">"_key"</span> : <span class="hljs-string">"922198572"</span>, 
              <span class="hljs-string">"_rev"</span> : <span class="hljs-string">"922198572"</span>, 
>>>>>>> 1b8e6ddf
              <span class="hljs-string">"_from"</span> : <span class="hljs-string">"persons/eve"</span>, 
              <span class="hljs-string">"_to"</span> : <span class="hljs-string">"persons/bob"</span> 
            }, 
            { 
<<<<<<< HEAD
              <span class="hljs-string">"_id"</span> : <span class="hljs-string">"knows/922281209"</span>, 
              <span class="hljs-string">"_key"</span> : <span class="hljs-string">"922281209"</span>, 
              <span class="hljs-string">"_rev"</span> : <span class="hljs-string">"922281209"</span>, 
=======
              <span class="hljs-string">"_id"</span> : <span class="hljs-string">"knows/921412140"</span>, 
              <span class="hljs-string">"_key"</span> : <span class="hljs-string">"921412140"</span>, 
              <span class="hljs-string">"_rev"</span> : <span class="hljs-string">"921412140"</span>, 
>>>>>>> 1b8e6ddf
              <span class="hljs-string">"_from"</span> : <span class="hljs-string">"persons/alice"</span>, 
              <span class="hljs-string">"_to"</span> : <span class="hljs-string">"persons/bob"</span> 
            } 
          ], 
          <span class="hljs-string">"vertices"</span> : [ 
            { 
              <span class="hljs-string">"_id"</span> : <span class="hljs-string">"persons/alice"</span>, 
              <span class="hljs-string">"_key"</span> : <span class="hljs-string">"alice"</span>, 
<<<<<<< HEAD
              <span class="hljs-string">"_rev"</span> : <span class="hljs-string">"921167097"</span>, 
=======
              <span class="hljs-string">"_rev"</span> : <span class="hljs-string">"920298028"</span>, 
>>>>>>> 1b8e6ddf
              <span class="hljs-string">"name"</span> : <span class="hljs-string">"Alice"</span> 
            }, 
            { 
              <span class="hljs-string">"_id"</span> : <span class="hljs-string">"persons/eve"</span>, 
              <span class="hljs-string">"_key"</span> : <span class="hljs-string">"eve"</span>, 
<<<<<<< HEAD
              <span class="hljs-string">"_rev"</span> : <span class="hljs-string">"922019065"</span>, 
=======
              <span class="hljs-string">"_rev"</span> : <span class="hljs-string">"921149996"</span>, 
>>>>>>> 1b8e6ddf
              <span class="hljs-string">"name"</span> : <span class="hljs-string">"Eve"</span> 
            }, 
            { 
              <span class="hljs-string">"_id"</span> : <span class="hljs-string">"persons/bob"</span>, 
              <span class="hljs-string">"_key"</span> : <span class="hljs-string">"bob"</span>, 
<<<<<<< HEAD
              <span class="hljs-string">"_rev"</span> : <span class="hljs-string">"921363705"</span>, 
=======
              <span class="hljs-string">"_rev"</span> : <span class="hljs-string">"920494636"</span>, 
>>>>>>> 1b8e6ddf
              <span class="hljs-string">"name"</span> : <span class="hljs-string">"Bob"</span> 
            }, 
            { 
              <span class="hljs-string">"_id"</span> : <span class="hljs-string">"persons/alice"</span>, 
              <span class="hljs-string">"_key"</span> : <span class="hljs-string">"alice"</span>, 
<<<<<<< HEAD
              <span class="hljs-string">"_rev"</span> : <span class="hljs-string">"921167097"</span>, 
=======
              <span class="hljs-string">"_rev"</span> : <span class="hljs-string">"920298028"</span>, 
>>>>>>> 1b8e6ddf
              <span class="hljs-string">"name"</span> : <span class="hljs-string">"Alice"</span> 
            } 
          ] 
        }, 
        { 
          <span class="hljs-string">"edges"</span> : [ 
            { 
<<<<<<< HEAD
              <span class="hljs-string">"_id"</span> : <span class="hljs-string">"knows/922871033"</span>, 
              <span class="hljs-string">"_key"</span> : <span class="hljs-string">"922871033"</span>, 
              <span class="hljs-string">"_rev"</span> : <span class="hljs-string">"922871033"</span>, 
=======
              <span class="hljs-string">"_id"</span> : <span class="hljs-string">"knows/922001964"</span>, 
              <span class="hljs-string">"_key"</span> : <span class="hljs-string">"922001964"</span>, 
              <span class="hljs-string">"_rev"</span> : <span class="hljs-string">"922001964"</span>, 
>>>>>>> 1b8e6ddf
              <span class="hljs-string">"_from"</span> : <span class="hljs-string">"persons/eve"</span>, 
              <span class="hljs-string">"_to"</span> : <span class="hljs-string">"persons/alice"</span> 
            }, 
            { 
<<<<<<< HEAD
              <span class="hljs-string">"_id"</span> : <span class="hljs-string">"knows/923067641"</span>, 
              <span class="hljs-string">"_key"</span> : <span class="hljs-string">"923067641"</span>, 
              <span class="hljs-string">"_rev"</span> : <span class="hljs-string">"923067641"</span>, 
=======
              <span class="hljs-string">"_id"</span> : <span class="hljs-string">"knows/922198572"</span>, 
              <span class="hljs-string">"_key"</span> : <span class="hljs-string">"922198572"</span>, 
              <span class="hljs-string">"_rev"</span> : <span class="hljs-string">"922198572"</span>, 
>>>>>>> 1b8e6ddf
              <span class="hljs-string">"_from"</span> : <span class="hljs-string">"persons/eve"</span>, 
              <span class="hljs-string">"_to"</span> : <span class="hljs-string">"persons/bob"</span> 
            }, 
            { 
<<<<<<< HEAD
              <span class="hljs-string">"_id"</span> : <span class="hljs-string">"knows/922477817"</span>, 
              <span class="hljs-string">"_key"</span> : <span class="hljs-string">"922477817"</span>, 
              <span class="hljs-string">"_rev"</span> : <span class="hljs-string">"922477817"</span>, 
=======
              <span class="hljs-string">"_id"</span> : <span class="hljs-string">"knows/921608748"</span>, 
              <span class="hljs-string">"_key"</span> : <span class="hljs-string">"921608748"</span>, 
              <span class="hljs-string">"_rev"</span> : <span class="hljs-string">"921608748"</span>, 
>>>>>>> 1b8e6ddf
              <span class="hljs-string">"_from"</span> : <span class="hljs-string">"persons/bob"</span>, 
              <span class="hljs-string">"_to"</span> : <span class="hljs-string">"persons/charlie"</span> 
            } 
          ], 
          <span class="hljs-string">"vertices"</span> : [ 
            { 
              <span class="hljs-string">"_id"</span> : <span class="hljs-string">"persons/alice"</span>, 
              <span class="hljs-string">"_key"</span> : <span class="hljs-string">"alice"</span>, 
<<<<<<< HEAD
              <span class="hljs-string">"_rev"</span> : <span class="hljs-string">"921167097"</span>, 
=======
              <span class="hljs-string">"_rev"</span> : <span class="hljs-string">"920298028"</span>, 
>>>>>>> 1b8e6ddf
              <span class="hljs-string">"name"</span> : <span class="hljs-string">"Alice"</span> 
            }, 
            { 
              <span class="hljs-string">"_id"</span> : <span class="hljs-string">"persons/eve"</span>, 
              <span class="hljs-string">"_key"</span> : <span class="hljs-string">"eve"</span>, 
<<<<<<< HEAD
              <span class="hljs-string">"_rev"</span> : <span class="hljs-string">"922019065"</span>, 
=======
              <span class="hljs-string">"_rev"</span> : <span class="hljs-string">"921149996"</span>, 
>>>>>>> 1b8e6ddf
              <span class="hljs-string">"name"</span> : <span class="hljs-string">"Eve"</span> 
            }, 
            { 
              <span class="hljs-string">"_id"</span> : <span class="hljs-string">"persons/bob"</span>, 
              <span class="hljs-string">"_key"</span> : <span class="hljs-string">"bob"</span>, 
<<<<<<< HEAD
              <span class="hljs-string">"_rev"</span> : <span class="hljs-string">"921363705"</span>, 
=======
              <span class="hljs-string">"_rev"</span> : <span class="hljs-string">"920494636"</span>, 
>>>>>>> 1b8e6ddf
              <span class="hljs-string">"name"</span> : <span class="hljs-string">"Bob"</span> 
            }, 
            { 
              <span class="hljs-string">"_id"</span> : <span class="hljs-string">"persons/charlie"</span>, 
              <span class="hljs-string">"_key"</span> : <span class="hljs-string">"charlie"</span>, 
<<<<<<< HEAD
              <span class="hljs-string">"_rev"</span> : <span class="hljs-string">"921625849"</span>, 
=======
              <span class="hljs-string">"_rev"</span> : <span class="hljs-string">"920756780"</span>, 
>>>>>>> 1b8e6ddf
              <span class="hljs-string">"name"</span> : <span class="hljs-string">"Charlie"</span> 
            } 
          ] 
        }, 
        { 
          <span class="hljs-string">"edges"</span> : [ 
            { 
<<<<<<< HEAD
              <span class="hljs-string">"_id"</span> : <span class="hljs-string">"knows/922871033"</span>, 
              <span class="hljs-string">"_key"</span> : <span class="hljs-string">"922871033"</span>, 
              <span class="hljs-string">"_rev"</span> : <span class="hljs-string">"922871033"</span>, 
=======
              <span class="hljs-string">"_id"</span> : <span class="hljs-string">"knows/922001964"</span>, 
              <span class="hljs-string">"_key"</span> : <span class="hljs-string">"922001964"</span>, 
              <span class="hljs-string">"_rev"</span> : <span class="hljs-string">"922001964"</span>, 
>>>>>>> 1b8e6ddf
              <span class="hljs-string">"_from"</span> : <span class="hljs-string">"persons/eve"</span>, 
              <span class="hljs-string">"_to"</span> : <span class="hljs-string">"persons/alice"</span> 
            }, 
            { 
<<<<<<< HEAD
              <span class="hljs-string">"_id"</span> : <span class="hljs-string">"knows/923067641"</span>, 
              <span class="hljs-string">"_key"</span> : <span class="hljs-string">"923067641"</span>, 
              <span class="hljs-string">"_rev"</span> : <span class="hljs-string">"923067641"</span>, 
=======
              <span class="hljs-string">"_id"</span> : <span class="hljs-string">"knows/922198572"</span>, 
              <span class="hljs-string">"_key"</span> : <span class="hljs-string">"922198572"</span>, 
              <span class="hljs-string">"_rev"</span> : <span class="hljs-string">"922198572"</span>, 
>>>>>>> 1b8e6ddf
              <span class="hljs-string">"_from"</span> : <span class="hljs-string">"persons/eve"</span>, 
              <span class="hljs-string">"_to"</span> : <span class="hljs-string">"persons/bob"</span> 
            }, 
            { 
<<<<<<< HEAD
              <span class="hljs-string">"_id"</span> : <span class="hljs-string">"knows/922674425"</span>, 
              <span class="hljs-string">"_key"</span> : <span class="hljs-string">"922674425"</span>, 
              <span class="hljs-string">"_rev"</span> : <span class="hljs-string">"922674425"</span>, 
=======
              <span class="hljs-string">"_id"</span> : <span class="hljs-string">"knows/921805356"</span>, 
              <span class="hljs-string">"_key"</span> : <span class="hljs-string">"921805356"</span>, 
              <span class="hljs-string">"_rev"</span> : <span class="hljs-string">"921805356"</span>, 
>>>>>>> 1b8e6ddf
              <span class="hljs-string">"_from"</span> : <span class="hljs-string">"persons/bob"</span>, 
              <span class="hljs-string">"_to"</span> : <span class="hljs-string">"persons/dave"</span> 
            } 
          ], 
          <span class="hljs-string">"vertices"</span> : [ 
            { 
              <span class="hljs-string">"_id"</span> : <span class="hljs-string">"persons/alice"</span>, 
              <span class="hljs-string">"_key"</span> : <span class="hljs-string">"alice"</span>, 
<<<<<<< HEAD
              <span class="hljs-string">"_rev"</span> : <span class="hljs-string">"921167097"</span>, 
=======
              <span class="hljs-string">"_rev"</span> : <span class="hljs-string">"920298028"</span>, 
>>>>>>> 1b8e6ddf
              <span class="hljs-string">"name"</span> : <span class="hljs-string">"Alice"</span> 
            }, 
            { 
              <span class="hljs-string">"_id"</span> : <span class="hljs-string">"persons/eve"</span>, 
              <span class="hljs-string">"_key"</span> : <span class="hljs-string">"eve"</span>, 
<<<<<<< HEAD
              <span class="hljs-string">"_rev"</span> : <span class="hljs-string">"922019065"</span>, 
=======
              <span class="hljs-string">"_rev"</span> : <span class="hljs-string">"921149996"</span>, 
>>>>>>> 1b8e6ddf
              <span class="hljs-string">"name"</span> : <span class="hljs-string">"Eve"</span> 
            }, 
            { 
              <span class="hljs-string">"_id"</span> : <span class="hljs-string">"persons/bob"</span>, 
              <span class="hljs-string">"_key"</span> : <span class="hljs-string">"bob"</span>, 
<<<<<<< HEAD
              <span class="hljs-string">"_rev"</span> : <span class="hljs-string">"921363705"</span>, 
=======
              <span class="hljs-string">"_rev"</span> : <span class="hljs-string">"920494636"</span>, 
>>>>>>> 1b8e6ddf
              <span class="hljs-string">"name"</span> : <span class="hljs-string">"Bob"</span> 
            }, 
            { 
              <span class="hljs-string">"_id"</span> : <span class="hljs-string">"persons/dave"</span>, 
              <span class="hljs-string">"_key"</span> : <span class="hljs-string">"dave"</span>, 
<<<<<<< HEAD
              <span class="hljs-string">"_rev"</span> : <span class="hljs-string">"921822457"</span>, 
=======
              <span class="hljs-string">"_rev"</span> : <span class="hljs-string">"920953388"</span>, 
>>>>>>> 1b8e6ddf
              <span class="hljs-string">"name"</span> : <span class="hljs-string">"Dave"</span> 
            } 
          ] 
        } 
      ] 
    } 
  }, 
  <span class="hljs-string">"error"</span> : <span class="hljs-literal">false</span>, 
  <span class="hljs-string">"code"</span> : <span class="hljs-number">200</span> 
}<|MERGE_RESOLUTION|>--- conflicted
+++ resolved
@@ -20,61 +20,37 @@
         { 
           <span class="hljs-string">"_id"</span> : <span class="hljs-string">"persons/alice"</span>, 
           <span class="hljs-string">"_key"</span> : <span class="hljs-string">"alice"</span>, 
-<<<<<<< HEAD
-          <span class="hljs-string">"_rev"</span> : <span class="hljs-string">"921167097"</span>, 
-=======
           <span class="hljs-string">"_rev"</span> : <span class="hljs-string">"920298028"</span>, 
->>>>>>> 1b8e6ddf
           <span class="hljs-string">"name"</span> : <span class="hljs-string">"Alice"</span> 
         }, 
         { 
           <span class="hljs-string">"_id"</span> : <span class="hljs-string">"persons/eve"</span>, 
           <span class="hljs-string">"_key"</span> : <span class="hljs-string">"eve"</span>, 
-<<<<<<< HEAD
-          <span class="hljs-string">"_rev"</span> : <span class="hljs-string">"922019065"</span>, 
-=======
           <span class="hljs-string">"_rev"</span> : <span class="hljs-string">"921149996"</span>, 
->>>>>>> 1b8e6ddf
           <span class="hljs-string">"name"</span> : <span class="hljs-string">"Eve"</span> 
         }, 
         { 
           <span class="hljs-string">"_id"</span> : <span class="hljs-string">"persons/bob"</span>, 
           <span class="hljs-string">"_key"</span> : <span class="hljs-string">"bob"</span>, 
-<<<<<<< HEAD
-          <span class="hljs-string">"_rev"</span> : <span class="hljs-string">"921363705"</span>, 
-=======
           <span class="hljs-string">"_rev"</span> : <span class="hljs-string">"920494636"</span>, 
->>>>>>> 1b8e6ddf
           <span class="hljs-string">"name"</span> : <span class="hljs-string">"Bob"</span> 
         }, 
         { 
           <span class="hljs-string">"_id"</span> : <span class="hljs-string">"persons/alice"</span>, 
           <span class="hljs-string">"_key"</span> : <span class="hljs-string">"alice"</span>, 
-<<<<<<< HEAD
-          <span class="hljs-string">"_rev"</span> : <span class="hljs-string">"921167097"</span>, 
-=======
           <span class="hljs-string">"_rev"</span> : <span class="hljs-string">"920298028"</span>, 
->>>>>>> 1b8e6ddf
           <span class="hljs-string">"name"</span> : <span class="hljs-string">"Alice"</span> 
         }, 
         { 
           <span class="hljs-string">"_id"</span> : <span class="hljs-string">"persons/charlie"</span>, 
           <span class="hljs-string">"_key"</span> : <span class="hljs-string">"charlie"</span>, 
-<<<<<<< HEAD
-          <span class="hljs-string">"_rev"</span> : <span class="hljs-string">"921625849"</span>, 
-=======
           <span class="hljs-string">"_rev"</span> : <span class="hljs-string">"920756780"</span>, 
->>>>>>> 1b8e6ddf
           <span class="hljs-string">"name"</span> : <span class="hljs-string">"Charlie"</span> 
         }, 
         { 
           <span class="hljs-string">"_id"</span> : <span class="hljs-string">"persons/dave"</span>, 
           <span class="hljs-string">"_key"</span> : <span class="hljs-string">"dave"</span>, 
-<<<<<<< HEAD
-          <span class="hljs-string">"_rev"</span> : <span class="hljs-string">"921822457"</span>, 
-=======
           <span class="hljs-string">"_rev"</span> : <span class="hljs-string">"920953388"</span>, 
->>>>>>> 1b8e6ddf
           <span class="hljs-string">"name"</span> : <span class="hljs-string">"Dave"</span> 
         } 
       ], 
@@ -85,154 +61,94 @@
             { 
               <span class="hljs-string">"_id"</span> : <span class="hljs-string">"persons/alice"</span>, 
               <span class="hljs-string">"_key"</span> : <span class="hljs-string">"alice"</span>, 
-<<<<<<< HEAD
-              <span class="hljs-string">"_rev"</span> : <span class="hljs-string">"921167097"</span>, 
-=======
-              <span class="hljs-string">"_rev"</span> : <span class="hljs-string">"920298028"</span>, 
->>>>>>> 1b8e6ddf
-              <span class="hljs-string">"name"</span> : <span class="hljs-string">"Alice"</span> 
-            } 
-          ] 
-        }, 
-        { 
-          <span class="hljs-string">"edges"</span> : [ 
-            { 
-<<<<<<< HEAD
-              <span class="hljs-string">"_id"</span> : <span class="hljs-string">"knows/922871033"</span>, 
-              <span class="hljs-string">"_key"</span> : <span class="hljs-string">"922871033"</span>, 
-              <span class="hljs-string">"_rev"</span> : <span class="hljs-string">"922871033"</span>, 
-=======
-              <span class="hljs-string">"_id"</span> : <span class="hljs-string">"knows/922001964"</span>, 
-              <span class="hljs-string">"_key"</span> : <span class="hljs-string">"922001964"</span>, 
-              <span class="hljs-string">"_rev"</span> : <span class="hljs-string">"922001964"</span>, 
->>>>>>> 1b8e6ddf
-              <span class="hljs-string">"_from"</span> : <span class="hljs-string">"persons/eve"</span>, 
-              <span class="hljs-string">"_to"</span> : <span class="hljs-string">"persons/alice"</span> 
-            } 
-          ], 
-          <span class="hljs-string">"vertices"</span> : [ 
-            { 
-              <span class="hljs-string">"_id"</span> : <span class="hljs-string">"persons/alice"</span>, 
-              <span class="hljs-string">"_key"</span> : <span class="hljs-string">"alice"</span>, 
-<<<<<<< HEAD
-              <span class="hljs-string">"_rev"</span> : <span class="hljs-string">"921167097"</span>, 
-=======
-              <span class="hljs-string">"_rev"</span> : <span class="hljs-string">"920298028"</span>, 
->>>>>>> 1b8e6ddf
-              <span class="hljs-string">"name"</span> : <span class="hljs-string">"Alice"</span> 
-            }, 
-            { 
-              <span class="hljs-string">"_id"</span> : <span class="hljs-string">"persons/eve"</span>, 
-              <span class="hljs-string">"_key"</span> : <span class="hljs-string">"eve"</span>, 
-<<<<<<< HEAD
-              <span class="hljs-string">"_rev"</span> : <span class="hljs-string">"922019065"</span>, 
-=======
-              <span class="hljs-string">"_rev"</span> : <span class="hljs-string">"921149996"</span>, 
->>>>>>> 1b8e6ddf
-              <span class="hljs-string">"name"</span> : <span class="hljs-string">"Eve"</span> 
-            } 
-          ] 
-        }, 
-        { 
-          <span class="hljs-string">"edges"</span> : [ 
-            { 
-<<<<<<< HEAD
-              <span class="hljs-string">"_id"</span> : <span class="hljs-string">"knows/922871033"</span>, 
-              <span class="hljs-string">"_key"</span> : <span class="hljs-string">"922871033"</span>, 
-              <span class="hljs-string">"_rev"</span> : <span class="hljs-string">"922871033"</span>, 
-=======
-              <span class="hljs-string">"_id"</span> : <span class="hljs-string">"knows/922001964"</span>, 
-              <span class="hljs-string">"_key"</span> : <span class="hljs-string">"922001964"</span>, 
-              <span class="hljs-string">"_rev"</span> : <span class="hljs-string">"922001964"</span>, 
->>>>>>> 1b8e6ddf
-              <span class="hljs-string">"_from"</span> : <span class="hljs-string">"persons/eve"</span>, 
-              <span class="hljs-string">"_to"</span> : <span class="hljs-string">"persons/alice"</span> 
-            }, 
-            { 
-<<<<<<< HEAD
-              <span class="hljs-string">"_id"</span> : <span class="hljs-string">"knows/923067641"</span>, 
-              <span class="hljs-string">"_key"</span> : <span class="hljs-string">"923067641"</span>, 
-              <span class="hljs-string">"_rev"</span> : <span class="hljs-string">"923067641"</span>, 
-=======
-              <span class="hljs-string">"_id"</span> : <span class="hljs-string">"knows/922198572"</span>, 
-              <span class="hljs-string">"_key"</span> : <span class="hljs-string">"922198572"</span>, 
-              <span class="hljs-string">"_rev"</span> : <span class="hljs-string">"922198572"</span>, 
->>>>>>> 1b8e6ddf
-              <span class="hljs-string">"_from"</span> : <span class="hljs-string">"persons/eve"</span>, 
-              <span class="hljs-string">"_to"</span> : <span class="hljs-string">"persons/bob"</span> 
-            } 
-          ], 
-          <span class="hljs-string">"vertices"</span> : [ 
-            { 
-              <span class="hljs-string">"_id"</span> : <span class="hljs-string">"persons/alice"</span>, 
-              <span class="hljs-string">"_key"</span> : <span class="hljs-string">"alice"</span>, 
-<<<<<<< HEAD
-              <span class="hljs-string">"_rev"</span> : <span class="hljs-string">"921167097"</span>, 
-=======
-              <span class="hljs-string">"_rev"</span> : <span class="hljs-string">"920298028"</span>, 
->>>>>>> 1b8e6ddf
-              <span class="hljs-string">"name"</span> : <span class="hljs-string">"Alice"</span> 
-            }, 
-            { 
-              <span class="hljs-string">"_id"</span> : <span class="hljs-string">"persons/eve"</span>, 
-              <span class="hljs-string">"_key"</span> : <span class="hljs-string">"eve"</span>, 
-<<<<<<< HEAD
-              <span class="hljs-string">"_rev"</span> : <span class="hljs-string">"922019065"</span>, 
-=======
-              <span class="hljs-string">"_rev"</span> : <span class="hljs-string">"921149996"</span>, 
->>>>>>> 1b8e6ddf
-              <span class="hljs-string">"name"</span> : <span class="hljs-string">"Eve"</span> 
-            }, 
-            { 
-              <span class="hljs-string">"_id"</span> : <span class="hljs-string">"persons/bob"</span>, 
-              <span class="hljs-string">"_key"</span> : <span class="hljs-string">"bob"</span>, 
-<<<<<<< HEAD
-              <span class="hljs-string">"_rev"</span> : <span class="hljs-string">"921363705"</span>, 
-=======
-              <span class="hljs-string">"_rev"</span> : <span class="hljs-string">"920494636"</span>, 
->>>>>>> 1b8e6ddf
-              <span class="hljs-string">"name"</span> : <span class="hljs-string">"Bob"</span> 
-            } 
-          ] 
-        }, 
-        { 
-          <span class="hljs-string">"edges"</span> : [ 
-            { 
-<<<<<<< HEAD
-              <span class="hljs-string">"_id"</span> : <span class="hljs-string">"knows/922871033"</span>, 
-              <span class="hljs-string">"_key"</span> : <span class="hljs-string">"922871033"</span>, 
-              <span class="hljs-string">"_rev"</span> : <span class="hljs-string">"922871033"</span>, 
-=======
-              <span class="hljs-string">"_id"</span> : <span class="hljs-string">"knows/922001964"</span>, 
-              <span class="hljs-string">"_key"</span> : <span class="hljs-string">"922001964"</span>, 
-              <span class="hljs-string">"_rev"</span> : <span class="hljs-string">"922001964"</span>, 
->>>>>>> 1b8e6ddf
-              <span class="hljs-string">"_from"</span> : <span class="hljs-string">"persons/eve"</span>, 
-              <span class="hljs-string">"_to"</span> : <span class="hljs-string">"persons/alice"</span> 
-            }, 
-            { 
-<<<<<<< HEAD
-              <span class="hljs-string">"_id"</span> : <span class="hljs-string">"knows/923067641"</span>, 
-              <span class="hljs-string">"_key"</span> : <span class="hljs-string">"923067641"</span>, 
-              <span class="hljs-string">"_rev"</span> : <span class="hljs-string">"923067641"</span>, 
-=======
-              <span class="hljs-string">"_id"</span> : <span class="hljs-string">"knows/922198572"</span>, 
-              <span class="hljs-string">"_key"</span> : <span class="hljs-string">"922198572"</span>, 
-              <span class="hljs-string">"_rev"</span> : <span class="hljs-string">"922198572"</span>, 
->>>>>>> 1b8e6ddf
-              <span class="hljs-string">"_from"</span> : <span class="hljs-string">"persons/eve"</span>, 
-              <span class="hljs-string">"_to"</span> : <span class="hljs-string">"persons/bob"</span> 
-            }, 
-            { 
-<<<<<<< HEAD
-              <span class="hljs-string">"_id"</span> : <span class="hljs-string">"knows/922281209"</span>, 
-              <span class="hljs-string">"_key"</span> : <span class="hljs-string">"922281209"</span>, 
-              <span class="hljs-string">"_rev"</span> : <span class="hljs-string">"922281209"</span>, 
-=======
+              <span class="hljs-string">"_rev"</span> : <span class="hljs-string">"920298028"</span>, 
+              <span class="hljs-string">"name"</span> : <span class="hljs-string">"Alice"</span> 
+            } 
+          ] 
+        }, 
+        { 
+          <span class="hljs-string">"edges"</span> : [ 
+            { 
+              <span class="hljs-string">"_id"</span> : <span class="hljs-string">"knows/922001964"</span>, 
+              <span class="hljs-string">"_key"</span> : <span class="hljs-string">"922001964"</span>, 
+              <span class="hljs-string">"_rev"</span> : <span class="hljs-string">"922001964"</span>, 
+              <span class="hljs-string">"_from"</span> : <span class="hljs-string">"persons/eve"</span>, 
+              <span class="hljs-string">"_to"</span> : <span class="hljs-string">"persons/alice"</span> 
+            } 
+          ], 
+          <span class="hljs-string">"vertices"</span> : [ 
+            { 
+              <span class="hljs-string">"_id"</span> : <span class="hljs-string">"persons/alice"</span>, 
+              <span class="hljs-string">"_key"</span> : <span class="hljs-string">"alice"</span>, 
+              <span class="hljs-string">"_rev"</span> : <span class="hljs-string">"920298028"</span>, 
+              <span class="hljs-string">"name"</span> : <span class="hljs-string">"Alice"</span> 
+            }, 
+            { 
+              <span class="hljs-string">"_id"</span> : <span class="hljs-string">"persons/eve"</span>, 
+              <span class="hljs-string">"_key"</span> : <span class="hljs-string">"eve"</span>, 
+              <span class="hljs-string">"_rev"</span> : <span class="hljs-string">"921149996"</span>, 
+              <span class="hljs-string">"name"</span> : <span class="hljs-string">"Eve"</span> 
+            } 
+          ] 
+        }, 
+        { 
+          <span class="hljs-string">"edges"</span> : [ 
+            { 
+              <span class="hljs-string">"_id"</span> : <span class="hljs-string">"knows/922001964"</span>, 
+              <span class="hljs-string">"_key"</span> : <span class="hljs-string">"922001964"</span>, 
+              <span class="hljs-string">"_rev"</span> : <span class="hljs-string">"922001964"</span>, 
+              <span class="hljs-string">"_from"</span> : <span class="hljs-string">"persons/eve"</span>, 
+              <span class="hljs-string">"_to"</span> : <span class="hljs-string">"persons/alice"</span> 
+            }, 
+            { 
+              <span class="hljs-string">"_id"</span> : <span class="hljs-string">"knows/922198572"</span>, 
+              <span class="hljs-string">"_key"</span> : <span class="hljs-string">"922198572"</span>, 
+              <span class="hljs-string">"_rev"</span> : <span class="hljs-string">"922198572"</span>, 
+              <span class="hljs-string">"_from"</span> : <span class="hljs-string">"persons/eve"</span>, 
+              <span class="hljs-string">"_to"</span> : <span class="hljs-string">"persons/bob"</span> 
+            } 
+          ], 
+          <span class="hljs-string">"vertices"</span> : [ 
+            { 
+              <span class="hljs-string">"_id"</span> : <span class="hljs-string">"persons/alice"</span>, 
+              <span class="hljs-string">"_key"</span> : <span class="hljs-string">"alice"</span>, 
+              <span class="hljs-string">"_rev"</span> : <span class="hljs-string">"920298028"</span>, 
+              <span class="hljs-string">"name"</span> : <span class="hljs-string">"Alice"</span> 
+            }, 
+            { 
+              <span class="hljs-string">"_id"</span> : <span class="hljs-string">"persons/eve"</span>, 
+              <span class="hljs-string">"_key"</span> : <span class="hljs-string">"eve"</span>, 
+              <span class="hljs-string">"_rev"</span> : <span class="hljs-string">"921149996"</span>, 
+              <span class="hljs-string">"name"</span> : <span class="hljs-string">"Eve"</span> 
+            }, 
+            { 
+              <span class="hljs-string">"_id"</span> : <span class="hljs-string">"persons/bob"</span>, 
+              <span class="hljs-string">"_key"</span> : <span class="hljs-string">"bob"</span>, 
+              <span class="hljs-string">"_rev"</span> : <span class="hljs-string">"920494636"</span>, 
+              <span class="hljs-string">"name"</span> : <span class="hljs-string">"Bob"</span> 
+            } 
+          ] 
+        }, 
+        { 
+          <span class="hljs-string">"edges"</span> : [ 
+            { 
+              <span class="hljs-string">"_id"</span> : <span class="hljs-string">"knows/922001964"</span>, 
+              <span class="hljs-string">"_key"</span> : <span class="hljs-string">"922001964"</span>, 
+              <span class="hljs-string">"_rev"</span> : <span class="hljs-string">"922001964"</span>, 
+              <span class="hljs-string">"_from"</span> : <span class="hljs-string">"persons/eve"</span>, 
+              <span class="hljs-string">"_to"</span> : <span class="hljs-string">"persons/alice"</span> 
+            }, 
+            { 
+              <span class="hljs-string">"_id"</span> : <span class="hljs-string">"knows/922198572"</span>, 
+              <span class="hljs-string">"_key"</span> : <span class="hljs-string">"922198572"</span>, 
+              <span class="hljs-string">"_rev"</span> : <span class="hljs-string">"922198572"</span>, 
+              <span class="hljs-string">"_from"</span> : <span class="hljs-string">"persons/eve"</span>, 
+              <span class="hljs-string">"_to"</span> : <span class="hljs-string">"persons/bob"</span> 
+            }, 
+            { 
               <span class="hljs-string">"_id"</span> : <span class="hljs-string">"knows/921412140"</span>, 
               <span class="hljs-string">"_key"</span> : <span class="hljs-string">"921412140"</span>, 
               <span class="hljs-string">"_rev"</span> : <span class="hljs-string">"921412140"</span>, 
->>>>>>> 1b8e6ddf
               <span class="hljs-string">"_from"</span> : <span class="hljs-string">"persons/alice"</span>, 
               <span class="hljs-string">"_to"</span> : <span class="hljs-string">"persons/bob"</span> 
             } 
@@ -241,83 +157,49 @@
             { 
               <span class="hljs-string">"_id"</span> : <span class="hljs-string">"persons/alice"</span>, 
               <span class="hljs-string">"_key"</span> : <span class="hljs-string">"alice"</span>, 
-<<<<<<< HEAD
-              <span class="hljs-string">"_rev"</span> : <span class="hljs-string">"921167097"</span>, 
-=======
-              <span class="hljs-string">"_rev"</span> : <span class="hljs-string">"920298028"</span>, 
->>>>>>> 1b8e6ddf
-              <span class="hljs-string">"name"</span> : <span class="hljs-string">"Alice"</span> 
-            }, 
-            { 
-              <span class="hljs-string">"_id"</span> : <span class="hljs-string">"persons/eve"</span>, 
-              <span class="hljs-string">"_key"</span> : <span class="hljs-string">"eve"</span>, 
-<<<<<<< HEAD
-              <span class="hljs-string">"_rev"</span> : <span class="hljs-string">"922019065"</span>, 
-=======
-              <span class="hljs-string">"_rev"</span> : <span class="hljs-string">"921149996"</span>, 
->>>>>>> 1b8e6ddf
-              <span class="hljs-string">"name"</span> : <span class="hljs-string">"Eve"</span> 
-            }, 
-            { 
-              <span class="hljs-string">"_id"</span> : <span class="hljs-string">"persons/bob"</span>, 
-              <span class="hljs-string">"_key"</span> : <span class="hljs-string">"bob"</span>, 
-<<<<<<< HEAD
-              <span class="hljs-string">"_rev"</span> : <span class="hljs-string">"921363705"</span>, 
-=======
-              <span class="hljs-string">"_rev"</span> : <span class="hljs-string">"920494636"</span>, 
->>>>>>> 1b8e6ddf
-              <span class="hljs-string">"name"</span> : <span class="hljs-string">"Bob"</span> 
-            }, 
-            { 
-              <span class="hljs-string">"_id"</span> : <span class="hljs-string">"persons/alice"</span>, 
-              <span class="hljs-string">"_key"</span> : <span class="hljs-string">"alice"</span>, 
-<<<<<<< HEAD
-              <span class="hljs-string">"_rev"</span> : <span class="hljs-string">"921167097"</span>, 
-=======
-              <span class="hljs-string">"_rev"</span> : <span class="hljs-string">"920298028"</span>, 
->>>>>>> 1b8e6ddf
-              <span class="hljs-string">"name"</span> : <span class="hljs-string">"Alice"</span> 
-            } 
-          ] 
-        }, 
-        { 
-          <span class="hljs-string">"edges"</span> : [ 
-            { 
-<<<<<<< HEAD
-              <span class="hljs-string">"_id"</span> : <span class="hljs-string">"knows/922871033"</span>, 
-              <span class="hljs-string">"_key"</span> : <span class="hljs-string">"922871033"</span>, 
-              <span class="hljs-string">"_rev"</span> : <span class="hljs-string">"922871033"</span>, 
-=======
-              <span class="hljs-string">"_id"</span> : <span class="hljs-string">"knows/922001964"</span>, 
-              <span class="hljs-string">"_key"</span> : <span class="hljs-string">"922001964"</span>, 
-              <span class="hljs-string">"_rev"</span> : <span class="hljs-string">"922001964"</span>, 
->>>>>>> 1b8e6ddf
-              <span class="hljs-string">"_from"</span> : <span class="hljs-string">"persons/eve"</span>, 
-              <span class="hljs-string">"_to"</span> : <span class="hljs-string">"persons/alice"</span> 
-            }, 
-            { 
-<<<<<<< HEAD
-              <span class="hljs-string">"_id"</span> : <span class="hljs-string">"knows/923067641"</span>, 
-              <span class="hljs-string">"_key"</span> : <span class="hljs-string">"923067641"</span>, 
-              <span class="hljs-string">"_rev"</span> : <span class="hljs-string">"923067641"</span>, 
-=======
-              <span class="hljs-string">"_id"</span> : <span class="hljs-string">"knows/922198572"</span>, 
-              <span class="hljs-string">"_key"</span> : <span class="hljs-string">"922198572"</span>, 
-              <span class="hljs-string">"_rev"</span> : <span class="hljs-string">"922198572"</span>, 
->>>>>>> 1b8e6ddf
-              <span class="hljs-string">"_from"</span> : <span class="hljs-string">"persons/eve"</span>, 
-              <span class="hljs-string">"_to"</span> : <span class="hljs-string">"persons/bob"</span> 
-            }, 
-            { 
-<<<<<<< HEAD
-              <span class="hljs-string">"_id"</span> : <span class="hljs-string">"knows/922477817"</span>, 
-              <span class="hljs-string">"_key"</span> : <span class="hljs-string">"922477817"</span>, 
-              <span class="hljs-string">"_rev"</span> : <span class="hljs-string">"922477817"</span>, 
-=======
+              <span class="hljs-string">"_rev"</span> : <span class="hljs-string">"920298028"</span>, 
+              <span class="hljs-string">"name"</span> : <span class="hljs-string">"Alice"</span> 
+            }, 
+            { 
+              <span class="hljs-string">"_id"</span> : <span class="hljs-string">"persons/eve"</span>, 
+              <span class="hljs-string">"_key"</span> : <span class="hljs-string">"eve"</span>, 
+              <span class="hljs-string">"_rev"</span> : <span class="hljs-string">"921149996"</span>, 
+              <span class="hljs-string">"name"</span> : <span class="hljs-string">"Eve"</span> 
+            }, 
+            { 
+              <span class="hljs-string">"_id"</span> : <span class="hljs-string">"persons/bob"</span>, 
+              <span class="hljs-string">"_key"</span> : <span class="hljs-string">"bob"</span>, 
+              <span class="hljs-string">"_rev"</span> : <span class="hljs-string">"920494636"</span>, 
+              <span class="hljs-string">"name"</span> : <span class="hljs-string">"Bob"</span> 
+            }, 
+            { 
+              <span class="hljs-string">"_id"</span> : <span class="hljs-string">"persons/alice"</span>, 
+              <span class="hljs-string">"_key"</span> : <span class="hljs-string">"alice"</span>, 
+              <span class="hljs-string">"_rev"</span> : <span class="hljs-string">"920298028"</span>, 
+              <span class="hljs-string">"name"</span> : <span class="hljs-string">"Alice"</span> 
+            } 
+          ] 
+        }, 
+        { 
+          <span class="hljs-string">"edges"</span> : [ 
+            { 
+              <span class="hljs-string">"_id"</span> : <span class="hljs-string">"knows/922001964"</span>, 
+              <span class="hljs-string">"_key"</span> : <span class="hljs-string">"922001964"</span>, 
+              <span class="hljs-string">"_rev"</span> : <span class="hljs-string">"922001964"</span>, 
+              <span class="hljs-string">"_from"</span> : <span class="hljs-string">"persons/eve"</span>, 
+              <span class="hljs-string">"_to"</span> : <span class="hljs-string">"persons/alice"</span> 
+            }, 
+            { 
+              <span class="hljs-string">"_id"</span> : <span class="hljs-string">"knows/922198572"</span>, 
+              <span class="hljs-string">"_key"</span> : <span class="hljs-string">"922198572"</span>, 
+              <span class="hljs-string">"_rev"</span> : <span class="hljs-string">"922198572"</span>, 
+              <span class="hljs-string">"_from"</span> : <span class="hljs-string">"persons/eve"</span>, 
+              <span class="hljs-string">"_to"</span> : <span class="hljs-string">"persons/bob"</span> 
+            }, 
+            { 
               <span class="hljs-string">"_id"</span> : <span class="hljs-string">"knows/921608748"</span>, 
               <span class="hljs-string">"_key"</span> : <span class="hljs-string">"921608748"</span>, 
               <span class="hljs-string">"_rev"</span> : <span class="hljs-string">"921608748"</span>, 
->>>>>>> 1b8e6ddf
               <span class="hljs-string">"_from"</span> : <span class="hljs-string">"persons/bob"</span>, 
               <span class="hljs-string">"_to"</span> : <span class="hljs-string">"persons/charlie"</span> 
             } 
@@ -326,41 +208,25 @@
             { 
               <span class="hljs-string">"_id"</span> : <span class="hljs-string">"persons/alice"</span>, 
               <span class="hljs-string">"_key"</span> : <span class="hljs-string">"alice"</span>, 
-<<<<<<< HEAD
-              <span class="hljs-string">"_rev"</span> : <span class="hljs-string">"921167097"</span>, 
-=======
-              <span class="hljs-string">"_rev"</span> : <span class="hljs-string">"920298028"</span>, 
->>>>>>> 1b8e6ddf
-              <span class="hljs-string">"name"</span> : <span class="hljs-string">"Alice"</span> 
-            }, 
-            { 
-              <span class="hljs-string">"_id"</span> : <span class="hljs-string">"persons/eve"</span>, 
-              <span class="hljs-string">"_key"</span> : <span class="hljs-string">"eve"</span>, 
-<<<<<<< HEAD
-              <span class="hljs-string">"_rev"</span> : <span class="hljs-string">"922019065"</span>, 
-=======
-              <span class="hljs-string">"_rev"</span> : <span class="hljs-string">"921149996"</span>, 
->>>>>>> 1b8e6ddf
-              <span class="hljs-string">"name"</span> : <span class="hljs-string">"Eve"</span> 
-            }, 
-            { 
-              <span class="hljs-string">"_id"</span> : <span class="hljs-string">"persons/bob"</span>, 
-              <span class="hljs-string">"_key"</span> : <span class="hljs-string">"bob"</span>, 
-<<<<<<< HEAD
-              <span class="hljs-string">"_rev"</span> : <span class="hljs-string">"921363705"</span>, 
-=======
-              <span class="hljs-string">"_rev"</span> : <span class="hljs-string">"920494636"</span>, 
->>>>>>> 1b8e6ddf
+              <span class="hljs-string">"_rev"</span> : <span class="hljs-string">"920298028"</span>, 
+              <span class="hljs-string">"name"</span> : <span class="hljs-string">"Alice"</span> 
+            }, 
+            { 
+              <span class="hljs-string">"_id"</span> : <span class="hljs-string">"persons/eve"</span>, 
+              <span class="hljs-string">"_key"</span> : <span class="hljs-string">"eve"</span>, 
+              <span class="hljs-string">"_rev"</span> : <span class="hljs-string">"921149996"</span>, 
+              <span class="hljs-string">"name"</span> : <span class="hljs-string">"Eve"</span> 
+            }, 
+            { 
+              <span class="hljs-string">"_id"</span> : <span class="hljs-string">"persons/bob"</span>, 
+              <span class="hljs-string">"_key"</span> : <span class="hljs-string">"bob"</span>, 
+              <span class="hljs-string">"_rev"</span> : <span class="hljs-string">"920494636"</span>, 
               <span class="hljs-string">"name"</span> : <span class="hljs-string">"Bob"</span> 
             }, 
             { 
               <span class="hljs-string">"_id"</span> : <span class="hljs-string">"persons/charlie"</span>, 
               <span class="hljs-string">"_key"</span> : <span class="hljs-string">"charlie"</span>, 
-<<<<<<< HEAD
-              <span class="hljs-string">"_rev"</span> : <span class="hljs-string">"921625849"</span>, 
-=======
               <span class="hljs-string">"_rev"</span> : <span class="hljs-string">"920756780"</span>, 
->>>>>>> 1b8e6ddf
               <span class="hljs-string">"name"</span> : <span class="hljs-string">"Charlie"</span> 
             } 
           ] 
@@ -368,41 +234,23 @@
         { 
           <span class="hljs-string">"edges"</span> : [ 
             { 
-<<<<<<< HEAD
-              <span class="hljs-string">"_id"</span> : <span class="hljs-string">"knows/922871033"</span>, 
-              <span class="hljs-string">"_key"</span> : <span class="hljs-string">"922871033"</span>, 
-              <span class="hljs-string">"_rev"</span> : <span class="hljs-string">"922871033"</span>, 
-=======
-              <span class="hljs-string">"_id"</span> : <span class="hljs-string">"knows/922001964"</span>, 
-              <span class="hljs-string">"_key"</span> : <span class="hljs-string">"922001964"</span>, 
-              <span class="hljs-string">"_rev"</span> : <span class="hljs-string">"922001964"</span>, 
->>>>>>> 1b8e6ddf
-              <span class="hljs-string">"_from"</span> : <span class="hljs-string">"persons/eve"</span>, 
-              <span class="hljs-string">"_to"</span> : <span class="hljs-string">"persons/alice"</span> 
-            }, 
-            { 
-<<<<<<< HEAD
-              <span class="hljs-string">"_id"</span> : <span class="hljs-string">"knows/923067641"</span>, 
-              <span class="hljs-string">"_key"</span> : <span class="hljs-string">"923067641"</span>, 
-              <span class="hljs-string">"_rev"</span> : <span class="hljs-string">"923067641"</span>, 
-=======
-              <span class="hljs-string">"_id"</span> : <span class="hljs-string">"knows/922198572"</span>, 
-              <span class="hljs-string">"_key"</span> : <span class="hljs-string">"922198572"</span>, 
-              <span class="hljs-string">"_rev"</span> : <span class="hljs-string">"922198572"</span>, 
->>>>>>> 1b8e6ddf
-              <span class="hljs-string">"_from"</span> : <span class="hljs-string">"persons/eve"</span>, 
-              <span class="hljs-string">"_to"</span> : <span class="hljs-string">"persons/bob"</span> 
-            }, 
-            { 
-<<<<<<< HEAD
-              <span class="hljs-string">"_id"</span> : <span class="hljs-string">"knows/922674425"</span>, 
-              <span class="hljs-string">"_key"</span> : <span class="hljs-string">"922674425"</span>, 
-              <span class="hljs-string">"_rev"</span> : <span class="hljs-string">"922674425"</span>, 
-=======
+              <span class="hljs-string">"_id"</span> : <span class="hljs-string">"knows/922001964"</span>, 
+              <span class="hljs-string">"_key"</span> : <span class="hljs-string">"922001964"</span>, 
+              <span class="hljs-string">"_rev"</span> : <span class="hljs-string">"922001964"</span>, 
+              <span class="hljs-string">"_from"</span> : <span class="hljs-string">"persons/eve"</span>, 
+              <span class="hljs-string">"_to"</span> : <span class="hljs-string">"persons/alice"</span> 
+            }, 
+            { 
+              <span class="hljs-string">"_id"</span> : <span class="hljs-string">"knows/922198572"</span>, 
+              <span class="hljs-string">"_key"</span> : <span class="hljs-string">"922198572"</span>, 
+              <span class="hljs-string">"_rev"</span> : <span class="hljs-string">"922198572"</span>, 
+              <span class="hljs-string">"_from"</span> : <span class="hljs-string">"persons/eve"</span>, 
+              <span class="hljs-string">"_to"</span> : <span class="hljs-string">"persons/bob"</span> 
+            }, 
+            { 
               <span class="hljs-string">"_id"</span> : <span class="hljs-string">"knows/921805356"</span>, 
               <span class="hljs-string">"_key"</span> : <span class="hljs-string">"921805356"</span>, 
               <span class="hljs-string">"_rev"</span> : <span class="hljs-string">"921805356"</span>, 
->>>>>>> 1b8e6ddf
               <span class="hljs-string">"_from"</span> : <span class="hljs-string">"persons/bob"</span>, 
               <span class="hljs-string">"_to"</span> : <span class="hljs-string">"persons/dave"</span> 
             } 
@@ -411,41 +259,25 @@
             { 
               <span class="hljs-string">"_id"</span> : <span class="hljs-string">"persons/alice"</span>, 
               <span class="hljs-string">"_key"</span> : <span class="hljs-string">"alice"</span>, 
-<<<<<<< HEAD
-              <span class="hljs-string">"_rev"</span> : <span class="hljs-string">"921167097"</span>, 
-=======
-              <span class="hljs-string">"_rev"</span> : <span class="hljs-string">"920298028"</span>, 
->>>>>>> 1b8e6ddf
-              <span class="hljs-string">"name"</span> : <span class="hljs-string">"Alice"</span> 
-            }, 
-            { 
-              <span class="hljs-string">"_id"</span> : <span class="hljs-string">"persons/eve"</span>, 
-              <span class="hljs-string">"_key"</span> : <span class="hljs-string">"eve"</span>, 
-<<<<<<< HEAD
-              <span class="hljs-string">"_rev"</span> : <span class="hljs-string">"922019065"</span>, 
-=======
-              <span class="hljs-string">"_rev"</span> : <span class="hljs-string">"921149996"</span>, 
->>>>>>> 1b8e6ddf
-              <span class="hljs-string">"name"</span> : <span class="hljs-string">"Eve"</span> 
-            }, 
-            { 
-              <span class="hljs-string">"_id"</span> : <span class="hljs-string">"persons/bob"</span>, 
-              <span class="hljs-string">"_key"</span> : <span class="hljs-string">"bob"</span>, 
-<<<<<<< HEAD
-              <span class="hljs-string">"_rev"</span> : <span class="hljs-string">"921363705"</span>, 
-=======
-              <span class="hljs-string">"_rev"</span> : <span class="hljs-string">"920494636"</span>, 
->>>>>>> 1b8e6ddf
+              <span class="hljs-string">"_rev"</span> : <span class="hljs-string">"920298028"</span>, 
+              <span class="hljs-string">"name"</span> : <span class="hljs-string">"Alice"</span> 
+            }, 
+            { 
+              <span class="hljs-string">"_id"</span> : <span class="hljs-string">"persons/eve"</span>, 
+              <span class="hljs-string">"_key"</span> : <span class="hljs-string">"eve"</span>, 
+              <span class="hljs-string">"_rev"</span> : <span class="hljs-string">"921149996"</span>, 
+              <span class="hljs-string">"name"</span> : <span class="hljs-string">"Eve"</span> 
+            }, 
+            { 
+              <span class="hljs-string">"_id"</span> : <span class="hljs-string">"persons/bob"</span>, 
+              <span class="hljs-string">"_key"</span> : <span class="hljs-string">"bob"</span>, 
+              <span class="hljs-string">"_rev"</span> : <span class="hljs-string">"920494636"</span>, 
               <span class="hljs-string">"name"</span> : <span class="hljs-string">"Bob"</span> 
             }, 
             { 
               <span class="hljs-string">"_id"</span> : <span class="hljs-string">"persons/dave"</span>, 
               <span class="hljs-string">"_key"</span> : <span class="hljs-string">"dave"</span>, 
-<<<<<<< HEAD
-              <span class="hljs-string">"_rev"</span> : <span class="hljs-string">"921822457"</span>, 
-=======
               <span class="hljs-string">"_rev"</span> : <span class="hljs-string">"920953388"</span>, 
->>>>>>> 1b8e6ddf
               <span class="hljs-string">"name"</span> : <span class="hljs-string">"Dave"</span> 
             } 
           ] 
