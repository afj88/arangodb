--- conflicted
+++ resolved
@@ -4,12 +4,6 @@
 arangosh> query.neighbors({name: "Bob"}).toArray();
 [ 
   { 
-<<<<<<< HEAD
-    "_id" : "male/bob", 
-    "_key" : "bob", 
-    "_rev" : "757144802", 
-    "name" : "Bob" 
-=======
     "vertex" : { 
       "_id" : "male/bob", 
       "_key" : "bob", 
@@ -43,6 +37,5 @@
       ] 
     }, 
     "startVertex" : "female/alice" 
->>>>>>> 096ad46f
   } 
 ]