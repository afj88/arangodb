--- conflicted
+++ resolved
@@ -2,11 +2,7 @@
 
 HTTP/<span class="hljs-number">1.1</span> <span class="hljs-number">200</span> OK
 content-type: application/json
-<<<<<<< HEAD
-etag: 539567041
-=======
 etag: <span class="hljs-number">555224610</span>
->>>>>>> 1a748b46
 
 { 
   <span class="hljs-string">"error"</span> : <span class="hljs-literal">false</span>, 
@@ -24,14 +20,8 @@
         ] 
       } 
     ], 
-<<<<<<< HEAD
-    "orphanCollections" : [ ], 
-    "_id" : "_graphs/myGraph", 
-    "_rev" : "539567041" 
-=======
     <span class="hljs-string">"orphanCollections"</span> : [ ], 
     <span class="hljs-string">"_id"</span> : <span class="hljs-string">"_graphs/myGraph"</span>, 
     <span class="hljs-string">"_rev"</span> : <span class="hljs-string">"555224610"</span> 
->>>>>>> 1a748b46
   } 
 }