shell&gt; curl -X PUT --data-binary @- --dump - http:<span class="hljs-comment">//localhost:8529/_api/tasks/sampleTask &lt;&lt;EOF</span>
{<span class="hljs-string">"id"</span>:<span class="hljs-string">"SampleTask"</span>,<span class="hljs-string">"name"</span>:<span class="hljs-string">"SampleTask"</span>,<span class="hljs-string">"command"</span>:<span class="hljs-string">"(function(params) { require('internal').print(params); })(params)"</span>,<span class="hljs-string">"params"</span>:{<span class="hljs-string">"foo"</span>:<span class="hljs-string">"bar"</span>,<span class="hljs-string">"bar"</span>:<span class="hljs-string">"foo"</span>},<span class="hljs-string">"period"</span>:<span class="hljs-number">2</span>}
EOF

HTTP/<span class="hljs-number">1.1</span> <span class="hljs-number">200</span> OK
content-type: application/json; charset=utf-<span class="hljs-number">8</span>

{ 
<<<<<<< HEAD
  "id" : "sampleTask", 
  "name" : "SampleTask", 
  "type" : "periodic", 
  "period" : 2, 
  "created" : 1439300459.230491, 
  "command" : "(function(params) { require('internal').print(params); })(params)", 
  "database" : "_system", 
  "error" : false, 
  "code" : 200 
=======
  <span class="hljs-string">"id"</span> : <span class="hljs-string">"sampleTask"</span>, 
  <span class="hljs-string">"name"</span> : <span class="hljs-string">"SampleTask"</span>, 
  <span class="hljs-string">"type"</span> : <span class="hljs-string">"periodic"</span>, 
  <span class="hljs-string">"period"</span> : <span class="hljs-number">2</span>, 
  <span class="hljs-string">"created"</span> : <span class="hljs-number">1441963894.061746</span>, 
  <span class="hljs-string">"command"</span> : <span class="hljs-string">"(function(params) { require('internal').print(params); })(params)"</span>, 
  <span class="hljs-string">"database"</span> : <span class="hljs-string">"_system"</span>, 
  <span class="hljs-string">"error"</span> : <span class="hljs-literal">false</span>, 
  <span class="hljs-string">"code"</span> : <span class="hljs-number">200</span> 
>>>>>>> 1a748b46
}<|MERGE_RESOLUTION|>--- conflicted
+++ resolved
@@ -6,17 +6,6 @@
 content-type: application/json; charset=utf-<span class="hljs-number">8</span>
 
 { 
-<<<<<<< HEAD
-  "id" : "sampleTask", 
-  "name" : "SampleTask", 
-  "type" : "periodic", 
-  "period" : 2, 
-  "created" : 1439300459.230491, 
-  "command" : "(function(params) { require('internal').print(params); })(params)", 
-  "database" : "_system", 
-  "error" : false, 
-  "code" : 200 
-=======
   <span class="hljs-string">"id"</span> : <span class="hljs-string">"sampleTask"</span>, 
   <span class="hljs-string">"name"</span> : <span class="hljs-string">"SampleTask"</span>, 
   <span class="hljs-string">"type"</span> : <span class="hljs-string">"periodic"</span>, 
@@ -26,5 +15,4 @@
   <span class="hljs-string">"database"</span> : <span class="hljs-string">"_system"</span>, 
   <span class="hljs-string">"error"</span> : <span class="hljs-literal">false</span>, 
   <span class="hljs-string">"code"</span> : <span class="hljs-number">200</span> 
->>>>>>> 1a748b46
 }