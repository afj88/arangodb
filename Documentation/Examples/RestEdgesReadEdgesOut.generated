--- conflicted
+++ resolved
@@ -8,11 +8,7 @@
     { 
       "_id" : "edges/5", 
       "_key" : "5", 
-<<<<<<< HEAD
-      "_rev" : "1317223586", 
-=======
       "_rev" : "1476971763", 
->>>>>>> 25aa2a58
       "_from" : "vertices/1", 
       "_to" : "vertices/3", 
       "$label" : "v1 -> v3" 
