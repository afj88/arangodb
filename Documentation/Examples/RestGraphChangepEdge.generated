--- conflicted
+++ resolved
@@ -4,22 +4,6 @@
 }
 EOF
 
-<<<<<<< HEAD
-HTTP/1.1 202 Accepted
-content-type: application/json; charset=utf-8
-etag: 743515073
-
-{ 
-  "edge" : { 
-    "_id" : "edges/edge1", 
-    "_key" : "edge1", 
-    "_rev" : "743515073", 
-    "_from" : "vertices/vert1", 
-    "_to" : "vertices/vert2", 
-    "$label" : null, 
-    "optional1" : "val1", 
-    "optional3" : "val3" 
-=======
 HTTP/<span class="hljs-number">1.1</span> <span class="hljs-number">202</span> Accepted
 content-type: application/json; charset=utf-<span class="hljs-number">8</span>
 etag: <span class="hljs-number">758779426</span>
@@ -34,7 +18,6 @@
     <span class="hljs-string">"$label"</span> : <span class="hljs-literal">null</span>, 
     <span class="hljs-string">"optional1"</span> : <span class="hljs-string">"val1"</span>, 
     <span class="hljs-string">"optional3"</span> : <span class="hljs-string">"val3"</span> 
->>>>>>> 1a748b46
   }, 
   <span class="hljs-string">"error"</span> : <span class="hljs-literal">false</span>, 
   <span class="hljs-string">"code"</span> : <span class="hljs-number">202</span> 
