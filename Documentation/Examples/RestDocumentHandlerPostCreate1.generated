shell> curl -X POST --data-binary @- --dump - http://localhost:8529/_api/document?collection=products <<EOF
{ "Hello": "World" }
EOF

HTTP/1.1 201 Created
content-type: application/json; charset=utf-8
<<<<<<< HEAD
etag: "1598627042"
location: /_db/_system/_api/document/products/1598627042

{ 
  "error" : false, 
  "_id" : "products/1598627042", 
  "_rev" : "1598627042", 
  "_key" : "1598627042" 
=======
etag: "512093219525"
location: /_db/_system/_api/document/products/512093219525

{ 
  "error" : false, 
  "_id" : "products/512093219525", 
  "_rev" : "512093219525", 
  "_key" : "512093219525" 
>>>>>>> 096ad46f
}<|MERGE_RESOLUTION|>--- conflicted
+++ resolved
@@ -4,16 +4,6 @@
 
 HTTP/1.1 201 Created
 content-type: application/json; charset=utf-8
-<<<<<<< HEAD
-etag: "1598627042"
-location: /_db/_system/_api/document/products/1598627042
-
-{ 
-  "error" : false, 
-  "_id" : "products/1598627042", 
-  "_rev" : "1598627042", 
-  "_key" : "1598627042" 
-=======
 etag: "512093219525"
 location: /_db/_system/_api/document/products/512093219525
 
@@ -22,5 +12,4 @@
   "_id" : "products/512093219525", 
   "_rev" : "512093219525", 
   "_key" : "512093219525" 
->>>>>>> 096ad46f
 }