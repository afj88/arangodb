shell> curl -X POST --data-binary @- --dump - http://localhost:8529/_api/graph/graph/vertices/v2 <<EOF
{"batchSize" : 100, "filter" : {"direction" : "any", "properties":[] }}
EOF

HTTP/1.1 201 Created
content-type: application/json; charset=utf-8

{ 
  "result" : [ 
    { 
      "_id" : "vertices/v1", 
      "_key" : "v1", 
<<<<<<< HEAD
      "_rev" : "1352350882", 
=======
      "_rev" : "1372900595", 
>>>>>>> 25aa2a58
      "optional1" : "val1" 
    }, 
    { 
      "_id" : "vertices/v4", 
      "_key" : "v4", 
<<<<<<< HEAD
      "_rev" : "1353530530", 
=======
      "_rev" : "1374080243", 
>>>>>>> 25aa2a58
      "optional1" : "val1" 
    } 
  ], 
  "hasMore" : false, 
  "extra" : { 
    "stats" : { 
      "writesExecuted" : 0, 
      "writesIgnored" : 0, 
      "scannedFull" : 0, 
      "scannedIndex" : 0, 
      "filtered" : 0 
    }, 
    "warnings" : [ ] 
  }, 
  "error" : false, 
  "code" : 201 
}<|MERGE_RESOLUTION|>--- conflicted
+++ resolved
@@ -10,21 +10,13 @@
     { 
       "_id" : "vertices/v1", 
       "_key" : "v1", 
-<<<<<<< HEAD
-      "_rev" : "1352350882", 
-=======
       "_rev" : "1372900595", 
->>>>>>> 25aa2a58
       "optional1" : "val1" 
     }, 
     { 
       "_id" : "vertices/v4", 
       "_key" : "v4", 
-<<<<<<< HEAD
-      "_rev" : "1353530530", 
-=======
       "_rev" : "1374080243", 
->>>>>>> 25aa2a58
       "optional1" : "val1" 
     } 
   ], 
