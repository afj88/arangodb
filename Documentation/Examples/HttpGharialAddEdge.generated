shell> curl -X POST --data-binary @- --dump - http://localhost:8529/_api/gharial/social/edge/relation <<EOF
{ 
  "type" : "friend", 
  "_from" : "female/alice", 
  "_to" : "female/diana" 
}
EOF

HTTP/1.1 202 Accepted
content-type: application/json
<<<<<<< HEAD
etag: 1571626210
=======
etag: 511891892933
>>>>>>> 096ad46f

{ 
  "error" : false, 
  "code" : 202, 
  "edge" : { 
<<<<<<< HEAD
    "_id" : "relation/1571626210", 
    "_rev" : "1571626210", 
    "_key" : "1571626210" 
=======
    "_id" : "relation/511891892933", 
    "_rev" : "511891892933", 
    "_key" : "511891892933" 
>>>>>>> 096ad46f
  } 
}<|MERGE_RESOLUTION|>--- conflicted
+++ resolved
@@ -8,24 +8,14 @@
 
 HTTP/1.1 202 Accepted
 content-type: application/json
-<<<<<<< HEAD
-etag: 1571626210
-=======
 etag: 511891892933
->>>>>>> 096ad46f
 
 { 
   "error" : false, 
   "code" : 202, 
   "edge" : { 
-<<<<<<< HEAD
-    "_id" : "relation/1571626210", 
-    "_rev" : "1571626210", 
-    "_key" : "1571626210" 
-=======
     "_id" : "relation/511891892933", 
     "_rev" : "511891892933", 
     "_key" : "511891892933" 
->>>>>>> 096ad46f
   } 
 }