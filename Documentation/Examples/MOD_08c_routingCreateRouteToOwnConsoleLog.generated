arangosh&gt; db._routing.save({
........&gt;    url: <span class="hljs-string">"/subdirectory/ourtest/1"</span>,
........&gt;    action: {
........&gt;      <span class="hljs-keyword">do</span>: <span class="hljs-string">"org/arangodb/actions/echoRequest"</span>
........&gt;    }
........&gt; });
{ 
<<<<<<< HEAD
  "_id" : "_routing/600712129", 
  "_rev" : "600712129", 
  "_key" : "600712129" 
=======
  <span class="hljs-string">"_id"</span> : <span class="hljs-string">"_routing/617745954"</span>, 
  <span class="hljs-string">"_rev"</span> : <span class="hljs-string">"617745954"</span>, 
  <span class="hljs-string">"_key"</span> : <span class="hljs-string">"617745954"</span> 
>>>>>>> 1a748b46
}
arangosh&gt; db._routing.save({
........&gt;    url: <span class="hljs-string">"/subdirectory/ourtest/2"</span>,
........&gt;    action: {
........&gt;      <span class="hljs-keyword">do</span>: <span class="hljs-string">"org/arangodb/actions/echoRequest"</span>
........&gt;    }
........&gt; });
{ 
<<<<<<< HEAD
  "_id" : "_routing/600908737", 
  "_rev" : "600908737", 
  "_key" : "600908737" 
=======
  <span class="hljs-string">"_id"</span> : <span class="hljs-string">"_routing/617942562"</span>, 
  <span class="hljs-string">"_rev"</span> : <span class="hljs-string">"617942562"</span>, 
  <span class="hljs-string">"_key"</span> : <span class="hljs-string">"617942562"</span> 
>>>>>>> 1a748b46
}
arangosh&gt; db._routing.save({
........&gt;    url: <span class="hljs-string">"/subdirectory/ourtest/3"</span>,
........&gt;    action: {
........&gt;      <span class="hljs-keyword">do</span>: <span class="hljs-string">"org/arangodb/actions/echoRequest"</span>
........&gt;    }
........&gt; });
{ 
<<<<<<< HEAD
  "_id" : "_routing/601105345", 
  "_rev" : "601105345", 
  "_key" : "601105345" 
=======
  <span class="hljs-string">"_id"</span> : <span class="hljs-string">"_routing/618139170"</span>, 
  <span class="hljs-string">"_rev"</span> : <span class="hljs-string">"618139170"</span>, 
  <span class="hljs-string">"_key"</span> : <span class="hljs-string">"618139170"</span> 
>>>>>>> 1a748b46
}
arangosh&gt; <span class="hljs-built_in">require</span>(<span class="hljs-string">"internal"</span>).reloadRouting()<|MERGE_RESOLUTION|>--- conflicted
+++ resolved
@@ -5,15 +5,9 @@
 ........&gt;    }
 ........&gt; });
 { 
-<<<<<<< HEAD
-  "_id" : "_routing/600712129", 
-  "_rev" : "600712129", 
-  "_key" : "600712129" 
-=======
   <span class="hljs-string">"_id"</span> : <span class="hljs-string">"_routing/617745954"</span>, 
   <span class="hljs-string">"_rev"</span> : <span class="hljs-string">"617745954"</span>, 
   <span class="hljs-string">"_key"</span> : <span class="hljs-string">"617745954"</span> 
->>>>>>> 1a748b46
 }
 arangosh&gt; db._routing.save({
 ........&gt;    url: <span class="hljs-string">"/subdirectory/ourtest/2"</span>,
@@ -22,15 +16,9 @@
 ........&gt;    }
 ........&gt; });
 { 
-<<<<<<< HEAD
-  "_id" : "_routing/600908737", 
-  "_rev" : "600908737", 
-  "_key" : "600908737" 
-=======
   <span class="hljs-string">"_id"</span> : <span class="hljs-string">"_routing/617942562"</span>, 
   <span class="hljs-string">"_rev"</span> : <span class="hljs-string">"617942562"</span>, 
   <span class="hljs-string">"_key"</span> : <span class="hljs-string">"617942562"</span> 
->>>>>>> 1a748b46
 }
 arangosh&gt; db._routing.save({
 ........&gt;    url: <span class="hljs-string">"/subdirectory/ourtest/3"</span>,
@@ -39,14 +27,8 @@
 ........&gt;    }
 ........&gt; });
 { 
-<<<<<<< HEAD
-  "_id" : "_routing/601105345", 
-  "_rev" : "601105345", 
-  "_key" : "601105345" 
-=======
   <span class="hljs-string">"_id"</span> : <span class="hljs-string">"_routing/618139170"</span>, 
   <span class="hljs-string">"_rev"</span> : <span class="hljs-string">"618139170"</span>, 
   <span class="hljs-string">"_key"</span> : <span class="hljs-string">"618139170"</span> 
->>>>>>> 1a748b46
 }
 arangosh&gt; <span class="hljs-built_in">require</span>(<span class="hljs-string">"internal"</span>).reloadRouting()